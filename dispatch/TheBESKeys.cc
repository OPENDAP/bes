// TheBESKeys.cc

// This file is part of bes, A C++ back-end server implementation framework
// for the OPeNDAP Data Access Protocol.

// Copyright (c) 2004-2009 University Corporation for Atmospheric Research
// Author: Patrick West <pwest@ucar.edu> and Jose Garcia <jgarcia@ucar.edu>
//
// This library is free software; you can redistribute it and/or
// modify it under the terms of the GNU Lesser General Public
// License as published by the Free Software Foundation; either
// version 2.1 of the License, or (at your option) any later version.
//
// This library is distributed in the hope that it will be useful,
// but WITHOUT ANY WARRANTY; without even the implied warranty of
// MERCHANTABILITY or FITNESS FOR A PARTICULAR PURPOSE.  See the GNU
// Lesser General Public License for more details.
//
// You should have received a copy of the GNU Lesser General Public
// License along with this library; if not, write to the Free Software
// Foundation, Inc., 51 Franklin Street, Fifth Floor, Boston, MA  02110-1301  USA
//
// You can contact University Corporation for Atmospheric Research at
// 3080 Center Green Drive, Boulder, CO 80301

// (c) COPYRIGHT University Corporation for Atmospheric Research 2004-2005
// Please read the full copyright statement in the file COPYRIGHT_UCAR.
//
// Authors:
//      pwest       Patrick West <pwest@ucar.edu>
//      jgarcia     Jose Garcia <jgarcia@ucar.edu>

#include "config.h"

#if HAVE_UNISTD_H
#include <unistd.h>
#endif

#include <cerrno>
#include <cstring>

#include <string>
#include <sstream>

#include "TheBESKeys.h"
#include "BESUtil.h"
#include "BESFSDir.h"
#include "BESFSFile.h"
#include "BESInternalFatalError.h"
#include "BESSyntaxUserError.h"

#define BES_INCLUDE_KEY "BES.Include"

using namespace std;

vector<string> TheBESKeys::KeyList;

TheBESKeys *TheBESKeys::_instance = 0;
string TheBESKeys::ConfigFile = "";

TheBESKeys *TheBESKeys::TheKeys()
{
    if (_instance) return _instance;

    if (!TheBESKeys::ConfigFile.empty()) {
        _instance = new TheBESKeys(TheBESKeys::ConfigFile);
        return _instance;
    }

    // _instance is a nullptr and TheBESKeys::ConfigFile is ""
    // so lets try some obvious places...

    string try_ini = "/usr/local/etc/bes/bes.conf";
    if (access(try_ini.c_str(), R_OK) == 0) {
        TheBESKeys::ConfigFile = try_ini;
        _instance = new TheBESKeys(TheBESKeys::ConfigFile);
        return _instance;
    }

    try_ini = "/etc/bes/bes.conf";
    if (access(try_ini.c_str(), R_OK) == 0) {
        TheBESKeys::ConfigFile = try_ini;
        _instance = new TheBESKeys(TheBESKeys::ConfigFile);
        return _instance;
    }

    try_ini = "/usr/etc/bes/bes.conf";
    if (access(try_ini.c_str(), R_OK) == 0) {
        TheBESKeys::ConfigFile = try_ini;
        _instance = new TheBESKeys(TheBESKeys::ConfigFile);
        return _instance;
    }

<<<<<<< HEAD
    throw BESInternalFatalError("TheBESKeys: Unable to find a conf file or module version mismatch.", __FILE__, __LINE__);
=======
    throw BESInternalFatalError("Unable to find the BES configuration file.", __FILE__, __LINE__);
>>>>>>> 61803848
}

/** @brief default constructor that reads loads key/value pairs from the
 * specified file.
 *
 * This constructor uses the specified file to load key/value pairs.
 * This file holds different key/value pairs for the application, one
 * key/value pair per line separated by an equal (=) sign.
 *
 * key=value
 *
 * Comments are allowed in the file and must begin with a pound (#) sign at
 * the beginning of the line. No comments are allowed at the end of lines.
 *
 * @throws BESInternalFatalError thrown if there is an error reading the
 * initialization file or a syntax error in the file, i.e. a malformed
 * key/value pair.
 */
TheBESKeys::TheBESKeys(const string &keys_file_name) :
    _keys_file(0), _keys_file_name(keys_file_name), _the_keys(0), _own_keys(true)
{
    _the_keys = new map<string, vector<string> >;
    initialize_keys();
}

TheBESKeys::TheBESKeys(const string &keys_file_name, map<string, vector<string> > *keys) :
    _keys_file(0), _keys_file_name(keys_file_name), _the_keys(keys), _own_keys(false)
{
    initialize_keys();
}

/** @brief cleans up the key/value pair mapping
 */
TheBESKeys::~TheBESKeys()
{
    clean();
}

void TheBESKeys::initialize_keys()
{
    _keys_file = new ifstream(_keys_file_name.c_str());

    if (!(*_keys_file)) {
        char path[500];
        getcwd(path, sizeof(path));
        string s = string("Cannot open BES configuration file '") + _keys_file_name + "': ";
        char *err = strerror(errno);
        if (err)
            s += err;
        else
            s += "Unknown error";

        s += (string) ".\n" + "The current working directory is " + path;
        throw BESInternalFatalError(s, __FILE__, __LINE__);
    }

    try {
        load_keys();
    }
    catch (BESError &e) {
        // be sure we're throwing a fatal error, since the BES can't run
        // without the configuration file
        clean();
        throw BESInternalFatalError(e.get_message(), e.get_file(), e.get_line());
    }
    catch (...) {
        clean();
        string s = (string) "Undefined exception while trying to load keys from the BES configuration file '"
            + _keys_file_name + "'";
        throw BESInternalFatalError(s, __FILE__, __LINE__);
    }
}

void TheBESKeys::clean()
{
    if (_keys_file) {
        _keys_file->close();
        delete _keys_file;
    }

    if (_the_keys && _own_keys) {
        delete _the_keys;
    }
}

/** @brief Determine if the specified key file has been loaded yet
 *
 * Given the name of the key file, determine if it has already been
 * loaded. More specifically, if started to load the file.
 *
 * @returns true if already started to load, false otherwise
 */
bool TheBESKeys::LoadedKeys(const string &key_file)
{
    vector<string>::const_iterator i = TheBESKeys::KeyList.begin();
    vector<string>::const_iterator e = TheBESKeys::KeyList.end();
    for (; i != e; i++) {
        if ((*i) == key_file) {
            return true;
        }
    }

    return false;
}

void TheBESKeys::load_keys()
{
    string key, value, line;
    while (!_keys_file->eof()) {
        bool addto = false;
        getline(*_keys_file, line);
        if (break_pair(line.c_str(), key, value, addto)) {
            if (key == BES_INCLUDE_KEY) {
                // We make this call to set_key() and force 'addto' to
                // be true because we need access to the child configuration
                // files and their values for the admin interface.
                set_key(key, value, true);
                load_include_files(value);
            }
            else {
                set_key(key, value, addto);
            }
        }
    }
}

// The string contained in the character buffer b should be of the
// format key=value or key+=value. The pair is broken apart, storing the
// key in the key parameter and the value of the key in the value
// parameter. If += is used, then the value should be added to the value
// of key, not replacing.
//
// It used to be that we would validate the key=value line. Instead,
// anything after the equal sign is considered the value of the key.
inline bool TheBESKeys::break_pair(const char* b, string& key, string &value, bool &addto)
{
    addto = false;
    // Ignore comments and lines with only spaces
    if (b && (b[0] != '#') && (!only_blanks(b))) {
        register size_t l = strlen(b);
        if (l > 1) {
            int pos = 0;
            bool done = false;
            for (register size_t j = 0; j < l && !done; j++) {
                if (b[j] == '=') {
                    if (!addto)
                        pos = j;
                    else {
                        if (pos != static_cast<int>(j - 1)) {
                            string s = string("BES: Invalid entry ") + b + " in configuration file " + _keys_file_name
                                + " '+' character found in variable name" + " or attempting '+=' with space"
                                + " between the characters.\n";
                            throw BESInternalFatalError(s, __FILE__, __LINE__);
                        }
                    }
                    done = true;
                }
                else if (b[j] == '+') {
                    addto = true;
                    pos = j;
                }
            }
            if (!done) {
                string s = string("BES: Invalid entry ") + b + " in configuration file " + _keys_file_name + ": "
                    + " '=' character not found.\n";
                throw BESInternalFatalError(s, __FILE__, __LINE__);
            }

            string s = b;
            key = s.substr(0, pos);
            BESUtil::removeLeadingAndTrailingBlanks(key);
            if (addto)
                value = s.substr(pos + 2, s.size());
            else
                value = s.substr(pos + 1, s.size());
            BESUtil::removeLeadingAndTrailingBlanks(value);

            return true;
        }

        return false;
    }

    return false;
}

/** Load key/value pairs from other files
 *
 * Given a file, or a regular expression matching multiple files, where
 * the location is relative to the location of the current keys file,
 * load the keys from that file into this key list
 *
 * @param files string representing a file or a regular expression
 * patter for 1 or more files
 */
void TheBESKeys::load_include_files(const string &files)
{
    string newdir;
    BESFSFile allfiles(files);

    // If the files specified begin with a /, then use that directory
    // instead of the current keys file directory.
    if (!files.empty() && files[0] == '/') {
        newdir = allfiles.getDirName();
    }
    else {
        // determine the directory of the current keys file. All included
        // files will be relative to this file.
        BESFSFile currfile(_keys_file_name);
        string currdir = currfile.getDirName();

        string alldir = allfiles.getDirName();

        if ((currdir == "./" || currdir == ".") && (alldir == "./" || alldir == ".")) {
            newdir = "./";
        }
        else {
            if (alldir == "./" || alldir == ".") {
                newdir = currdir;
            }
            else {
                newdir = currdir + "/" + alldir;
            }
        }
    }

    // load the files one at a time. If the directory doesn't exist,
    // then don't load any configuration files
    BESFSDir fsd(newdir, allfiles.getFileName());
    BESFSDir::fileIterator i = fsd.beginOfFileList();
    BESFSDir::fileIterator e = fsd.endOfFileList();
    for (; i != e; i++) {
        load_include_file((*i).getFullPath());
    }
}

/** Load key/value pairs from one include file
 *
 * Helper function to load key/value pairs from a BES configuration file
 *
 * @param file name of the configuration file to load
 */
void TheBESKeys::load_include_file(const string &file)
{
    // make sure the file exists and is readable
    // throws exception if unable to read
    // not loaded if has already be started to be loaded
    if (!TheBESKeys::LoadedKeys(file)) {
        TheBESKeys::KeyList.push_back(file);
        TheBESKeys tmp(file, _the_keys);
    }
}

bool TheBESKeys::only_blanks(const char *line)
{
    string my_line = line;
    if (my_line.find_first_not_of(" ") != string::npos)
        return false;
    else
        return true;
}

/** @brief allows the user to set key/value pairs from within the application.
 *
 * This method allows users of BESKeys to set key/value pairs from within the
 * application, such as for testing purposes, key/value pairs from the command
 * line, etc...
 *
 * If addto is set to true then the value is added to the list of values for key
 *
 * If addto is false, and the key is already set then this value
 * replaces all values for the key
 *
 * @param key name of the key/value pair to be set
 * @param val value of the key to be set
 * @param addto Specifies whether to add the value to the key or set the
 * value. Default is to set, not add to
 */
void TheBESKeys::set_key(const string &key, const string &val, bool addto)
{
    map<string, vector<string> >::iterator i;
    i = _the_keys->find(key);
    if (i == _the_keys->end()) {
        vector<string> vals;
        (*_the_keys)[key] = vals;
    }
    if (!addto) (*_the_keys)[key].clear();
    if (!val.empty()) {
        (*_the_keys)[key].push_back(val);
    }
}

/** @brief allows the user to set key/value pairs from within the application.
 *
 * This method allows users of BESKeys to set key/value pairs from within the
 * application, such as for testing purposes, key/value pairs from the command
 * line, etc...
 *
 * If the key is already set then this value replaces the value currently held
 * in the keys map.
 *
 * @param pair the key/value pair passed as key=value
 */
void TheBESKeys::set_key(const string &pair)
{
    string key;
    string val;
    bool addto = false;
    break_pair(pair.c_str(), key, val, addto);
    set_key(key, val, addto);
}

/** @brief Retrieve the value of a given key, if set.
 *
 * This method allows the user of BESKeys to retrieve the value of the
 * specified key. If multiple values are set then an exception is
 * thrown.
 *
 * @param s The key the user is looking for
 * @param val The value of the key the user is looking for
 * @param found Set to true of the key is set or false if the key is not set.
 * The value of a key can be set to the empty string, which is why this
 * boolean is provided.
 * @throws BESSyntaxUserError if multiple values are available for the
 * specified key
 */
void TheBESKeys::get_value(const string& s, string &val, bool &found)
{
    found = false;
    map<string, vector<string> >::iterator i;
    i = _the_keys->find(s);
    if (i != _the_keys->end()) {
        found = true;
        if ((*i).second.size() > 1) {
            string err = string("Multiple values for the key ") + s + " found, should only be one.";
            throw BESSyntaxUserError(err, __FILE__, __LINE__);
        }
        if ((*i).second.size() == 1) {
            val = (*i).second[0];
        }
        else {
            val = "";
        }
    }
}

/** @brief Retrieve the values of a given key, if set.
 *
 * This method allows the user of BESKeys to retrieve the value of the
 * specified key.
 *
 * @param s The key the user is looking for
 * @param vals The value set for the specified key
 * @param found Set to true of the key is set or false if the key is not set.
 * The value of a key can be set to the empty string, which is why this
 * boolean is provided.
 */
void TheBESKeys::get_values(const string& s, vector<string> &vals, bool &found)
{
    found = false;
    map<string, vector<string> >::iterator i;
    i = _the_keys->find(s);
    if (i != _the_keys->end()) {
        found = true;
        vals = (*i).second;
    }
}

/**
 * @brief Read a boolean-valued key from the bes.conf file
 *
 * Look-up the bes key \arg key and return its value if set. If the
 * key is not set, return the default value.
 *
 * @param key The key to loop up
 * @param default_value Return this value if \arg key is not found.
 * @return The boolean value of \arg key. The value of the key is true if the
 * key is set to "true", "yes", or "on", otherwise the key value is
 * interpreted as false. If \arg key is not set, return \arg default_value.
 */
bool TheBESKeys::read_bool_key(const string &key, bool default_value)
{
    bool found = false;
    string value;
    TheBESKeys::TheKeys()->get_value(key, value, found);
    // 'key' holds the string value at this point if key_found is true
    if (found) {
        value = BESUtil::lowercase(value);
        return (value == "true" || value == "yes"|| value == "on");
    }
    else {
        return default_value;
    }
 }

/**
 * @brief Read a string-valued key from the bes.conf file.
 *
 * Look-up the bes key \arg key and return its value if set. If the
 * key is not set, return the default value.
 *
 * @param key The key to loop up
 * @param default_value Return this value if \arg key is not found.
 * @return The string value of \arg key.
 */
string TheBESKeys::read_string_key(const string &key, const string &default_value)
{
    bool found = false;
    string value;
    TheBESKeys::TheKeys()->get_value(key, value, found);
    // 'value' holds the string value at this point if found is true
    if (found) {
        if (value[value.length() - 1] == '/') value.erase(value.length() - 1);
        return value;
    }
    else {
        return default_value;
    }
}

/**
 * @brief Read an integer-valued key from the bes.conf file.
 *
 * Look-up the bes key \arg key and return its value if set. If the
 * key is not set, return the default value.
 *
 * @param key The key to loop up
 * @param default_value Return this value if \arg key is not found.
 * @return The integer value of \arg key.
 */
int TheBESKeys::read_int_key(const string &key, int default_value)
{
    bool found = false;
    string value;
    TheBESKeys::TheKeys()->get_value(key, value, found);
    // 'key' holds the string value at this point if found is true
    if (found) {
        std::istringstream iss(value);
        int int_val;
        iss >> int_val;
        if (iss.eof() || iss.bad() || iss.fail())
            return default_value;
        else
            return int_val;
    }
    else {
        return default_value;
    }
}

/** @brief dumps information about this object
 *
 * Displays the pointer value of this instance along with all of the keys.
 *
 * @param strm C++ i/o stream to dump the information to
 */
void TheBESKeys::dump(ostream &strm) const
{
    strm << BESIndent::LMarg << "BESKeys::dump - (" << (void *) this << ")" << endl;
    BESIndent::Indent();
    strm << BESIndent::LMarg << "key file:" << _keys_file_name << endl;
    if (_keys_file && *_keys_file) {
        strm << BESIndent::LMarg << "key file is valid" << endl;
    }
    else {
        strm << BESIndent::LMarg << "key file is NOT valid" << endl;
    }
    if (_the_keys && _the_keys->size()) {
        strm << BESIndent::LMarg << "    keys:" << endl;
        BESIndent::Indent();
        Keys_citer i = _the_keys->begin();
        Keys_citer ie = _the_keys->end();
        for (; i != ie; i++) {
            strm << BESIndent::LMarg << (*i).first << ": " /*<< endl*/;
            // BESIndent::Indent();
            vector<string>::const_iterator v = (*i).second.begin();
            vector<string>::const_iterator ve = (*i).second.end();
            for (; v != ve; v++) {
                strm << (*v) << " "; //endl;
            }
            strm << endl;
            //BESIndent::UnIndent();
        }
        BESIndent::UnIndent();
    }
    else {
        strm << BESIndent::LMarg << "keys: none" << endl;
    }
    BESIndent::UnIndent();
}
<|MERGE_RESOLUTION|>--- conflicted
+++ resolved
@@ -90,12 +90,7 @@
         _instance = new TheBESKeys(TheBESKeys::ConfigFile);
         return _instance;
     }
-
-<<<<<<< HEAD
-    throw BESInternalFatalError("TheBESKeys: Unable to find a conf file or module version mismatch.", __FILE__, __LINE__);
-=======
-    throw BESInternalFatalError("Unable to find the BES configuration file.", __FILE__, __LINE__);
->>>>>>> 61803848
+    throw BESInternalFatalError("Unable to locate a BES configuration file.", __FILE__, __LINE__);
 }
 
 /** @brief default constructor that reads loads key/value pairs from the
