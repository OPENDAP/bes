// TheBESKeys.cc

// This file is part of bes, A C++ back-end server implementation framework
// for the OPeNDAP Data Access Protocol.

// Copyright (c) 2004-2009 University Corporation for Atmospheric Research
// Author: Patrick West <pwest@ucar.edu> and Jose Garcia <jgarcia@ucar.edu>
//
// This library is free software; you can redistribute it and/or
// modify it under the terms of the GNU Lesser General Public
// License as published by the Free Software Foundation; either
// version 2.1 of the License, or (at your option) any later version.
//
// This library is distributed in the hope that it will be useful,
// but WITHOUT ANY WARRANTY; without even the implied warranty of
// MERCHANTABILITY or FITNESS FOR A PARTICULAR PURPOSE.  See the GNU
// Lesser General Public License for more details.
//
// You should have received a copy of the GNU Lesser General Public
// License along with this library; if not, write to the Free Software
// Foundation, Inc., 51 Franklin Street, Fifth Floor, Boston, MA  02110-1301  USA
//
// You can contact University Corporation for Atmospheric Research at
// 3080 Center Green Drive, Boulder, CO 80301

// (c) COPYRIGHT University Corporation for Atmospheric Research 2004-2005
// Please read the full copyright statement in the file COPYRIGHT_UCAR.
//
// Authors:
//      pwest       Patrick West <pwest@ucar.edu>
//      jgarcia     Jose Garcia <jgarcia@ucar.edu>

#include "config.h"

#if HAVE_UNISTD_H
#include <unistd.h>
#endif

#include <cerrno>
#include <cstring>

#include <string>
#include <vector>
#include <map>
#include <sstream>

#include "BESDebug.h"
#include "TheBESKeys.h"
#include "kvp_utils.h"
#include "BESUtil.h"
#include "BESRegex.h"
#include "BESFSDir.h"
#include "BESFSFile.h"
#include "BESInternalFatalError.h"
#include "BESInternalError.h"
#include "BESSyntaxUserError.h"

#define BES_INCLUDE_KEY "BES.Include"

using namespace std;

#define MODULE "bes"
#define prolog std::string("TheBESKeys::").append(__func__).append("() - ")

set<string> TheBESKeys::d_ingested_key_files;

TheBESKeys *TheBESKeys::d_instance = 0;
string TheBESKeys::ConfigFile = "";

TheBESKeys *TheBESKeys::TheKeys()
{
    if (d_instance) return d_instance;

    if (!TheBESKeys::ConfigFile.empty()) {
        d_instance = new TheBESKeys(TheBESKeys::ConfigFile);
        return d_instance;
    }

    // d_instance is a nullptr and TheBESKeys::ConfigFile is ""
    // so lets try some obvious places...

    string try_ini = "/usr/local/etc/bes/bes.conf";
    if (access(try_ini.c_str(), R_OK) == 0) {
        TheBESKeys::ConfigFile = try_ini;
        d_instance = new TheBESKeys(TheBESKeys::ConfigFile);
        return d_instance;
    }

    try_ini = "/etc/bes/bes.conf";
    if (access(try_ini.c_str(), R_OK) == 0) {
        TheBESKeys::ConfigFile = try_ini;
        d_instance = new TheBESKeys(TheBESKeys::ConfigFile);
        return d_instance;
    }

    try_ini = "/usr/etc/bes/bes.conf";
    if (access(try_ini.c_str(), R_OK) == 0) {
        TheBESKeys::ConfigFile = try_ini;
        d_instance = new TheBESKeys(TheBESKeys::ConfigFile);
        return d_instance;
    }
    throw BESInternalFatalError("Unable to locate a BES configuration file.", __FILE__, __LINE__);
}

/** @brief default constructor that reads loads key/value pairs from the
 * specified file.
 *
 * This constructor uses the specified file to load key/value pairs.
 * This file holds different key/value pairs for the application, one
 * key/value pair per line separated by an equal (=) sign.
 *
 * key=value
 *
 * Comments are allowed in the file and must begin with a pound (#) sign at
 * the beginning of the line. No comments are allowed at the end of lines.
 *
 * @throws BESInternalFatalError thrown if there is an error reading the
 * initialization file or a syntax error in the file, i.e. a malformed
 * key/value pair.
 */
TheBESKeys::TheBESKeys(const string &keys_file_name) :
        d_keys_file_name(keys_file_name), d_the_keys(0), d_the_backup_keys(0), d_own_keys(true)
{
    d_the_keys = new map<string, vector<string> >;
    initialize_keys();
}

TheBESKeys::TheBESKeys(const string &keys_file_name, map<string, vector<string> > *keys) :
        d_keys_file_name(keys_file_name), d_the_keys(keys), d_the_backup_keys(0), d_own_keys(false)
{
    initialize_keys();
}

/** @brief cleans up the key/value pair mapping
 */
TheBESKeys::~TheBESKeys()
{
    clean();
}

void TheBESKeys::initialize_keys()
{
    kvp::load_keys(d_keys_file_name, d_ingested_key_files, *d_the_keys);


}

void TheBESKeys::clean()
{

    if (d_the_keys && d_own_keys) {
        delete d_the_keys;
        d_the_keys = 0;
    }
    if(d_the_backup_keys){
        delete d_the_backup_keys;
        d_the_backup_keys = 0;
    }
}

/** @brief Determine if the specified key file has been loaded yet
 *
 * Given the name of the key file, determine if it has already been
 * loaded. More specifically, if started to load the file.
 *
 * @returns true if already started to load, false otherwise
 */
bool TheBESKeys::LoadedKeys(const string &key_file)
{
#if 0
    vector<string>::const_iterator i = TheBESKeys::d_ingested_key_files.begin();
    vector<string>::const_iterator e = TheBESKeys::d_ingested_key_files.end();
    for (; i != e; i++) {
        if ((*i) == key_file) {
            return true;
        }
    }
#endif
    set<string>::iterator it = d_ingested_key_files.find(key_file);

    return it != d_ingested_key_files.end();
}

/** @brief allows the user to set key/value pairs from within the application.
 *
 * This method allows users of BESKeys to set key/value pairs from within the
 * application, such as for testing purposes, key/value pairs from the command
 * line, etc...
 *
 * If addto is set to true then the value is added to the list of values for key
 *
 * If addto is false, and the key is already set then this value
 * replaces all values for the key
 *
 * @param key name of the key/value pair to be set
 * @param val value of the key to be set
 * @param addto Specifies whether to add the value to the key or set the
 * value. Default is to set, not add to
 */
void TheBESKeys::set_key(const string &key, const string &val, bool addto)
{
    map<string, vector<string> >::iterator i;
    i = d_the_keys->find(key);
    if (i == d_the_keys->end()) {
        vector<string> vals;
        (*d_the_keys)[key] = vals;
    }
    if (!addto) (*d_the_keys)[key].clear();
    if (!val.empty()) {
        (*d_the_keys)[key].push_back(val);
    }
}

/** @brief allows the user to set key/value pairs from within the application.
 *
 * This method allows users of BESKeys to set key/value pairs from within the
 * application, such as for testing purposes, key/value pairs from the command
 * line, etc...
 *
 * If addto is set to true then the value is added to the list of values for key
 *
 * If addto is false, and the key is already set then this value
 * replaces all values for the key
 *
 * @param key name of the key/value pair to be set
 * @param values A collection of values to to associate with the key
 * @param addto Specifies whether to append the values to the key or set the
 * value. Default is to set, not append to
 */
void TheBESKeys::set_keys(const string &key, const vector<string> &values, bool addto)
{
    map<string, vector<string> >::iterator i;
    i = d_the_keys->find(key);
    if (i == d_the_keys->end()) {
        vector<string> vals;
        (*d_the_keys)[key] = vals;
    }
    if (!addto) (*d_the_keys)[key].clear();

    size_t j;
    for(j = 0; j!=values.size(); j++){
        if (!values[j].empty()) {
            (*d_the_keys)[key].push_back(values[j]);
        }
    }
}


/** @brief allows the user to encode a map in the Keys from within the application.
 *
 * This method allows users of BESKeys to set the value of a kep to be a map
 * of key value pairs from within the
 * application, such as for testing purposes, key/value pairs from the command
 * line, etc...
 *
 * If addto is set to true then the value is added to the list of values for key
 *
 * If addto is false, and the key is already set then this value
 * replaces all values for the key
 *
 * @param key name of the key/value pair to be set
 * @param values A map of key value pairs to associate with the key
 * @param addto Specifies whether to append the values to the key or set the
 * value. Default is to set, not append to
 */
void TheBESKeys::set_keys(
        const string &key,
        const map<string, string> &values,
        const bool case_insensitive_map_keys,
        bool addto)
{
    map<string, vector<string> >::iterator i;
    i = d_the_keys->find(key);
    if (i == d_the_keys->end()) {
        vector<string> vals;
        (*d_the_keys)[key] = vals;
    }
    if (!addto) {
        (*d_the_keys)[key].clear();
    }

    map<string, string>::const_iterator mit;
    for(mit = values.begin(); mit!=values.end(); mit++){
        string map_key = mit->first;
        if(map_key.empty() ){
            BESDEBUG(MODULE, prolog << "The map_key is empty. SKIPPING." << endl);
        }
        else {
            if(case_insensitive_map_keys){
                map_key = BESUtil::lowercase(map_key);
            }
            string map_record=map_key+":"+mit->second;
            (*_the_keys)[key].push_back(map_record);
        }
<<<<<<< HEAD
        string map_record=map_key+":"+mit->second;
        (*d_the_keys)[key].push_back(map_record);
=======
>>>>>>> fc9f08d6
    }
}



/** @brief allows the user to set key/value pairs from within the application.
 *
 * This method allows users of BESKeys to set key/value pairs from within the
 * application, such as for testing purposes, key/value pairs from the command
 * line, etc...
 *
 * If the key is already set then this value replaces the value currently held
 * in the keys map.
 *
 * @param pair the key/value pair passed as key=value
 */
void TheBESKeys::set_key(const string &pair)
{
    string key;
    string val;
    bool addto = false;
    kvp::break_pair(pair.c_str(), key, val, addto);
    set_key(key, val, addto);
}

/** @brief Retrieve the value of a given key, if set.
 *
 * This method allows the user of BESKeys to retrieve the value of the
 * specified key. If multiple values are set then an exception is
 * thrown.
 *
 * @param s The key the user is looking for
 * @param val The value of the key the user is looking for
 * @param found Set to true of the key is set or false if the key is not set.
 * The value of a key can be set to the empty string, which is why this
 * boolean is provided.
 * @throws BESSyntaxUserError if multiple values are available for the
 * specified key
 */
void TheBESKeys::get_value(const string &s, string &val, bool &found)
{
    found = false;
    map<string, vector<string> >::iterator i;
    i = d_the_keys->find(s);
    if (i != d_the_keys->end()) {
        found = true;
        if ((*i).second.size() > 1) {
            string err = string("Multiple values for the key ") + s + " found, should only be one.";
            throw BESSyntaxUserError(err, __FILE__, __LINE__);
        }
        if ((*i).second.size() == 1) {
            val = (*i).second[0];
        }
        else {
            val = "";
        }
    }
}

/** @brief Retrieve the values of a given key, if set.
 *
 * This method allows the user of BESKeys to retrieve the value of the
 * specified key.
 *
 * @param s The key the user is looking for
 * @param vals The value set for the specified key
 * @param found Set to true of the key is set or false if the key is not set.
 * The value of a key can be set to the empty string, which is why this
 * boolean is provided.
 */
void TheBESKeys::get_values(const string& s, vector<string> &vals, bool &found)
{
    found = false;
    map<string, vector<string> >::iterator i;
    i = d_the_keys->find(s);
    if (i != d_the_keys->end()) {
        found = true;
        vector<string>::iterator j;
        for(j=(*i).second.begin(); j!=(*i).second.end(); j++){
            vals.push_back(*j);
        }
        // vals = (*i).second; // BUT WHY NOT?
    }
}

/**
 * @brief Read a boolean-valued key from the bes.conf file
 *
 * Look-up the bes key \arg key and return its value if set. If the
 * key is not set, return the default value.
 *
 * @param key The key to loop up
 * @param default_value Return this value if \arg key is not found.
 * @return The boolean value of \arg key. The value of the key is true if the
 * key is set to "true", "yes", or "on", otherwise the key value is
 * interpreted as false. If \arg key is not set, return \arg default_value.
 */
bool TheBESKeys::read_bool_key(const string &key, bool default_value)
{
    bool found = false;
    string value;
    TheBESKeys::TheKeys()->get_value(key, value, found);
    // 'key' holds the string value at this point if key_found is true
    if (found) {
        value = BESUtil::lowercase(value);
        return (value == "true" || value == "yes"|| value == "on");
    }
    else {
        return default_value;
    }
 }

/**
 * @brief Read a string-valued key from the bes.conf file.
 *
 * Look-up the bes key \arg key and return its value if set. If the
 * key is not set, return the default value.
 *
 * @param key The key to loop up
 * @param default_value Return this value if \arg key is not found.
 * @return The string value of \arg key.
 */
string TheBESKeys::read_string_key(const string &key, const string &default_value)
{
    bool found = false;
    string value;
    TheBESKeys::TheKeys()->get_value(key, value, found);
    // 'value' holds the string value at this point if found is true
    if (found) {
        if (value[value.length() - 1] == '/') value.erase(value.length() - 1);
        return value;
    }
    else {
        return default_value;
    }
}

/**
 * @brief Read an integer-valued key from the bes.conf file.
 *
 * Look-up the bes key \arg key and return its value if set. If the
 * key is not set, return the default value.
 *
 * @param key The key to loop up
 * @param default_value Return this value if \arg key is not found.
 * @return The integer value of \arg key.
 */
int TheBESKeys::read_int_key(const string &key, int default_value)
{
    bool found = false;
    string value;
    TheBESKeys::TheKeys()->get_value(key, value, found);
    // 'key' holds the string value at this point if found is true
    if (found) {
        std::istringstream iss(value);
        int int_val;
        iss >> int_val;
        if (iss.eof() || iss.bad() || iss.fail())
            return default_value;
        else
            return int_val;
    }
    else {
        return default_value;
    }
}

/** @brief dumps information about this object
 *
 * Displays the pointer value of this instance along with all of the keys.
 *
 * @param strm C++ i/o stream to dump the information to
 */
void TheBESKeys::dump(ostream &strm) const
{
    strm << BESIndent::LMarg << "BESKeys::dump - (" << (void *) this << ")" << endl;
    BESIndent::Indent();
    strm << BESIndent::LMarg << "key file:" << d_keys_file_name << endl;

#if 0
    if (_keys_file && *_keys_file) {
        strm << BESIndent::LMarg << "key file is valid" << endl;
    }
    else {
        strm << BESIndent::LMarg << "key file is NOT valid" << endl;
    }
#endif

    if (d_the_keys && d_the_keys->size()) {
        strm << BESIndent::LMarg << "  keys:" << endl;
        BESIndent::Indent();
        Keys_citer i = d_the_keys->begin();
        Keys_citer ie = d_the_keys->end();
        for (; i != ie; i++) {
            strm << BESIndent::LMarg << (*i).first << ": " /*<< endl*/;
            // BESIndent::Indent();
            vector<string>::const_iterator v = (*i).second.begin();
            vector<string>::const_iterator ve = (*i).second.end();
            for (; v != ve; v++) {
                strm << (*v) << " "; //endl;
            }
            strm << endl;
            //BESIndent::UnIndent();
        }
        BESIndent::UnIndent();
    }
    else {
        strm << BESIndent::LMarg << "keys: none" << endl;
    }
    BESIndent::UnIndent();
}



#define MAP_SEPARATOR ":"

bool parse_map_record(const string &map_record, const bool &case_insensitive_map_keys, string &key, string &value) {
    int primary_index = map_record.find(MAP_SEPARATOR);
    if (primary_index > 0) {
        key = map_record.substr(0, primary_index);
        if (case_insensitive_map_keys)
            key = BESUtil::lowercase(key);
        value = map_record.substr(primary_index + 1);
        BESDEBUG(MODULE, prolog << "key: '" << key << "'  value: " << value << endl);
        return true;
    }
    return false;
}


/**
 *
 * @param key
 * @param map_values
 * @param case_insensitive_map_keys
 * @param found
 */
void TheBESKeys::get_values(
        const std::string &key,
        std::map<std::string,std::string> &map_values,
        const bool &case_insensitive_map_keys,
        bool &found){

    vector<string> values;
    get_values(key, values, found);
    if(!found){
        return;
    }

    vector<string>::iterator it;
    for(it=values.begin();  it!=values.end(); it++){
        string map_key;
        string map_value;
        if(parse_map_record(*it,case_insensitive_map_keys,map_key,map_value)){
            map_values.insert( std::pair<string,string>(map_key,map_value));
        }
        else {
            BESDEBUG(MODULE, prolog << string("The configuration entry for the ") << key << " was not " <<
                "formatted as a map record. The offending entry: " << *it << " HAS BEEN SKIPPED." << endl);
        }
    }

}


/**
 *
 * @param key
 * @param map_values
 * @param case_insensitive_map_keys
 * @param found
 */
void TheBESKeys::get_values(
        const std::string &key,
        std::map< std::string, std::map<std::string,std::vector<std::string>>> &primary_map,
        const bool &case_insensitive_map_keys,
        bool &found){

    BESDEBUG(MODULE, prolog << "BEGIN" << endl);
    vector<string> values;
    get_values(key, values, found);
    if(!found){
        return;
    }

    vector<string>::iterator it;
    for(it=values.begin();  it!=values.end(); it++){
        string map_record = *it;
        string primary_map_key;
        string primary_map_value;
        if(parse_map_record(map_record,case_insensitive_map_keys,primary_map_key,primary_map_value)){
            string secondary_key;
            string secondary_value;
            if(parse_map_record(primary_map_value,case_insensitive_map_keys,secondary_key,secondary_value)){
                map<string, map<string,vector<string>>>::iterator pit;
                pit = primary_map.find(primary_map_key);
                if(pit!=primary_map.end()){
                    map<string,vector<string>>::iterator sit;
                    sit = pit->second.find(secondary_key);
                    if(sit!=pit->second.end()){
                        sit->second.push_back(secondary_value);
                    }
                    else {
                        // How to make a vector<string>> and poke in to the secondary_map??
                        vector<string> secondary_map_entry_values;
                        secondary_map_entry_values.push_back(secondary_value);
                        pit->second.insert(pair<string,vector<string>>(secondary_key,secondary_map_entry_values));
                    }
                }
                else {
                    // How to make a map<string,vector<string>> and poke in to the primary_map??
                    map<string,vector<string>> secondary_map_entry;
                    vector<string> secondary_map_entry_values;
                    secondary_map_entry_values.push_back(secondary_value);
                    secondary_map_entry.insert(pair<string,vector<string>>(secondary_key,secondary_map_entry_values));
                    primary_map.insert(pair<string, map<string,vector<string>>>(primary_map_key,secondary_map_entry));
                }
            }
            else {
                // Map entry improperly formatted.
                BESDEBUG(MODULE, prolog << string("The configuration entry for the ") << key << " was not " <<
                                        "formatted as a map record. The offending entry: " << map_record <<
                                        " HAS BEEN SKIPPED." << endl);
            }
        }
        else {
            BESDEBUG(MODULE, prolog << string("The configuration entry for the ") << key << " was not " <<
                                    "formatted as a map record. The offending entry: " << map_record <<
                                    " HAS BEEN SKIPPED." << endl);
        }
    }
    BESDEBUG(MODULE, prolog << "END" << endl);

}


void TheBESKeys::load_dynamic_config(const string name){

    if(d_the_backup_keys){
        stringstream msg;
        msg << prolog << "ERROR! Unable to load a dynamic configuration for '"<< name << "'. ";
        msg << "There is already a dynamic configuration loaded, it must be unloaded before loading a new one.";
        BESDEBUG(MODULE, msg.str() << endl);
        throw BESInternalError(msg.str(),__FILE__,__LINE__);
    }

    map<string, map<string, vector<string>>> dynamic_confg;
    bool found;
    get_values(DYNAMIC_CONFIG_KEY, dynamic_confg, true, found);
    if(!found){
        BESDEBUG(MODULE, prolog << "Unable to locate " << DYNAMIC_CONFIG_KEY
        << " in the configuration keys." << endl);
        return;
    }
    BESDEBUG(MODULE, prolog << "Found a " << DYNAMIC_CONFIG_KEY << " in TheBESKeys." << endl);

    long longest_match=0;
    map<string, map<string, vector<string>>>::iterator best_matching_config=dynamic_confg.end();

    map<string, map<string, vector<string>>>::iterator dcit;
    for(dcit = dynamic_confg.begin(); dcit != dynamic_confg.end(); dcit++){
        BESDEBUG(MODULE, prolog << "Processing " << DYNAMIC_CONFIG_KEY << "["<<dcit->first<< "]" << endl);

        map<string, vector<string>>::iterator rit;
        rit = dcit->second.find(DC_REGEX_KEY);
        if(rit==dcit->second.end()){
            BESDEBUG(MODULE, prolog << "Could not find a " << DC_REGEX_KEY << " (regular expression) for the "
            << DYNAMIC_CONFIG_KEY << " named: " << dcit->first << " SKIPPING!" << endl);
        }
        else {
            BESDEBUG(MODULE, prolog << "Found " << DC_REGEX_KEY << " vector for "
            << DYNAMIC_CONFIG_KEY << "["<< dcit->first << "]" << endl);
            vector<string>::iterator vit;
            for(vit = rit->second.begin(); vit != rit->second.end(); vit ++){ // For all the regex expressions
                BESDEBUG(MODULE, prolog << "Processing " << DC_REGEX_KEY << " value '" << *vit << "'" << endl);
                BESRegex regex((*vit).c_str()); // make BESRegex
                long match_length = regex.match(name.c_str(),name.size(),0); // Eval match

                BESDEBUG(MODULE, prolog << "The name '"<< name << (match_length<0?"' does not match ":"' matches ")
                << "the regular expression: '"<< *vit << "' (match_length: " << match_length << ")" << endl);
                if(match_length>longest_match){ // Is is a better match?
                    BESDEBUG(MODULE, prolog << "match_length of " << match_length
                    << " is larger than the current longest_match of "<< longest_match << endl);

                    map<string, vector<string>>::iterator cit;
                    cit = dcit->second.find(DC_CONFIG_KEY);
                    if(cit==dcit->second.end() || cit->second.empty()){ // does it have a config?
                        BESDEBUG(MODULE, prolog << "There were no " << DC_CONFIG_KEY
                        << " (configuration) values for the " << DYNAMIC_CONFIG_KEY << " named: "
                        << dcit->first << " SKIPPING!" << endl);
                    }
                    else {
                        BESDEBUG(MODULE, prolog << "Found new best " << DYNAMIC_CONFIG_KEY << " match for '" << name
                        << "' " << DYNAMIC_CONFIG_KEY << ": " << dcit->first<< endl);
                        best_matching_config = dcit;
                        longest_match = match_length;
                    }
                }
            }
        }
    }

    if( longest_match==0 ||
        best_matching_config==dynamic_confg.end()){
        BESDEBUG(MODULE, prolog << "None of the " << DYNAMIC_CONFIG_KEY
        << " regex patterns matched the name: " << name << endl);
        return;
    }
    // New backup keys
    d_the_backup_keys = new std::map<string, vector<string>>();
    // Copy keys into backup keys
    *d_the_backup_keys = *d_the_keys;

    // Now load the keys from the dynamic config;
    map<string, vector<string>>::iterator cit;
    cit = best_matching_config->second.find(DC_CONFIG_KEY);
    vector<string>::iterator vit;
    for(vit=cit->second.begin(); vit != cit->second.end(); vit++){
        // Each value of this vectpr should be a regular BESKeys kvp. i.e. "BES.LogName=./opendap.log"
        // Which we just feed into the keys, since we just backed them up...
        BESDEBUG(MODULE, prolog << "Adding dynamic configuration BES Key: " << *vit << endl);
        set_key(*vit);
    }



}

void TheBESKeys::unload_dynamic_config(){
    if(d_the_backup_keys && d_the_keys){
        d_the_keys->clear();
        *d_the_keys = *d_the_backup_keys;
        delete d_the_backup_keys;
        d_the_backup_keys = 0;
    }
}<|MERGE_RESOLUTION|>--- conflicted
+++ resolved
@@ -290,13 +290,8 @@
                 map_key = BESUtil::lowercase(map_key);
             }
             string map_record=map_key+":"+mit->second;
-            (*_the_keys)[key].push_back(map_record);
-        }
-<<<<<<< HEAD
-        string map_record=map_key+":"+mit->second;
-        (*d_the_keys)[key].push_back(map_record);
-=======
->>>>>>> fc9f08d6
+            (*d_the_keys)[key].push_back(map_record);
+        }
     }
 }
 
