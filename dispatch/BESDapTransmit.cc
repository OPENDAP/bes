--- conflicted
+++ resolved
@@ -37,23 +37,15 @@
 //#define USE_DODSFILTER 1
 #undef DODSFILTER
 
-<<<<<<< HEAD
-=======
-#include "BESDapTransmit.h"
-
->>>>>>> dbba2a22
 #ifdef USE_DODSFILTER
 #include <DODSFilter.h>
 #include <mime_util.h>
 #endif
+
 #include <ResponseBuilder.h>
-<<<<<<< HEAD
 #include <Error.h>
 
 #include "BESDapTransmit.h"
-=======
-
->>>>>>> dbba2a22
 #include "BESContainer.h"
 #include "BESDapNames.h"
 #include "BESDataNames.h"
@@ -67,11 +59,6 @@
 #include "BESInternalFatalError.h"
 #include "BESDebug.h"
 
-<<<<<<< HEAD
-=======
-#include <Error.h>
->>>>>>> dbba2a22
-
 ///////////////////////////////////////////////////////////////////////////////
 // Local Helpers
 
@@ -335,24 +322,16 @@
     add_method(DDX_SERVICE, BESDapTransmit::send_basic_ddx);
     add_method(DATA_SERVICE, BESDapTransmit::send_basic_data);
     add_method(DATADDX_SERVICE, BESDapTransmit::send_basic_dataddx);
+    add_method( DMR_SERVICE, BESDapTransmit::send_basic_dmr ) ;
 }
 
 BESDapTransmit::~BESDapTransmit()
 {
-<<<<<<< HEAD
-    add_method( DAS_SERVICE, BESDapTransmit::send_basic_das ) ;
-    add_method( DDS_SERVICE, BESDapTransmit::send_basic_dds ) ;
-    add_method( DDX_SERVICE, BESDapTransmit::send_basic_ddx ) ;
-    add_method( DATA_SERVICE, BESDapTransmit::send_basic_data ) ;
-    add_method( DATADDX_SERVICE, BESDapTransmit::send_basic_dataddx ) ;
-    add_method( DMR_SERVICE, BESDapTransmit::send_basic_dmr ) ;
-=======
     remove_method(DAS_SERVICE);
     remove_method(DDS_SERVICE);
     remove_method(DDX_SERVICE);
     remove_method(DATA_SERVICE);
     remove_method(DATADDX_SERVICE);
->>>>>>> dbba2a22
 }
 
 void BESDapTransmit::send_basic_das(BESResponseObject * obj, BESDataHandlerInterface & dhi)
@@ -377,13 +356,6 @@
 {
     SendDataDDS sender;
     sender.send(obj, dhi);
-}
-
-void BESDapTransmit::send_basic_dataddx(BESResponseObject * obj, BESDataHandlerInterface & dhi)
-{
-<<<<<<< HEAD
-  SendDataDDX sender;
-  sender.send(obj, dhi);
 }
 
 void
@@ -393,8 +365,9 @@
   SendDMR sender;
   sender.send(obj, dhi);
 }
-=======
+
+void BESDapTransmit::send_basic_dataddx(BESResponseObject * obj, BESDataHandlerInterface & dhi)
+{
     SendDataDDX sender;
     sender.send(obj, dhi);
-}
->>>>>>> dbba2a22
+}