// cacheT.C

// This file is part of bes, A C++ back-end server implementation framework
// for the OPeNDAP Data Access Protocol.

// Copyright (c) 2004-2009 University Corporation for Atmospheric Research
// Author: Patrick West <pwest@ucar.edu> and Jose Garcia <jgarcia@ucar.edu>
//
// This library is free software; you can redistribute it and/or
// modify it under the terms of the GNU Lesser General Public
// License as published by the Free Software Foundation; either
// version 2.1 of the License, or (at your option) any later version.
//
// This library is distributed in the hope that it will be useful,
// but WITHOUT ANY WARRANTY; without even the implied warranty of
// MERCHANTABILITY or FITNESS FOR A PARTICULAR PURPOSE.  See the GNU
// Lesser General Public License for more details.
//
// You should have received a copy of the GNU Lesser General Public
// License along with this library; if not, write to the Free Software
// Foundation, Inc., 51 Franklin Street, Fifth Floor, Boston, MA  02110-1301  USA
//
// You can contact University Corporation for Atmospheric Research at
// 3080 Center Green Drive, Boulder, CO 80301

// (c) COPYRIGHT University Corporation for Atmospheric Research 2004-2005
// Please read the full copyright statement in the file COPYRIGHT_UCAR.
//
// Authors:
//      pwest       Patrick West <pwest@ucar.edu>
//      jgarcia     Jose Garcia <jgarcia@ucar.edu>

#include <cppunit/TextTestRunner.h>
#include <cppunit/extensions/TestFactoryRegistry.h>
#include <cppunit/extensions/HelperMacros.h>

using namespace CppUnit;

#include <unistd.h>  // for sleep
#include <sys/types.h>
#include <sys/stat.h>
#include <dirent.h>  // for closedir opendir

#include <iostream>
#include <sstream>
#include <cstdlib>
#include <cstring>
#include <GetOpt.h>

using std::cerr;
using std::endl;
using std::ostringstream;

#include <TheBESKeys.h>
#include <BESError.h>
#include <BESDebug.h>
#include <BESUtil.h>
#include <BESFileLockingCache.h>

#include <test_config.h>

// Not run by default!
// Set from the command-line invocation of the main only
// since we're not sure the OS has room for the test files.
static bool RUN_64_BIT_CACHE_TEST = false;

static const std::string CACHE_PREFIX = string("bes_cache");
static const std::string MATCH_PREFIX = string(CACHE_PREFIX) + string("#");

static const string TEST_CACHE_DIR = BESUtil::assemblePath(TEST_SRC_DIR, "cache");

// For the 64 bit  (> 4G tests)
static const std::string CACHE_DIR_TEST_64 = string(TEST_SRC_DIR) + string("/test_cache_64");
static const unsigned long long MAX_CACHE_SIZE_IN_MEGS_TEST_64 = 5000ULL; // in Mb...
// shift left by 20 multiplies by 1Mb
static const unsigned long long MAX_CACHE_SIZE_IN_BYTES_TEST_64 = (MAX_CACHE_SIZE_IN_MEGS_TEST_64 << 20);
static const unsigned long long NUM_FILES_TEST_64 = 6ULL;
static const unsigned long long FILE_SIZE_IN_MEGS_TEST_64 = 1024ULL; // in Mb

static bool debug = false;
static bool bes_debug = false;
#undef DBG
#define DBG(x) do { if (debug) (x); } while(false);

/** @brief Set up the cache.
 Add to the cache a set of eight test files, with names that are easy to
 work with and each with an access time two seconds later than the
 preceding one.

 @param cache_dir Directory that holds the cached files.
 */
void init_cache(const string &cache_dir)
{
    DBG(cerr << __func__ << "() - BEGIN " << endl);

<<<<<<< HEAD
=======
    //string chmod = (string)"chmod a+w " + TEST_SRC_DIR + "/cache" ;
    //system( chmod.c_str() ) ;

>>>>>>> 5357491d
    string t_file = cache_dir + "/template.txt";
    for (int i = 1; i < 9; i++) {
        ostringstream s;
        s << "cp -f " << t_file << " " << BESUtil::assemblePath(cache_dir, CACHE_PREFIX) << "#usr#local#data#template0"
            << i << ".txt";
        DBG(cerr << __func__ << "() - cmd: " << s.str() << endl);
        system(s.str().c_str());

        ostringstream m;
        m << "chmod a+w " << BESUtil::assemblePath(cache_dir, CACHE_PREFIX) << "#usr#local#data#template0" << i
            << ".txt";
        DBG(cerr << __func__ << "() - cmd: " << m.str() << endl);
        system(m.str().c_str());
    }

<<<<<<< HEAD
    string touchers[8] = { "7", "6", "4", "2", "8", "5", "3", "1" };
    for (int i = 0; i < 8; i++) {
        DBG(cerr << __func__ << "() - sleeping for 1 second..." << endl);
        sleep(1);
=======
    string touchers[8] = { "8", "7", "6", "5", "4", "3", "2", "1" };
    for (int i = 0; i < 8; i++) {
        DBG(cerr << __func__ << "() - sleeping for 1 second..." << endl);
        //sleep(1);
>>>>>>> 5357491d
        string cmd = (string) "cat " + BESUtil::assemblePath(cache_dir, CACHE_PREFIX) + +"#usr#local#data#template0"
            + touchers[i] + ".txt > /dev/null";
        DBG(cerr << __func__ << "() - cmd: " << cmd << endl);
        system(cmd.c_str());
    }
<<<<<<< HEAD

    DBG(cerr << __func__ << "() - END " << endl);
}

void check_cache(const string &cache_dir, map<string, string> &should_be)
=======
    DBG(cerr << __func__ << "() - END " << endl);
}

/**
 * @param cache_dir Name of the cache directory
 * @param should_be This file should be in the cache
 * @param num_files There should be this many file with the MATCH_PREFIX
 */
void check_cache(const string &cache_dir, const string &should_be, unsigned int num_files)
>>>>>>> 5357491d
{
    DBG(cerr << __func__ << "() - BEGIN " << endl);

    map<string, string> contents;
    string match_prefix = MATCH_PREFIX;
    DIR *dip = opendir(cache_dir.c_str());
    CPPUNIT_ASSERT( dip );
    struct dirent *dit;
    while ((dit = readdir(dip)) != NULL) {
        string dirEntry = dit->d_name;
        if (dirEntry.compare(0, match_prefix.length(), match_prefix) == 0) contents[dirEntry] = dirEntry;
    }
<<<<<<< HEAD
    closedir(dip);

    CPPUNIT_ASSERT( should_be.size() == contents.size() );

    map<string, string>::const_iterator ci = contents.begin();
    map<string, string>::const_iterator ce = contents.end();
    map<string, string>::const_iterator si = should_be.begin();
    // unused jhrg 4/25/17 map<string, string>::const_iterator se = should_be.end();
    bool good = true;
    for (; ci != ce; ci++, si++) {
        if ((*ci).first != (*si).first) {
            DBG(cerr << __func__ << "() - contents: " << (*ci).first << " - should be: " << (*si).first << endl);
            good = false;
        }
        else {
            DBG(cerr << __func__ << "() - " << (*ci).first << " matches." << endl);
=======
>>>>>>> 5357491d

    closedir(dip);

    CPPUNIT_ASSERT( num_files == contents.size() );

    bool found = false;
    for (map<string, string>::const_iterator ci, ce = contents.end(); ci != ce; ci++) {
        DBG(cerr << "contents: " << (*ci).first << endl);
        if ((*ci).first == should_be) {
            found = true;
            break;
        }
<<<<<<< HEAD
        CPPUNIT_ASSERT( (*ci).first == (*si).first );
    }

=======
    }

    CPPUNIT_ASSERT( found );

>>>>>>> 5357491d
    DBG(cerr << __func__ << "() - END " << endl);
}

void purge_cache(const string &cache_dir, const string &cache_prefix)
{
    DBG(cerr << __func__ << "() - BEGIN " << endl);
    ostringstream s;
    s << "rm -" << (debug ? "v" : "") << "f " << BESUtil::assemblePath(cache_dir, cache_prefix) << "*";
    DBG(cerr << __func__ << "() - cmd: " << s.str() << endl);
    system(s.str().c_str());
    DBG(cerr << __func__ << "() - END " << endl);
}

string show_cache(const string cache_dir, const string match_prefix)
{
    map<string, string> contents;
    ostringstream oss;
    DIR *dip = opendir(cache_dir.c_str());
    CPPUNIT_ASSERT( dip );
    struct dirent *dit;
    while ((dit = readdir(dip)) != NULL) {
        string dirEntry = dit->d_name;
        if (dirEntry.compare(0, match_prefix.length(), match_prefix) == 0) {
            oss << dirEntry << endl;
            contents[dirEntry] = dirEntry;
        }
    }
<<<<<<< HEAD
    closedir(dip);
    return oss.str();
=======
>>>>>>> 5357491d

    closedir(dip);
    return oss.str();
}

class cacheT: public TestFixture {
private:

public:
    cacheT()
    {
    }
    ~cacheT()
    {
    }

    void setUp()
    {
        string bes_conf = (string) TEST_ABS_SRC_DIR + "/cacheT_bes.keys";
        TheBESKeys::ConfigFile = bes_conf;

<<<<<<< HEAD
=======
        string bes_conf = (string) TEST_ABS_SRC_DIR + "/cacheT_bes.keys";
        TheBESKeys::ConfigFile = bes_conf;

>>>>>>> 5357491d
        if (bes_debug) {
            BESDebug::SetUp("cerr,cache");
            DBG(cerr << "setup() - BESDEBUG Enabled " << endl);
        }
<<<<<<< HEAD
=======

//        DBG( cerr << __func__ << "() - END " << endl);

>>>>>>> 5357491d
    }

    void tearDown()
    {
    }

    // Fill the test directory with files summing > 4Gb.
    // First calls clean in case the thing exists.
    // TODO HACK This really needs to be cleaned up
    // to not use system but instead make the actual
    // C calls to make the files so it can checkl errno
    // and report the problems and make sure the test is
    // valid!
    void init_64_bit_cache(const std::string& cacheDir)
    {
        DBG(cerr << __func__ << "() - BEGIN " << endl);
        DBG(cerr << __func__ << "() - Called with dir = " << cacheDir << endl);
        DBG(cerr << __func__ << "() - Note: this makes large files and might take a while!" << endl);

        // 0) Make sure it's not there
        DBG(cerr << __func__ << "() - Cleaning old test cache..." << endl);
        clean_64_bit_cache(cacheDir);
        DBG(cerr << __func__ << "() -  ... done." << endl);

        BESFileLockingCache cache64(CACHE_DIR_TEST_64, CACHE_PREFIX, MAX_CACHE_SIZE_IN_MEGS_TEST_64);

        // 1) make the dir and files.
        string mkdirCmd = string("mkdir -p ") + cacheDir;
        DBG(cerr << __func__ << "() - Shell call: " << mkdirCmd << endl);
        system(mkdirCmd.c_str());

        DBG(cerr << __func__ << "() - Making " << NUM_FILES_TEST_64 << " files..." << endl);
        for (unsigned int i = 0; i < NUM_FILES_TEST_64; ++i) {
            std::stringstream fss;
            fss << cacheDir << "/" << MATCH_PREFIX << "_file_" << i << ".txt";
            DBG(
                cerr << __func__ << "() - Creating filename=" << fss.str() << " of size (mb) = "
                    << FILE_SIZE_IN_MEGS_TEST_64 << endl);
            std::stringstream mkfileCmdSS;
            mkfileCmdSS << "mkfile -n " << FILE_SIZE_IN_MEGS_TEST_64 << "m" << " " << fss.str();
            DBG(cerr << __func__ << "() - Shell call: " << mkfileCmdSS.str() << endl);
            system(mkfileCmdSS.str().c_str());
            DBG(cerr << __func__ << "() - " << "Done making file. Updating cache control file..." << endl);
            cache64.update_cache_info(fss.str());
        }
        DBG(cerr << __func__ << "() - " << "END " << endl);
    }

    // Clean out all those giant temp files
    void clean_64_bit_cache(const std::string& cacheDir)
    {
        DBG(cerr << __func__ << "() - BEGIN " << endl);
        std::string rmCmd = string("rm -r") + string(debug ? "v" : "") + string("f ") + cacheDir;
        DBG(cerr << __func__ << "() - Shell call: " << rmCmd << endl);
        system(rmCmd.c_str());
        DBG(cerr << __func__ << "() - END " << endl);
    }

    // Test function to test the cache on larger than 4G
    // (ie > 32 bit)
    // sum total of files sizes, which was a bug.
    // Since this takes a lot of time and space to do,
    // we'll make it optional somehow...
    void do_test_64_bit_cache()
    {
        DBG(cerr << __func__ << "() - BEGIN " << endl);
        // create a directory with a bunch of large files
        // to init the cache
        init_64_bit_cache(CACHE_DIR_TEST_64);

        // 1) make the cache
        // 2) get the info and make sure size is too big
        // 3) call purge
        // 4) get info again and make sure size is not too big

        // 1) Make the cache
        DBG(
            cerr << __func__ << "() - "
                "Making a BESFileLockingCache with dir=" << CACHE_DIR_TEST_64 << " and prefix=" << CACHE_PREFIX
                << " and max size (mb)= " << MAX_CACHE_SIZE_IN_MEGS_TEST_64 << endl);

        BESFileLockingCache cache64(CACHE_DIR_TEST_64, CACHE_PREFIX, MAX_CACHE_SIZE_IN_MEGS_TEST_64);

        // Make sure we have a valid test dir
        DBG(cerr << __func__ << "() - "
            "cache64.get_cache_size: " << cache64.get_cache_size() << endl);

        DBG(cerr << __func__ << "() - "
            "cache64.d_max_cache_size_in_bytes: " << cache64.d_max_cache_size_in_bytes << endl);

        DBG(cerr << __func__ << "() - "
            "MAX_CACHE_SIZE_IN_BYTES_TEST_64: " << MAX_CACHE_SIZE_IN_BYTES_TEST_64 << endl);

        CPPUNIT_ASSERT(cache64.d_max_cache_size_in_bytes == MAX_CACHE_SIZE_IN_BYTES_TEST_64);

        // Call purge which should delete enough to make it smaller
        DBG(cerr << __func__ << "() - Calling purge() on cache..." << endl);
        cache64.update_and_purge("");

        DBG(cerr << __func__ << "() - Checking that size is smaller than max..." << endl);
        CPPUNIT_ASSERT(cache64.get_cache_size() <= MAX_CACHE_SIZE_IN_BYTES_TEST_64);

        DBG(cerr << __func__ << "() - Test complete, cleaning test cache dir..." << endl);

        // Delete the massive empty files
        clean_64_bit_cache(CACHE_DIR_TEST_64);
        DBG(cerr << __func__ << "() - END " << endl);
    }

    ///////////////////////////////////////////////////////////////////////////////////////////
    // CPPUNIT

    void test_empty_cache_dir_name_cache_creation()
    {
        DBG(cerr << endl << __func__ << "() - BEGIN " << endl);
        try {
            // Should return a disabled cache if the dir is "";
            BESFileLockingCache cache("", CACHE_PREFIX, 0);
            DBG(cerr << __func__ << "() - Cache is " << (cache.cache_enabled() ? "en" : "dis") << "abled." << endl);
            CPPUNIT_ASSERT( !cache.cache_enabled() );

        }
        catch (BESError &e) {
            DBG(
                cerr << __func__ << "Failed to create disabled cache. That's BAD. " << "msg: " << e.get_message()
                    << endl);
        }
        DBG(cerr << __func__ << "() - END " << endl);
    }

    void test_missing_cache_dir_cache_creation()
    {
        DBG(cerr << endl << __func__ << "() - BEGIN " << endl);
        try {
            BESFileLockingCache cache("/dummy", CACHE_PREFIX, 0);
            CPPUNIT_ASSERT( !"Created cache with non-existent dir" );
        }
        catch (BESError &e) {
            DBG(
                cerr << __func__ << "() - Unable to create cache in non-existent dir. " << "That's good. msg: "
                    << e.get_message() << endl);
        }
        DBG(cerr << __func__ << "() - END " << endl);
    }

    void test_empty_prefix_name_cache_creation()
    {
        DBG(cerr << endl << __func__ << "() - BEGIN " << endl);
        try {
            BESFileLockingCache cache(TEST_CACHE_DIR, "", 1);
            CPPUNIT_ASSERT( !"Created cache with empty prefix" );
        }
        catch (BESError &e) {
            DBG(
                cerr << __func__ << "() - Unable to create cache with empty prefix. " << "That's good. msg: "
                    << e.get_message() << endl);
        }
        DBG(cerr << __func__ << "() - END " << endl);
    }

    void test_size_zero_cache_creation()
    {
        DBG(cerr << endl << __func__ << "() - BEGIN " << endl);
        try {
            BESFileLockingCache cache(TEST_CACHE_DIR, CACHE_PREFIX, 0);
            CPPUNIT_ASSERT( !"Created cache with 0 size" );
        }
        catch (BESError &e) {
            DBG(
                cerr << __func__ << "() - Unable to create cache with 0 size. " << "That's good. msg: "
                    << e.get_message() << endl);
        }
        DBG(cerr << __func__ << "() - END " << endl);
    }

    void test_good_cache_creation()
    {
        DBG(cerr << endl << __func__ << "() - BEGIN " << endl);
        try {
            BESFileLockingCache cache(TEST_CACHE_DIR, CACHE_PREFIX, 1);
            DBG(cerr << __func__ << "() - Cache is " << (cache.cache_enabled() ? "en" : "dis") << "abled." << endl);
            CPPUNIT_ASSERT( cache.cache_enabled() );

        }
        catch (BESError &e) {
            DBG(cerr << __func__ << "() - FAILED to create cache! msg: " << e.get_message() << endl);
            CPPUNIT_ASSERT( !"Failed to create cache" );
        }
        DBG(cerr << __func__ << "() - END " << endl);
    }

    void test_check_cache_for_non_existent_compressed_file()
    {
        DBG(cerr << endl << __func__ << "() - BEGIN " << endl);
        try {
            int fd;
            BESFileLockingCache cache(TEST_CACHE_DIR, CACHE_PREFIX, 1);
            string no_such_file = BESUtil::assemblePath(TEST_CACHE_DIR, "dummy.nc.gz");
            DBG(cerr << __func__ << "() - Attempting to acquire a read lock on "
                "non-existent file." << endl);
            bool success = cache.get_read_lock(no_such_file, fd);
            DBG(cerr << __func__ << "() - cache.get_read_lock() returned " << (success ? "true" : "false") << endl);
            if (success) {
                DBG(cerr << __func__ << "() - OUCH! That shouldn't have worked! "
                    "Releasing lock and closing file before we ASSERT... " << endl);
                cache.unlock_and_close(no_such_file);
            }
            CPPUNIT_ASSERT( !success );
        }
        catch (BESError &e) {
            DBG(cerr << __func__ << "() - FAILED checking if non-exist file cached! msg: " << e.get_message() << endl);
            CPPUNIT_ASSERT( !"Error checking if non-exist file cached" );
        }
        DBG(cerr << __func__ << "() - END " << endl);
    }

    void test_find_exisiting_cached_file()
    {
        DBG(cerr << endl << __func__ << "() - BEGIN " << endl);
        try {
            BESFileLockingCache cache(TEST_CACHE_DIR, CACHE_PREFIX, 1);
            string file_name = "/usr/local/data/template01.txt";
            string cache_file_name = cache.get_cache_file_name(file_name);
            int fd;

            bool is_it = cache.get_read_lock(cache_file_name, fd);
            DBG(cerr << __func__ << "() - cache.get_read_lock() returned " << (is_it ? "true" : "false") << endl);
            CPPUNIT_ASSERT( is_it );
            if (is_it) {
                cache.unlock_and_close(cache_file_name);
            }
        }
        catch (BESError &e) {
            DBG(cerr << __func__ << "() - FAILED checking for cached file! msg: " << e.get_message() << endl);
            CPPUNIT_ASSERT( !"Error checking if expected file is cached" );
        }
        DBG(cerr << __func__ << "() - END " << endl);
    }

    void test_cache_purge()
    {
        DBG(cerr << endl << __func__ << "() - BEGIN " << endl);
<<<<<<< HEAD

        map<string, string> should_be;
        should_be["bes_cache#usr#local#data#template01.txt"] = "bes_cache#usr#local#data#template01.txt";
        should_be["bes_cache#usr#local#data#template03.txt"] = "bes_cache#usr#local#data#template02.txt";
        should_be["bes_cache#usr#local#data#template05.txt"] = "bes_cache#usr#local#data#template03.txt";
        should_be["bes_cache#usr#local#data#template08.txt"] = "bes_cache#usr#local#data#template04.txt";

        string latest_file = "/usr/local/data/template01.txt";

        DBG(
            cerr << __func__ << "() - Cache Before update_and_purge():" << endl
=======

        string latest_file = "/usr/local/data/template01.txt";

        DBG(cerr << __func__ << "() - Cache Before update_and_purge():" << endl
>>>>>>> 5357491d
                << show_cache(TEST_CACHE_DIR, CACHE_PREFIX));

        try {
            BESFileLockingCache cache(TEST_CACHE_DIR, CACHE_PREFIX, 1);
            string latest_cache_file = cache.get_cache_file_name(latest_file);
<<<<<<< HEAD
            cache.update_and_purge(latest_cache_file);
            check_cache(TEST_CACHE_DIR, should_be);
        }
        catch (BESError &e) {
            DBG(cerr << __func__ << "() - " << e.get_message() << endl);
            CPPUNIT_ASSERT( !"purge failed" );
        }

        DBG(cerr << __func__ << "() - Test purge (should not remove any files)" << endl);
=======
            // Purge files but not latest_file/latest_cache_file.
            cache.update_and_purge(latest_cache_file);
            check_cache(TEST_CACHE_DIR, latest_cache_file, 4);
        }
        catch (BESError &e) {
            DBG(cerr << __func__ << "() - " << e.get_message() << endl);
            CPPUNIT_FAIL( "purge failed: " + e.get_message() );
        }

        DBG(cerr << __func__ << "() - Test purge (should not remove any files)" << endl);

>>>>>>> 5357491d
        try {
            BESFileLockingCache cache(TEST_CACHE_DIR, CACHE_PREFIX, 1);
            string latest_cache_file = cache.get_cache_file_name(latest_file);
            cache.update_and_purge(latest_cache_file);
<<<<<<< HEAD
            check_cache(TEST_CACHE_DIR, should_be);
        }
        catch (BESError &e) {
            DBG(cerr << __func__ << "() - " << e.get_message() << endl);
            CPPUNIT_ASSERT( !"purge failed" );
        }
        DBG(cerr << __func__ << "() - END " << endl);
    }

=======
            check_cache(TEST_CACHE_DIR, latest_cache_file, 4);
        }
        catch (BESError &e) {
            DBG(cerr << __func__ << "() - " << e.get_message() << endl);
            CPPUNIT_FAIL( "purge failed: " + e.get_message() );
        }

        DBG(cerr << __func__ << "() - END " << endl);
    }

>>>>>>> 5357491d
    void test_64_bit_cache_sizes()
    {
        if (RUN_64_BIT_CACHE_TEST) {
            DBG(cerr << endl << __func__ << "() - BEGIN " << endl);
            try {
                do_test_64_bit_cache();
            }
            catch (BESError &e) {
                DBG(cerr << __func__ << "Caught BESError. msg: " << e.get_message() << endl);
                CPPUNIT_ASSERT(!"64 bit tests failed");
            }
            DBG(cerr << __func__ << "() - END " << endl);
        }

    }

<<<<<<< HEAD
CPPUNIT_TEST_SUITE( cacheT );
=======
    CPPUNIT_TEST_SUITE( cacheT );
>>>>>>> 5357491d

    CPPUNIT_TEST( test_empty_cache_dir_name_cache_creation );
    CPPUNIT_TEST( test_missing_cache_dir_cache_creation );
    CPPUNIT_TEST( test_size_zero_cache_creation );
    CPPUNIT_TEST( test_good_cache_creation );
    CPPUNIT_TEST( test_check_cache_for_non_existent_compressed_file );
    CPPUNIT_TEST( test_find_exisiting_cached_file );
    CPPUNIT_TEST( test_cache_purge );
    CPPUNIT_TEST( test_64_bit_cache_sizes );

<<<<<<< HEAD
    CPPUNIT_TEST_SUITE_END()
    ;

#if 0

    void do_test()
    {
        BESKeys *keys = TheBESKeys::TheKeys();

        string target;
        bool is_it = false;

        DBG( cerr << "*****************************************" << endl);
        DBG( cerr << "creating cache with empty dir key" << endl);
        try
        {
            // BESFileLockingCache cache( "", "", 1 ) ;
            CPPUNIT_ASSERT( !"Created cache with empty dir key" );
        }
        catch( BESError &e )
        {
            DBG( cerr << "Failed to create cache with empty dir key, good" << endl);
            DBG( cerr << e.get_message() << endl);
        }

        DBG( cerr << "*****************************************" << endl);
        DBG( cerr << "creating cache with non-exist dir key" << endl);
        try
        {
            // BESFileLockingCache cache( *keys, "BES.CacheDir", "", "" ) ;
            CPPUNIT_ASSERT( !"Created cache with non-exist dir key" );
        }
        catch( BESError &e )
        {
            DBG( cerr << "Failed to create cache with non-exist dir key, good"
                << endl);
            DBG( cerr << e.get_message() << endl);
        }

        keys->set_key( "BES.CacheDir", "/dummy" );
        DBG( cerr << "*****************************************" << endl);
        DBG( cerr << "creating cache with bad dir in conf" << endl);
        try
        {
            // BESFileLockingCache cache( *keys, "BES.CacheDir", "", "" ) ;
            CPPUNIT_ASSERT( !"Created cache with bad dir in conf" );
        }
        catch( BESError &e )
        {
            DBG( cerr << "Failed to create cache with bad dir in conf, good"
                << endl);
            DBG( cerr << e.get_message() << endl);
        }

        keys->set_key( "BES.CacheDir", cache_dir );
        DBG( cerr << "*****************************************" << endl);
        DBG( cerr << "creating cache with empty prefix key" << endl);
        try
        {
            // BESFileLockingCache cache( *keys, "BES.CacheDir", "", "" ) ;
            CPPUNIT_ASSERT( !"Created cache with empty prefix key" );
        }
        catch( BESError &e )
        {
            DBG( cerr << "Failed to create cache with empty prefix key, good" << endl);
            DBG( cerr << e.get_message() << endl);
        }

        DBG( cerr << "*****************************************" << endl);
        DBG( cerr << "creating cache with non-exist prefix key" << endl);
        try
        {
            // BESFileLockingCache cache( *keys, "BES.CacheDir", "BES.CachePrefix", "" ) ;
            CPPUNIT_ASSERT( !"Created cache with non-exist prefix key" );
        }
        catch( BESError &e )
        {
            DBG( cerr << "Failed to create cache with non-exist prefix key, good"
                << endl);
            DBG( cerr << e.get_message() << endl);
        }

        keys->set_key( "BES.CachePrefix", "" );
        DBG( cerr << "*****************************************" << endl);
        DBG( cerr << "creating cache with empty prefix key in conf" << endl);
        try
        {
            // BESFileLockingCache cache( *keys, "BES.CacheDir", "BES.CachePrefix", "" ) ;
            CPPUNIT_ASSERT( !"Created cache with empty prefix in conf" );
        }
        catch( BESError &e )
        {
            DBG( cerr << "Failed to create cache with empty prefix in conf, good"
                << endl);
            DBG( cerr << e.get_message() << endl);
        }

        keys->set_key( "BES.CachePrefix", "bes_cache" );
        DBG( cerr << "*****************************************" << endl);
        DBG( cerr << "creating cache with empty size key" << endl);
        try
        {
            // BESFileLockingCache cache( *keys, "BES.CacheDir", "BES.CachePrefix", "" ) ;
            CPPUNIT_ASSERT( !"Created cache with empty size key" );
        }
        catch( BESError &e )
        {
            DBG( cerr << "Failed to create cache with empty size key, good"
                << endl);
            DBG( cerr << e.get_message() << endl);
        }

        DBG( cerr << "*****************************************" << endl);
        DBG( cerr << "creating cache with non-exist size key" << endl);
        try
        {
            // BESFileLockingCache cache( *keys, "BES.CacheDir", "BES.CachePrefix", "BES.CacheSize" ) ;
            CPPUNIT_ASSERT( !"Created cache with non-exist size key" );
        }
        catch( BESError &e )
        {
            DBG( cerr << "Failed to create cache with non-exist size key, good"
                << endl);
            DBG( cerr << e.get_message() << endl);
        }

        keys->set_key( "BES.CacheSize", "dummy" );
        DBG( cerr << "*****************************************" << endl);
        DBG( cerr << "creating cache with bad size in conf" << endl);
        try
        {
            // BESFileLockingCache cache( *keys, "BES.CacheDir", "BES.CachePrefix", "BES.CacheSize" ) ;
            CPPUNIT_ASSERT( !"Created cache with bad size in conf" );
        }
        catch( BESError &e )
        {
            DBG( cerr << "Failed to create cache with bad size in conf, good"
                << endl);
            DBG( cerr << e.get_message() << endl);
        }

        keys->set_key( "BES.CacheSize", "0" );
        DBG( cerr << "*****************************************" << endl);
        DBG( cerr << "creating cache with 0 size in conf" << endl);
        try
        {
            // BESFileLockingCache cache( *keys, "BES.CacheDir", "BES.CachePrefix", "BES.CacheSize" ) ;
            CPPUNIT_ASSERT( !"Created cache with 0 size in conf" );
        }
        catch( BESError &e )
        {
            DBG( cerr << "Failed to create cache with 0 size in conf, good"
                << endl);
            DBG( cerr << e.get_message() << endl);
        }

        keys->set_key( "BES.CacheSize", "1" );
        DBG( cerr << "*****************************************" << endl);
        DBG( cerr << "creating good cache from config" << endl);
        try
        {
            // BESFileLockingCache cache( *keys, "BES.CacheDir", "BES.CachePrefix", "BES.CacheSize" ) ;
        }
        catch( BESError &e )
        {
            DBG( cerr << e.get_message() << endl);
            CPPUNIT_ASSERT( !"Failed to create cache with good keys" );
        }
    }

#endif

=======
    CPPUNIT_TEST_SUITE_END();

>>>>>>> 5357491d
};
// test fixture class

CPPUNIT_TEST_SUITE_REGISTRATION( cacheT );

int main(int argc, char*argv[])
{
    GetOpt getopt(argc, argv, "db6");
    int option_char;
    while ((option_char = getopt()) != -1)
        switch (option_char) {
        case 'd':
            debug = true;  // debug is a static global
            break;

        case 'b':
            bes_debug = true;  // bes_debug is a static global
            break;

        case '6':
            RUN_64_BIT_CACHE_TEST = true;  // RUN_64_BIT_CACHE_TEST is a static global
            DBG(cerr << __func__ << "() - 64 Bit Cache Tests Enabled." << endl)
            ;
            break;

        default:
            break;
        }

    // Do this AFTER we process the command line so debugging in the test constructor
    // (which does a one time construction of the test cache) will work.

    init_cache(TEST_CACHE_DIR);

    CppUnit::TextTestRunner runner;
    runner.addTest(CppUnit::TestFactoryRegistry::getRegistry().makeTest());

    bool wasSuccessful = true;
    string test = "";
    int i = getopt.optind;
    if (i == argc) {
        // run them all
        wasSuccessful = runner.run("");
    }
    else {
        while (i < argc) {
            test = string("cacheT::") + argv[i++];

            wasSuccessful = wasSuccessful && runner.run(test);
        }
    }

    purge_cache(TEST_CACHE_DIR, CACHE_PREFIX);

    return wasSuccessful ? 0 : 1;
}
<|MERGE_RESOLUTION|>--- conflicted
+++ resolved
@@ -93,12 +93,6 @@
 {
     DBG(cerr << __func__ << "() - BEGIN " << endl);
 
-<<<<<<< HEAD
-=======
-    //string chmod = (string)"chmod a+w " + TEST_SRC_DIR + "/cache" ;
-    //system( chmod.c_str() ) ;
-
->>>>>>> 5357491d
     string t_file = cache_dir + "/template.txt";
     for (int i = 1; i < 9; i++) {
         ostringstream s;
@@ -114,29 +108,16 @@
         system(m.str().c_str());
     }
 
-<<<<<<< HEAD
-    string touchers[8] = { "7", "6", "4", "2", "8", "5", "3", "1" };
-    for (int i = 0; i < 8; i++) {
-        DBG(cerr << __func__ << "() - sleeping for 1 second..." << endl);
-        sleep(1);
-=======
     string touchers[8] = { "8", "7", "6", "5", "4", "3", "2", "1" };
     for (int i = 0; i < 8; i++) {
         DBG(cerr << __func__ << "() - sleeping for 1 second..." << endl);
         //sleep(1);
->>>>>>> 5357491d
         string cmd = (string) "cat " + BESUtil::assemblePath(cache_dir, CACHE_PREFIX) + +"#usr#local#data#template0"
             + touchers[i] + ".txt > /dev/null";
         DBG(cerr << __func__ << "() - cmd: " << cmd << endl);
         system(cmd.c_str());
     }
-<<<<<<< HEAD
-
-    DBG(cerr << __func__ << "() - END " << endl);
-}
-
-void check_cache(const string &cache_dir, map<string, string> &should_be)
-=======
+
     DBG(cerr << __func__ << "() - END " << endl);
 }
 
@@ -146,9 +127,8 @@
  * @param num_files There should be this many file with the MATCH_PREFIX
  */
 void check_cache(const string &cache_dir, const string &should_be, unsigned int num_files)
->>>>>>> 5357491d
 {
-    DBG(cerr << __func__ << "() - BEGIN " << endl);
+    DBG(cerr << __func__ << "() - BEGIN, should_be: " << should_be << ", num_files: " << num_files << endl);
 
     map<string, string> contents;
     string match_prefix = MATCH_PREFIX;
@@ -159,47 +139,22 @@
         string dirEntry = dit->d_name;
         if (dirEntry.compare(0, match_prefix.length(), match_prefix) == 0) contents[dirEntry] = dirEntry;
     }
-<<<<<<< HEAD
+
     closedir(dip);
 
-    CPPUNIT_ASSERT( should_be.size() == contents.size() );
-
-    map<string, string>::const_iterator ci = contents.begin();
-    map<string, string>::const_iterator ce = contents.end();
-    map<string, string>::const_iterator si = should_be.begin();
-    // unused jhrg 4/25/17 map<string, string>::const_iterator se = should_be.end();
-    bool good = true;
-    for (; ci != ce; ci++, si++) {
-        if ((*ci).first != (*si).first) {
-            DBG(cerr << __func__ << "() - contents: " << (*ci).first << " - should be: " << (*si).first << endl);
-            good = false;
-        }
-        else {
-            DBG(cerr << __func__ << "() - " << (*ci).first << " matches." << endl);
-=======
->>>>>>> 5357491d
-
-    closedir(dip);
-
     CPPUNIT_ASSERT( num_files == contents.size() );
 
     bool found = false;
-    for (map<string, string>::const_iterator ci, ce = contents.end(); ci != ce; ci++) {
+    for (map<string, string>::const_iterator ci = contents.begin(), ce = contents.end(); ci != ce; ci++) {
         DBG(cerr << "contents: " << (*ci).first << endl);
         if ((*ci).first == should_be) {
             found = true;
             break;
         }
-<<<<<<< HEAD
-        CPPUNIT_ASSERT( (*ci).first == (*si).first );
-    }
-
-=======
     }
 
     CPPUNIT_ASSERT( found );
 
->>>>>>> 5357491d
     DBG(cerr << __func__ << "() - END " << endl);
 }
 
@@ -227,11 +182,6 @@
             contents[dirEntry] = dirEntry;
         }
     }
-<<<<<<< HEAD
-    closedir(dip);
-    return oss.str();
-=======
->>>>>>> 5357491d
 
     closedir(dip);
     return oss.str();
@@ -253,22 +203,10 @@
         string bes_conf = (string) TEST_ABS_SRC_DIR + "/cacheT_bes.keys";
         TheBESKeys::ConfigFile = bes_conf;
 
-<<<<<<< HEAD
-=======
-        string bes_conf = (string) TEST_ABS_SRC_DIR + "/cacheT_bes.keys";
-        TheBESKeys::ConfigFile = bes_conf;
-
->>>>>>> 5357491d
         if (bes_debug) {
             BESDebug::SetUp("cerr,cache");
             DBG(cerr << "setup() - BESDEBUG Enabled " << endl);
         }
-<<<<<<< HEAD
-=======
-
-//        DBG( cerr << __func__ << "() - END " << endl);
-
->>>>>>> 5357491d
     }
 
     void tearDown()
@@ -511,40 +449,16 @@
     void test_cache_purge()
     {
         DBG(cerr << endl << __func__ << "() - BEGIN " << endl);
-<<<<<<< HEAD
-
-        map<string, string> should_be;
-        should_be["bes_cache#usr#local#data#template01.txt"] = "bes_cache#usr#local#data#template01.txt";
-        should_be["bes_cache#usr#local#data#template03.txt"] = "bes_cache#usr#local#data#template02.txt";
-        should_be["bes_cache#usr#local#data#template05.txt"] = "bes_cache#usr#local#data#template03.txt";
-        should_be["bes_cache#usr#local#data#template08.txt"] = "bes_cache#usr#local#data#template04.txt";
 
         string latest_file = "/usr/local/data/template01.txt";
 
-        DBG(
-            cerr << __func__ << "() - Cache Before update_and_purge():" << endl
-=======
-
-        string latest_file = "/usr/local/data/template01.txt";
-
         DBG(cerr << __func__ << "() - Cache Before update_and_purge():" << endl
->>>>>>> 5357491d
                 << show_cache(TEST_CACHE_DIR, CACHE_PREFIX));
 
         try {
             BESFileLockingCache cache(TEST_CACHE_DIR, CACHE_PREFIX, 1);
             string latest_cache_file = cache.get_cache_file_name(latest_file);
-<<<<<<< HEAD
-            cache.update_and_purge(latest_cache_file);
-            check_cache(TEST_CACHE_DIR, should_be);
-        }
-        catch (BESError &e) {
-            DBG(cerr << __func__ << "() - " << e.get_message() << endl);
-            CPPUNIT_ASSERT( !"purge failed" );
-        }
-
-        DBG(cerr << __func__ << "() - Test purge (should not remove any files)" << endl);
-=======
+
             // Purge files but not latest_file/latest_cache_file.
             cache.update_and_purge(latest_cache_file);
             check_cache(TEST_CACHE_DIR, latest_cache_file, 4);
@@ -556,22 +470,10 @@
 
         DBG(cerr << __func__ << "() - Test purge (should not remove any files)" << endl);
 
->>>>>>> 5357491d
         try {
             BESFileLockingCache cache(TEST_CACHE_DIR, CACHE_PREFIX, 1);
             string latest_cache_file = cache.get_cache_file_name(latest_file);
             cache.update_and_purge(latest_cache_file);
-<<<<<<< HEAD
-            check_cache(TEST_CACHE_DIR, should_be);
-        }
-        catch (BESError &e) {
-            DBG(cerr << __func__ << "() - " << e.get_message() << endl);
-            CPPUNIT_ASSERT( !"purge failed" );
-        }
-        DBG(cerr << __func__ << "() - END " << endl);
-    }
-
-=======
             check_cache(TEST_CACHE_DIR, latest_cache_file, 4);
         }
         catch (BESError &e) {
@@ -582,7 +484,6 @@
         DBG(cerr << __func__ << "() - END " << endl);
     }
 
->>>>>>> 5357491d
     void test_64_bit_cache_sizes()
     {
         if (RUN_64_BIT_CACHE_TEST) {
@@ -599,11 +500,7 @@
 
     }
 
-<<<<<<< HEAD
-CPPUNIT_TEST_SUITE( cacheT );
-=======
     CPPUNIT_TEST_SUITE( cacheT );
->>>>>>> 5357491d
 
     CPPUNIT_TEST( test_empty_cache_dir_name_cache_creation );
     CPPUNIT_TEST( test_missing_cache_dir_cache_creation );
@@ -614,184 +511,9 @@
     CPPUNIT_TEST( test_cache_purge );
     CPPUNIT_TEST( test_64_bit_cache_sizes );
 
-<<<<<<< HEAD
-    CPPUNIT_TEST_SUITE_END()
-    ;
-
-#if 0
-
-    void do_test()
-    {
-        BESKeys *keys = TheBESKeys::TheKeys();
-
-        string target;
-        bool is_it = false;
-
-        DBG( cerr << "*****************************************" << endl);
-        DBG( cerr << "creating cache with empty dir key" << endl);
-        try
-        {
-            // BESFileLockingCache cache( "", "", 1 ) ;
-            CPPUNIT_ASSERT( !"Created cache with empty dir key" );
-        }
-        catch( BESError &e )
-        {
-            DBG( cerr << "Failed to create cache with empty dir key, good" << endl);
-            DBG( cerr << e.get_message() << endl);
-        }
-
-        DBG( cerr << "*****************************************" << endl);
-        DBG( cerr << "creating cache with non-exist dir key" << endl);
-        try
-        {
-            // BESFileLockingCache cache( *keys, "BES.CacheDir", "", "" ) ;
-            CPPUNIT_ASSERT( !"Created cache with non-exist dir key" );
-        }
-        catch( BESError &e )
-        {
-            DBG( cerr << "Failed to create cache with non-exist dir key, good"
-                << endl);
-            DBG( cerr << e.get_message() << endl);
-        }
-
-        keys->set_key( "BES.CacheDir", "/dummy" );
-        DBG( cerr << "*****************************************" << endl);
-        DBG( cerr << "creating cache with bad dir in conf" << endl);
-        try
-        {
-            // BESFileLockingCache cache( *keys, "BES.CacheDir", "", "" ) ;
-            CPPUNIT_ASSERT( !"Created cache with bad dir in conf" );
-        }
-        catch( BESError &e )
-        {
-            DBG( cerr << "Failed to create cache with bad dir in conf, good"
-                << endl);
-            DBG( cerr << e.get_message() << endl);
-        }
-
-        keys->set_key( "BES.CacheDir", cache_dir );
-        DBG( cerr << "*****************************************" << endl);
-        DBG( cerr << "creating cache with empty prefix key" << endl);
-        try
-        {
-            // BESFileLockingCache cache( *keys, "BES.CacheDir", "", "" ) ;
-            CPPUNIT_ASSERT( !"Created cache with empty prefix key" );
-        }
-        catch( BESError &e )
-        {
-            DBG( cerr << "Failed to create cache with empty prefix key, good" << endl);
-            DBG( cerr << e.get_message() << endl);
-        }
-
-        DBG( cerr << "*****************************************" << endl);
-        DBG( cerr << "creating cache with non-exist prefix key" << endl);
-        try
-        {
-            // BESFileLockingCache cache( *keys, "BES.CacheDir", "BES.CachePrefix", "" ) ;
-            CPPUNIT_ASSERT( !"Created cache with non-exist prefix key" );
-        }
-        catch( BESError &e )
-        {
-            DBG( cerr << "Failed to create cache with non-exist prefix key, good"
-                << endl);
-            DBG( cerr << e.get_message() << endl);
-        }
-
-        keys->set_key( "BES.CachePrefix", "" );
-        DBG( cerr << "*****************************************" << endl);
-        DBG( cerr << "creating cache with empty prefix key in conf" << endl);
-        try
-        {
-            // BESFileLockingCache cache( *keys, "BES.CacheDir", "BES.CachePrefix", "" ) ;
-            CPPUNIT_ASSERT( !"Created cache with empty prefix in conf" );
-        }
-        catch( BESError &e )
-        {
-            DBG( cerr << "Failed to create cache with empty prefix in conf, good"
-                << endl);
-            DBG( cerr << e.get_message() << endl);
-        }
-
-        keys->set_key( "BES.CachePrefix", "bes_cache" );
-        DBG( cerr << "*****************************************" << endl);
-        DBG( cerr << "creating cache with empty size key" << endl);
-        try
-        {
-            // BESFileLockingCache cache( *keys, "BES.CacheDir", "BES.CachePrefix", "" ) ;
-            CPPUNIT_ASSERT( !"Created cache with empty size key" );
-        }
-        catch( BESError &e )
-        {
-            DBG( cerr << "Failed to create cache with empty size key, good"
-                << endl);
-            DBG( cerr << e.get_message() << endl);
-        }
-
-        DBG( cerr << "*****************************************" << endl);
-        DBG( cerr << "creating cache with non-exist size key" << endl);
-        try
-        {
-            // BESFileLockingCache cache( *keys, "BES.CacheDir", "BES.CachePrefix", "BES.CacheSize" ) ;
-            CPPUNIT_ASSERT( !"Created cache with non-exist size key" );
-        }
-        catch( BESError &e )
-        {
-            DBG( cerr << "Failed to create cache with non-exist size key, good"
-                << endl);
-            DBG( cerr << e.get_message() << endl);
-        }
-
-        keys->set_key( "BES.CacheSize", "dummy" );
-        DBG( cerr << "*****************************************" << endl);
-        DBG( cerr << "creating cache with bad size in conf" << endl);
-        try
-        {
-            // BESFileLockingCache cache( *keys, "BES.CacheDir", "BES.CachePrefix", "BES.CacheSize" ) ;
-            CPPUNIT_ASSERT( !"Created cache with bad size in conf" );
-        }
-        catch( BESError &e )
-        {
-            DBG( cerr << "Failed to create cache with bad size in conf, good"
-                << endl);
-            DBG( cerr << e.get_message() << endl);
-        }
-
-        keys->set_key( "BES.CacheSize", "0" );
-        DBG( cerr << "*****************************************" << endl);
-        DBG( cerr << "creating cache with 0 size in conf" << endl);
-        try
-        {
-            // BESFileLockingCache cache( *keys, "BES.CacheDir", "BES.CachePrefix", "BES.CacheSize" ) ;
-            CPPUNIT_ASSERT( !"Created cache with 0 size in conf" );
-        }
-        catch( BESError &e )
-        {
-            DBG( cerr << "Failed to create cache with 0 size in conf, good"
-                << endl);
-            DBG( cerr << e.get_message() << endl);
-        }
-
-        keys->set_key( "BES.CacheSize", "1" );
-        DBG( cerr << "*****************************************" << endl);
-        DBG( cerr << "creating good cache from config" << endl);
-        try
-        {
-            // BESFileLockingCache cache( *keys, "BES.CacheDir", "BES.CachePrefix", "BES.CacheSize" ) ;
-        }
-        catch( BESError &e )
-        {
-            DBG( cerr << e.get_message() << endl);
-            CPPUNIT_ASSERT( !"Failed to create cache with good keys" );
-        }
-    }
-
-#endif
-
-=======
     CPPUNIT_TEST_SUITE_END();
-
->>>>>>> 5357491d
 };
+
 // test fixture class
 
 CPPUNIT_TEST_SUITE_REGISTRATION( cacheT );
