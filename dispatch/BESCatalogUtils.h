// BESCatalogUtils.h

// This file is part of bes, A C++ back-end server implementation framework
// for the OPeNDAP Data Access Protocol.

// Copyright (c) 2004-2009 University Corporation for Atmospheric Research
// Author: Patrick West <pwest@ucar.edu> and Jose Garcia <jgarcia@ucar.edu>
//
// This library is free software; you can redistribute it and/or
// modify it under the terms of the GNU Lesser General Public
// License as published by the Free Software Foundation; either
// version 2.1 of the License, or (at your option) any later version.
//
// This library is distributed in the hope that it will be useful,
// but WITHOUT ANY WARRANTY; without even the implied warranty of
// MERCHANTABILITY or FITNESS FOR A PARTICULAR PURPOSE.  See the GNU
// Lesser General Public License for more details.
//
// You should have received a copy of the GNU Lesser General Public
// License along with this library; if not, write to the Free Software
// Foundation, Inc., 51 Franklin Street, Fifth Floor, Boston, MA  02110-1301  USA
//
// You can contact University Corporation for Atmospheric Research at
// 3080 Center Green Drive, Boulder, CO 80301

// (c) COPYRIGHT University Corporation for Atmospheric Research 2004-2005
// Please read the full copyright statement in the file COPYRIGHT_UCAR.
//
// Authors:
//      pwest       Patrick West <pwest@ucar.edu>
//      jgarcia     Jose Garcia <jgarcia@ucar.edu>

#ifndef S_BESCatalogUtils_h
#define S_BESCatalogUtils_h 1

#include <sys/types.h>
#include <sys/stat.h>
#include <dirent.h>

#include <map>
#include <vector>
#include <list>
#include <string>

#include "BESObj.h"
#include "BESUtil.h"
#include "CatalogNode.h"

class BESInfo;
class BESCatalogEntry;

#if 0
// Refactored the 'singleton list of CatalogUtils out/ jhrg 7/27/18

// This seems odd - to have a singleton that is actually a map of
// instances and have that me a member of (each of?) the instances...
// I think this should be a member of a catalog, not a singleton with
// a list of classes. jhrg 2.25.18
#endif


class BESCatalogUtils: public BESObj {
private:
#if 0
	static std::map<std::string, BESCatalogUtils *> _instances;
#endif

    std::string d_name;      ///< The name of the catalog
    std::string d_root_dir;  ///< The pathname of the root directory
    std::list<std::string> d_exclude;    ///< list of regexes; exclude matches
    std::list<std::string> d_include;    ///< include regexes
    bool d_follow_syms;      ///< Follow file system symbolic links?

    /// This identifies handlers to the things they can read. It is used
    /// to determine which catalog items can be treated as 'data.'
    struct handler_regex {
        std::string handler;
        std::string regex;
    };

    std::vector<handler_regex> d_match_list;  ///< The list of types & regexes

<<<<<<< HEAD
    BESCatalogUtils():d_follow_syms(false) {}
=======
    typedef std::vector<handler_regex>::const_iterator match_citer;
    BESCatalogUtils::match_citer match_list_begin() const;
    BESCatalogUtils::match_citer match_list_end() const;

    BESCatalogUtils()
    {
    }
>>>>>>> 4f3a3095

    static void bes_add_stat_info(BESCatalogEntry *entry, struct stat &buf);

public:
    BESCatalogUtils(const std::string &name, bool strict = true);

    virtual ~BESCatalogUtils()
    {
    }

    /**
     * @brief Get the root directory of the catalog
     *
     * @return The pathname that is the root of the 'catalog'
     */
    const std::string & get_root_dir() const
    {
        return d_root_dir;
    }

    bool follow_sym_links() const
    {
        return d_follow_syms;
    }

    virtual bool include(const std::string &inQuestion) const;
    virtual bool exclude(const std::string &inQuestion) const;

    std::string get_handler_name(const std::string &item) const;
    bool is_data(const std::string &item) const;

    // TODO remove these once we no longer need showCatalog. jhrg 7/27/18
#if 1
    virtual unsigned int get_entries(DIR *dip, const std::string &fullnode, const std::string &use_node,
        BESCatalogEntry *entry, bool dirs_only);

    static void display_entry(BESCatalogEntry *entry, BESInfo *info);
    static void display_node(bes::CatalogNode *entry);

    static void bes_add_stat_info(BESCatalogEntry *entry, const std::string &fullnode);

    static bool isData(const std::string &inQuestion, const std::string &catalog, std::list<std::string> &services);
#endif

    virtual void dump(ostream &strm) const;

#if 0
    static BESCatalogUtils * Utils(const std::string &name);
#endif


#if 0
    // Added because of reported memory leaks. jhrg 12/24/12
    static void delete_all_catalogs();
<<<<<<< HEAD

    std::string get_name(){ return d_name;}
=======
#endif

>>>>>>> 4f3a3095
};


#endif // S_BESCatalogUtils_h<|MERGE_RESOLUTION|>--- conflicted
+++ resolved
@@ -44,7 +44,6 @@
 
 #include "BESObj.h"
 #include "BESUtil.h"
-#include "CatalogNode.h"
 
 class BESInfo;
 class BESCatalogEntry;
@@ -80,17 +79,11 @@
 
     std::vector<handler_regex> d_match_list;  ///< The list of types & regexes
 
-<<<<<<< HEAD
-    BESCatalogUtils():d_follow_syms(false) {}
-=======
     typedef std::vector<handler_regex>::const_iterator match_citer;
     BESCatalogUtils::match_citer match_list_begin() const;
     BESCatalogUtils::match_citer match_list_end() const;
 
-    BESCatalogUtils()
-    {
-    }
->>>>>>> 4f3a3095
+    BESCatalogUtils():d_follow_syms(false) {}
 
     static void bes_add_stat_info(BESCatalogEntry *entry, struct stat &buf);
 
@@ -128,7 +121,6 @@
         BESCatalogEntry *entry, bool dirs_only);
 
     static void display_entry(BESCatalogEntry *entry, BESInfo *info);
-    static void display_node(bes::CatalogNode *entry);
 
     static void bes_add_stat_info(BESCatalogEntry *entry, const std::string &fullnode);
 
@@ -145,14 +137,8 @@
 #if 0
     // Added because of reported memory leaks. jhrg 12/24/12
     static void delete_all_catalogs();
-<<<<<<< HEAD
-
-    std::string get_name(){ return d_name;}
-=======
 #endif
 
->>>>>>> 4f3a3095
 };
 
-
 #endif // S_BESCatalogUtils_h