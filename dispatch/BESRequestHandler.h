// BESRequestHandler.h

// This file is part of bes, A C++ back-end server implementation framework
// for the OPeNDAP Data Access Protocol.

// Copyright (c) 2004-2009 University Corporation for Atmospheric Research
// Author: Patrick West <pwest@ucar.edu> and Jose Garcia <jgarcia@ucar.edu>
//
// This library is free software; you can redistribute it and/or
// modify it under the terms of the GNU Lesser General Public
// License as published by the Free Software Foundation; either
// version 2.1 of the License, or (at your option) any later version.
// 
// This library is distributed in the hope that it will be useful,
// but WITHOUT ANY WARRANTY; without even the implied warranty of
// MERCHANTABILITY or FITNESS FOR A PARTICULAR PURPOSE.  See the GNU
// Lesser General Public License for more details.
// 
// You should have received a copy of the GNU Lesser General Public
// License along with this library; if not, write to the Free Software
// Foundation, Inc., 51 Franklin Street, Fifth Floor, Boston, MA  02110-1301  USA
//
// You can contact University Corporation for Atmospheric Research at
// 3080 Center Green Drive, Boulder, CO 80301

// (c) COPYRIGHT University Corporation for Atmospheric Research 2004-2005
// Please read the full copyright statement in the file COPYRIGHT_UCAR.
//
// Authors:
//      pwest       Patrick West <pwest@ucar.edu>
//      jgarcia     Jose Garcia <jgarcia@ucar.edu>

#ifndef I_BESRequestHandler_h
#define I_BESRequestHandler_h 1

#include <map>
#include <string>

#include "BESObj.h"
#include "BESDataHandlerInterface.h"

/**
 * A pointer to a static method defined by an instance of RequestHandler
 * that can 'fill in' a particular ResponseObject based on the information
 * in a DataHandlerInterface instance.
 */
typedef bool (*p_request_handler_method)(BESDataHandlerInterface &);

/** @brief Represents a specific data type request handler
 *
 * A request handler is an object that represents a specific data type. The
 * specific data type knows how to fill in a response object, such as a DAS,
 * DDS, help, version, etc... response object.
 *
 * The response handlers know how to build the specified response object, and
 * the request handler knows how to fill them in.
 *
 * Each container in the BESDataHandlerInterface has an associated data type
 * for that data container, such as Cedar, NetCDF, CDF, HDF, etc... Usually, in
 * a given request, only one data type is requested. In other words, at least
 * currently, it is rare to see a request asking for information from more
 * than one type of data.
 *
 * Each data request handler is registered with the server. When a request
 * comes in, the request handler is looked up for each of those data types and
 * is passed the information it needs to fill in the specified response
 * object.
 *
 * Each request handler can handle different types of response objects.
 * Methods are registered within the request handler for the responses that
 * the request handler can fill in. This method is looked up and is passed the
 * information to fill in the response object.
 */
class BESRequestHandler: public BESObj {
private:
	std::map<std::string, p_request_handler_method> _handler_list;
	std::string _name;

public:
    BESRequestHandler(const std::string &name) :
        _name(name)
    {
    }

    virtual ~BESRequestHandler(void)
    {
    }

    typedef std::map<std::string, p_request_handler_method>::const_iterator Handler_citer;
    typedef std::map<std::string, p_request_handler_method>::iterator Handler_iter;

    virtual const std::string & get_name() const
    {
        return _name;
    }

    virtual bool add_method(const std::string &name, p_request_handler_method method);

    /// @brief Backward compatibility with the older version of this class.
    /// @deprecated
    virtual bool add_handler(const std::string &name, p_request_handler_method method)
    {
        return add_method(name, method);
    }

    virtual bool remove_method(const std::string &name);
    virtual p_request_handler_method find_method(const std::string &name);

    virtual std::string get_method_names();
    virtual time_t get_lmt(const std::string &name);

<<<<<<< HEAD
    virtual void add_attributes(BESDataHandlerInterface &dhi);

    virtual void dump(ostream &strm) const;
=======
    virtual void dump(std::ostream &strm) const;
>>>>>>> 9098470a
};

#endif // I_BESRequestHandler_h<|MERGE_RESOLUTION|>--- conflicted
+++ resolved
@@ -109,13 +109,9 @@
     virtual std::string get_method_names();
     virtual time_t get_lmt(const std::string &name);
 
-<<<<<<< HEAD
     virtual void add_attributes(BESDataHandlerInterface &dhi);
 
-    virtual void dump(ostream &strm) const;
-=======
     virtual void dump(std::ostream &strm) const;
->>>>>>> 9098470a
 };
 
 #endif // I_BESRequestHandler_h