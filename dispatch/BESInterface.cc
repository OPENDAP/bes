// BESInterface.cc

// This file is part of bes, A C++ back-end server implementation framework
// for the OPeNDAP Data Access Protocol.

// Copyright (c) 2004-2009 University Corporation for Atmospheric Research
// Author: Patrick West <pwest@ucar.edu> and Jose Garcia <jgarcia@ucar.edu>
//
// This library is free software; you can redistribute it and/or
// modify it under the terms of the GNU Lesser General Public
// License as published by the Free Software Foundation; either
// version 2.1 of the License, or (at your option) any later version.
//
// This library is distributed in the hope that it will be useful,
// but WITHOUT ANY WARRANTY; without even the implied warranty of
// MERCHANTABILITY or FITNESS FOR A PARTICULAR PURPOSE.  See the GNU
// Lesser General Public License for more details.
//
// You should have received a copy of the GNU Lesser General Public
// License along with this library; if not, write to the Free Software
// Foundation, Inc., 51 Franklin Street, Fifth Floor, Boston, MA  02110-1301  USA
//
// You can contact University Corporation for Atmospheric Research at
// 3080 Center Green Drive, Boulder, CO 80301

// (c) COPYRIGHT University Corporation for Atmospheric Research 2004-2005
// Please read the full copyright statement in the file COPYRIGHT_UCAR.
//
// Authors:
//      pwest       Patrick West <pwest@ucar.edu>
//      jgarcia     Jose Garcia <jgarcia@ucar.edu>

#include "config.h"

#include <cstdlib>

#if HAVE_UNISTD_H
#include <unistd.h>
#endif

#include <string>
#include <sstream>
#include <future>         // std::async, std::future
#include <chrono>         // std::chrono::milliseconds
#include <algorithm>

#include "BESInterface.h"

#include "TheBESKeys.h"
#include "BESContextManager.h"

#include "BESTransmitterNames.h"
#include "BESDataNames.h"
#include "BESReturnManager.h"

#include "BESInfoList.h"
#include "BESXMLInfo.h"

#include "BESUtil.h"
#include "BESDebug.h"
#include "BESStopWatch.h"
#include "BESInternalError.h"
#include "BESInternalFatalError.h"
#include "ServerAdministrator.h"
#include "RequestServiceTimer.h"

#include "BESLog.h"

// If not defined, this is false (source code file names are logged). jhrg 10/4/18
#define EXCLUDE_FILE_INFO_FROM_LOG "BES.DoNotLogSourceFilenames"
#define prolog std::string("BESInterface::").append(__func__).append("() - ")

using namespace std;

// Define this to use sigwait() in a child thread to detect that SIGALRM
// has been raised (i.e., that the timeout interval has elapsed). This
// does not currently work, but could be a way to get information about
// a timeout back to the BES's client if the BES itself were structured
// differently. See my comment further down. jhrg 12/28/15
#define USE_SIGWAIT 0

// timeout period in seconds; 0 --> no timeout. This is a global value so
// that it can be accessed by the signal handler. jhrg 1/4/16
// I've made this globally visible so that other code that might want to
// alter the timeout value can do so and this variable can be kept consistent.
// See BESStreamResponseHandler::execute() for an example. jhrg 1/24/17
volatile int bes_timeout = 0;

#define BES_TIMEOUT_KEY "BES.TimeOutInSeconds"

static inline void downcase(string &s)
{
    transform(s.begin(), s.end(), s.begin(), [](int c) { return std::toupper(c); });
}

/**
 * @brief Write a phrase that describes the current RSS for this process
 * @param out Write to this stream
 */
ostream &add_memory_info(ostream &out)
{
    long mem_size = BESUtil::get_current_memory_usage();
    if (mem_size) {
        out << ", current memory usage is " << mem_size << " KB.";
    }
    else {
        out << ", current memory usage is unknown.";
    }

    return out;
}

static void log_error(const BESError &e)
{
    string error_name;

    switch (e.get_bes_error_type()) {
    case BES_INTERNAL_FATAL_ERROR:
        error_name = "BES Internal Fatal Error";
        break;

    case BES_INTERNAL_ERROR:
        error_name = "BES Internal Error";
        break;

    case BES_SYNTAX_USER_ERROR:
        error_name = "BES User Syntax Error";
        break;

    case BES_FORBIDDEN_ERROR:
        error_name = "BES Forbidden Error";
        break;

    case BES_NOT_FOUND_ERROR:
        error_name = "BES Not Found Error";
        break;

    default:
        error_name = "BES Error";
        break;
    }

    if (TheBESKeys::TheKeys()->read_bool_key(EXCLUDE_FILE_INFO_FROM_LOG, false)) {
        ERROR_LOG("ERROR: " << error_name << ": " << e.get_message() << add_memory_info << endl);
    }
    else {
        ERROR_LOG("ERROR: " << error_name << ": " << e.get_message()
            << " (" << e.get_file() << ":" << e.get_line() << ")"
            << add_memory_info << endl);
    }
}

#if USE_SIGWAIT
// If the BES is changed so that the plan built here is run in a child thread,
// then we can have a much more flexible signal catching scheme, including catching
// the alarm signal used for the timeout. It's not possible to throw from a child
// thread to a parent thread, but if the parent thread sees that SIGALRM is
// raised, then it can stop the child thread (which is running the 'plan') and
// return a suitable message to the front end. Similarly, the BES could also
// handle a number of other signals using this scheme. These signals (SIGPIPE, ...)
// are currently processed using while/for loop(s) in the bes/server code. It may
// be that these signals are caught only in the master listener, but I can't
// quite figure that out now... jhrg 12/28/15
//
// NB: It might be possible to edit this so that it writes info to the OLFS and
// then uses the 'raise SIGTERM' technique to exit. That way the OLFS will at least
// get a message about the timeout. I'm not sure how to close up the PPT part
// of the conversation, however. The idea would be that the current command's DHI
// would be passed in as an arg and then the stream accessed that way. The BESError
// would be written to the stream and the child process killed. jhrg 12/2/9/15

#include <pthread.h>

// An alternative to a function that catches the signal; use sigwait()
// in a child thread after marking the signal as blocked. When/if sigwait()
// returns, look at the signal number and if it is the alarm, sort out
// what to do (throw an exception, ...). NB: A signal handler cannot
// portably throw an exception, but this code can.

static pthread_t alarm_thread;

static void* alarm_wait(void * /* arg */)
{
    BESDEBUG("bes", "Starting: " << __PRETTY_FUNCTION__ << endl);

    // block SIGALRM
    sigset_t sigset;
    sigemptyset(&sigset);
    sigaddset(&sigset, SIGALRM);
    sigprocmask(SIG_BLOCK, &sigset, NULL);

    // Might replace this with a while loop. Not sure about interactions
    // with other signal processing code in the BES. jhrg 12/28/15
    int sig;
    int result = sigwait(&sigset, &sig);
    if (result != 0) {
        BESDEBUG("bes", "Fatal error establishing timeout: " << strerror(result) << endl);
        throw BESInternalFatalError(string("Fatal error establishing timeout: ") + strerror(result), __FILE__, __LINE__);
    }
    else if (result == 0 && sig == SIGALRM) {
        BESDEBUG("bes", "Timeout found in " << __PRETTY_FUNCTION__ << endl);
        throw BESTimeoutError("Timeout", __FILE__, __LINE__);
    }
    else {
        stringstream oss;
        oss << "While waiting for a timeout, found signal '" << result << "' in " << __PRETTY_FUNCTION__ << ends;
        BESDEBUG("bes", oss.str() << endl);
        throw BESInternalFatalError(oss.str(), __FILE__, __LINE__);
    }
}

static void wait_for_timeout()
{
    BESDEBUG("bes", "Entering: " << __PRETTY_FUNCTION__ << endl);

    pthread_attr_t thread_attr;

    if (pthread_attr_init(&thread_attr) != 0)
    throw BESInternalFatalError("Failed to initialize pthread attributes.", __FILE__, __LINE__);
    if (pthread_attr_setdetachstate(&thread_attr, PTHREAD_CREATE_DETACHED /*PTHREAD_CREATE_JOINABLE*/) != 0)
    throw BESInternalFatalError("Failed to complete pthread attribute initialization.", __FILE__, __LINE__);

    int status = pthread_create(&alarm_thread, &thread_attr, alarm_wait, NULL);
    if (status != 0)
    throw BESInternalFatalError("Failed to start the timeout wait thread.", __FILE__, __LINE__);
}
#endif

BESInterface::BESInterface(ostream *output_stream) :
    d_strm(output_stream)
{
    if (!d_strm) {
        throw BESInternalError("Output stream must be set in order to output responses", __FILE__, __LINE__);
    }

#if 0
    // Grab the BES Key for the timeout. Note that the Hyrax server generally
    // overrides this value using a 'context' that is set/sent by the OLFS.
    // Also note that a value of zero means no timeout, but that the context
    // can override that too. jhrg 1/4/16
    d_timeout_from_keys = TheBESKeys::TheKeys()->read_int_key(BES_TIMEOUT_KEY, 0);
#endif
#if 0
    bool found;
    string timeout_key_value;
    TheBESKeys::TheKeys()->get_value(BES_TIMEOUT_KEY, timeout_key_value, found);
    if (found) {
        istringstream iss(timeout_key_value);
        iss >> d_timeout_from_keys;
    }
#endif
}

/**
 * @brief Make a BESXMLInfo object to hold the error information
 *
 * Get the admin email address and form an error response to pass back
 * to the OLFS. The response is an XML document.
 *
 * @param e The BESError object
 * @param dhi The BESDataHandlerInterface object
 * @return
 */
int BESInterface::handleException(const BESError &e, BESDataHandlerInterface &dhi)
{
    bool found = false;
    string context = BESContextManager::TheManager()->get_context("errors", found);
    downcase(context);
    if (found && context == XML_ERRORS)
        dhi.error_info = new BESXMLInfo();
    else
        dhi.error_info = BESInfoList::TheList()->build_info();

    log_error(e);

    string admin_email;
    try {
        bes::ServerAdministrator sd;
        admin_email = sd.get_email();
    }
    catch (...) {
        admin_email = "support@opendap.org";
    }
    if (admin_email.empty()) {
        admin_email = "support@opendap.org";
    }

    dhi.error_info->begin_response(dhi.action_name.empty() ? "BES" : dhi.action_name, dhi);

    dhi.error_info->add_exception(e, admin_email);

    dhi.error_info->end_response();

    return (int)e.get_bes_error_type();
}

/**
 * @brief Set the global volatile int 'bes_timeout'
 * Use either the value of a 'bes_timeout' context or the value set in the BES keys
 * to set the global volatile int 'bes_timeout'
 * @return True if 'bes_timeout' was set, false otherwise.
 */
void BESInterface::set_bes_timeout()
{
    // Set timeout? Use either the value from the keys or a context
    bool found = false;
    string context = BESContextManager::TheManager()->get_context("bes_timeout", found);
    if (found) {
        bes_timeout = strtol(context.c_str(), NULL, 10);
        VERBOSE(d_dhi_ptr->data[REQUEST_FROM] << "Set request timeout to " << bes_timeout << " seconds (from context)." << endl);
    }
    else {
        // Grab the BES Key for the timeout. Note that the Hyrax server generally
        // overrides this value using a 'context' that is set/sent by the OLFS.
        // Also note that a value of zero means no timeout, but that the context
        // can override that too. jhrg 1/4/16
        //
        // If the value is not set in teh BES keys, d_timeout_from_keys will get the
        // default value of 0. jhrg 4/20/22
        d_timeout_from_keys = TheBESKeys::TheKeys()->read_int_key(BES_TIMEOUT_KEY, 0);
    }
#if 0
    else if (d_timeout_from_keys != 0) {
        found = true;
        bes_timeout = d_timeout_from_keys;
        VERBOSE(d_dhi_ptr->data[REQUEST_FROM] << "Set request timeout to " << bes_timeout << " seconds (from keys)." << endl);
    }

    return found;
#endif
}

/**
 * @brief Clear the bes timeout
 */
void BESInterface::clear_bes_timeout()
{
    bes_timeout = 0;
}

/** @brief The entry point for command execution; called by BESServerHandler::execute()

 Execute the request by:
 1. initializing BES

 3. build the request plan (i.e., filling in the BESDataHandlerInterface)
 4. execute the request plan using the BESDataHandlerInterface
 5. transmit the resulting response object
 6. log the status of the execution

 8. end the request, which allows developers to add callbacks to notify
 them of the end of the request

 If an exception is thrown in any of these steps the exception is handed
 over to the exception manager in order to generate the proper response.
 Control is returned back to the calling method if an exception is thrown
 and it is the responsibility of the calling method to call finish_with_error
 in order to transmit the error message back to the client.

 @param from A string that tells where this request came from. Literally,
 the IP and port number or the string 'standalone'.
 See void BESServerHandler::execute(Connection *c) or
 void StandAloneClient::executeCommand(const string & cmd, int repeat)

 @return status of the execution of the request, 0 if okay, !0 otherwise

 @see initialize()

 @see build_data_request_plan()
 @see execute_data_request_plan()
 @see finish()
 @see finish_with_error()
 @see transmit_data()
 @see log_status()

 @see end_request()
 @see exception_manager()
 */
int BESInterface::execute_request(const string &from)
{
    BESDEBUG("bes", "Entering: " << __PRETTY_FUNCTION__ << endl);

    if (!d_dhi_ptr) {
        throw BESInternalError("DataHandlerInterface can not be null", __FILE__, __LINE__);
    }

    BESStopWatch sw;
    if (BESDebug::IsSet(TIMING_LOG_KEY)) {
        // It would be great to have more info to put here, but that is buried in
        // BESXMLInterface::build_data_request_plan() where the XML document is
        // parsed. jhrg 11/9/17
        sw.start("BESInterface::execute_request", d_dhi_ptr->data[REQUEST_ID]);
    }

    // TODO These never change for the life of a BES, so maybe they can move out of
    //  code that runs for every request? jhrg 11/8/17
    d_dhi_ptr->set_output_stream(d_strm);
    d_dhi_ptr->data[REQUEST_FROM] = from;

    // TODO If this is only used for logging, it is not needed since the log has a copy
    //  of the BES PID. jhrg 11/13/17
    ostringstream ss;
    ss << getpid();
    d_dhi_ptr->data[SERVER_PID] = ss.str();

    // We split up the calls for the reason that if we catch an
    // exception during the initialization, building, execution, or response
    // transmit of the request then we can transmit the exception/error
    // information.
    int status = 0; // save the return status from exception_manager() and return that.
    try {
        VERBOSE(d_dhi_ptr->data[REQUEST_FROM] << " request received" << endl);

        // Initialize the transmitter for this interface instance to the BASIC
        // TRANSMITTER. This ensures that a simple response, such as an error,
        // can be sent back to the OLFS should that be needed.
        d_transmitter = BESReturnManager::TheManager()->find_transmitter(BASIC_TRANSMITTER);
        if (!d_transmitter)
            throw BESInternalError(string("Unable to find transmitter '") + BASIC_TRANSMITTER + "'", __FILE__, __LINE__);

        build_data_request_plan();

        set_bes_timeout();

        // This method (execute_data_request_plan()) does two key things:
        // Calls the request handler to make a response object' (the C++
        // object that will hold the response) and then calls the transmitter
        // to actually send it or build and send it.
        //
<<<<<<< HEAD
        // The timeout is also set in execute_data_request_plan(). The alarm signal
        // handler (above), run when the timeout expires, will call longjmp with a
        // return value of 1.
        if (setjmp(timeout_jump) == 0) {
            timeout_jump_valid = true;

            // Set timeout? Use either the value from the keys or a context
            bool found = false;
            string context = BESContextManager::TheManager()->get_context("bes_timeout", found);
            if (found) {
                bes_timeout = strtol(context.c_str(), NULL, 10);
                VERBOSE(d_dhi_ptr->data[REQUEST_FROM] << "Set request timeout to " << bes_timeout << " seconds (from context)." << endl);
                //alarm(bes_timeout);
                alarm(0);
            }
            else if (d_timeout_from_keys != 0) {
                bes_timeout = d_timeout_from_keys;
                VERBOSE(d_dhi_ptr->data[REQUEST_FROM] << "Set request timeout to " << bes_timeout << " seconds (from keys)." << endl);
                //alarm(bes_timeout);
                alarm(0);
            }

            // HK-474. The exception caused by the errant config file in the ticket is
            // thrown from inside SaxParserWrapper::rethrowException(). It will be caught
            // below. jhrg 11/12//19

            RequestServiceTimer::TheTimer()->start(std::chrono::seconds{bes_timeout});
            BESDEBUG("request_timer",prolog << RequestServiceTimer::TheTimer()->dump() << endl);
            execute_data_request_plan();

            // Only clear the timeout if it has been set.
            if (bes_timeout != 0) {
                bes_timeout = 0;
                alarm(0);
            }

            // Once we exit the block where setjmp() was called, the jump_buf is not valid
            timeout_jump_valid = false;
        }
        else {
            ostringstream oss;
            oss << "BES listener timeout after " << bes_timeout << " seconds." << ends;
            BESDEBUG("bes", oss.str() << endl );
            throw BESTimeoutError(oss.str(), __FILE__, __LINE__);
        }
=======
        // HK-474. The exception caused by the errant config file in the ticket is
        // thrown from inside SaxParserWrapper::rethrowException(). It will be caught
        // below. jhrg 11/12//19
        execute_data_request_plan();

        // clear the timeout
        clear_bes_timeout();
>>>>>>> 68b63199

        d_dhi_ptr->executed = true;
    }
    catch (const BESError &e) {
        BESDEBUG("bes",  string(__PRETTY_FUNCTION__) +  " - Caught BESError. msg: " << e.get_message() << endl );
        status = handleException(e, *d_dhi_ptr);
    }
    catch (const bad_alloc &e) {
        stringstream msg;
        msg << __PRETTY_FUNCTION__ <<  " - BES out of memory. msg: " << e.what()  << endl;
        BESDEBUG("bes", msg.str() << endl );
        BESInternalFatalError ex(msg.str(), __FILE__, __LINE__);
        status = handleException(ex, *d_dhi_ptr);
    }
    catch (const exception &e) {
        stringstream msg;
        msg << __PRETTY_FUNCTION__ << " - Caught C++ Exception. msg: " << e.what() << endl;
        BESDEBUG("bes", msg.str() << endl );
        BESInternalError ex(msg.str(), __FILE__, __LINE__);
        status = handleException(ex, *d_dhi_ptr);
    }
    catch (...) {
        string msg =  string(__PRETTY_FUNCTION__) +  " - An unidentified exception has been thrown.";
        BESDEBUG("bes", msg << endl );
        BESInternalError ex(msg, __FILE__, __LINE__);
        status = handleException(ex, *d_dhi_ptr);
    }

    return status;
}

/**
 * Call this once execute_request() has completed.

 * @param status
 * @return The status value.
 */
int BESInterface::finish(int status)
{
    if (d_dhi_ptr->error_info) {
        d_dhi_ptr->error_info->print(*d_strm /*cout*/);
        delete d_dhi_ptr->error_info;
        d_dhi_ptr->error_info = 0;
    }

    // if there is a problem with the rest of these steps then all we will
    // do is log it to the BES log file and not handle the exception with
    // the exception manager.
    try {
        log_status();
        end_request();
    }
    catch (BESError &ex) {
        ERROR_LOG("Problem logging status or running end of request cleanup: " << ex.get_message() << endl);
    }
    catch (...) {
        ERROR_LOG("Unknown problem logging status or running end of request cleanup" << endl);
    }

    return status;
}

/** @brief End the BES request
 *
 *  This method allows developers to add callbacks at the end of a request,
 *  to do any cleanup or do any extra work at the end of a request
 */
void BESInterface::end_request()
{
    // now clean up any containers that were used in the request, release
    // the resource
    d_dhi_ptr->first_container();
    while (d_dhi_ptr->container) {
        d_dhi_ptr->container->release();
        d_dhi_ptr->next_container();
    }
}

/** @brief dumps information about this object
 *
 * Displays the pointer value of this instance along with information about
 * BESDataHandlerInterface, the BESTransmitter being used, and the number of
 * initialization and termination callbacks.
 *
 * @param strm C++ i/o stream to dump the information to
 */
void BESInterface::dump(ostream & strm) const
{
    strm << BESIndent::LMarg << "BESInterface::dump - (" << (void *) this << ")" << endl;
    BESIndent::Indent();

    strm << BESIndent::LMarg << "data handler interface:" << endl;
    BESIndent::Indent();
    d_dhi_ptr->dump(strm);
    BESIndent::UnIndent();

    if (d_transmitter) {
        strm << BESIndent::LMarg << "transmitter:" << endl;
        BESIndent::Indent();
        d_transmitter->dump(strm);
        BESIndent::UnIndent();
    }
    else {
        strm << BESIndent::LMarg << "transmitter: not set" << endl;
    }

    BESIndent::UnIndent();
}
<|MERGE_RESOLUTION|>--- conflicted
+++ resolved
@@ -422,58 +422,17 @@
 
         set_bes_timeout();
 
+        // Start the request service timer.  The value bes_timeout == 0 disables the timeout,
+        // otherwise the timeout can be disabled by BESUtil::conditional_timeout_cancel()
+        // used by the transmitters, transforms to disable request timeout as streaming begins.
+        RequestServiceTimer::TheTimer()->start(std::chrono::seconds{bes_timeout});
+        BESDEBUG("request_timer",prolog << RequestServiceTimer::TheTimer()->dump() << endl);
+
         // This method (execute_data_request_plan()) does two key things:
         // Calls the request handler to make a response object' (the C++
         // object that will hold the response) and then calls the transmitter
         // to actually send it or build and send it.
-        //
-<<<<<<< HEAD
-        // The timeout is also set in execute_data_request_plan(). The alarm signal
-        // handler (above), run when the timeout expires, will call longjmp with a
-        // return value of 1.
-        if (setjmp(timeout_jump) == 0) {
-            timeout_jump_valid = true;
-
-            // Set timeout? Use either the value from the keys or a context
-            bool found = false;
-            string context = BESContextManager::TheManager()->get_context("bes_timeout", found);
-            if (found) {
-                bes_timeout = strtol(context.c_str(), NULL, 10);
-                VERBOSE(d_dhi_ptr->data[REQUEST_FROM] << "Set request timeout to " << bes_timeout << " seconds (from context)." << endl);
-                //alarm(bes_timeout);
-                alarm(0);
-            }
-            else if (d_timeout_from_keys != 0) {
-                bes_timeout = d_timeout_from_keys;
-                VERBOSE(d_dhi_ptr->data[REQUEST_FROM] << "Set request timeout to " << bes_timeout << " seconds (from keys)." << endl);
-                //alarm(bes_timeout);
-                alarm(0);
-            }
-
-            // HK-474. The exception caused by the errant config file in the ticket is
-            // thrown from inside SaxParserWrapper::rethrowException(). It will be caught
-            // below. jhrg 11/12//19
-
-            RequestServiceTimer::TheTimer()->start(std::chrono::seconds{bes_timeout});
-            BESDEBUG("request_timer",prolog << RequestServiceTimer::TheTimer()->dump() << endl);
-            execute_data_request_plan();
-
-            // Only clear the timeout if it has been set.
-            if (bes_timeout != 0) {
-                bes_timeout = 0;
-                alarm(0);
-            }
-
-            // Once we exit the block where setjmp() was called, the jump_buf is not valid
-            timeout_jump_valid = false;
-        }
-        else {
-            ostringstream oss;
-            oss << "BES listener timeout after " << bes_timeout << " seconds." << ends;
-            BESDEBUG("bes", oss.str() << endl );
-            throw BESTimeoutError(oss.str(), __FILE__, __LINE__);
-        }
-=======
+
         // HK-474. The exception caused by the errant config file in the ticket is
         // thrown from inside SaxParserWrapper::rethrowException(). It will be caught
         // below. jhrg 11/12//19
@@ -481,7 +440,6 @@
 
         // clear the timeout
         clear_bes_timeout();
->>>>>>> 68b63199
 
         d_dhi_ptr->executed = true;
     }
