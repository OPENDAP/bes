// BESDataHandlerInterface.h

// This file is part of bes, A C++ back-end server implementation framework
// for the OPeNDAP Data Access Protocol.

// Copyright (c) 2004-2009 University Corporation for Atmospheric Research
// Author: Patrick West <pwest@ucar.edu> and Jose Garcia <jgarcia@ucar.edu>
//
// This library is free software; you can redistribute it and/or
// modify it under the terms of the GNU Lesser General Public
// License as published by the Free Software Foundation; either
// version 2.1 of the License, or (at your option) any later version.
//
// This library is distributed in the hope that it will be useful,
// but WITHOUT ANY WARRANTY; without even the implied warranty of
// MERCHANTABILITY or FITNESS FOR A PARTICULAR PURPOSE.  See the GNU
// Lesser General Public License for more details.
//
// You should have received a copy of the GNU Lesser General Public
// License along with this library; if not, write to the Free Software
// Foundation, Inc., 51 Franklin Street, Fifth Floor, Boston, MA  02110-1301  USA
//
// You can contact University Corporation for Atmospheric Research at
// 3080 Center Green Drive, Boulder, CO 80301

// (c) COPYRIGHT University Corporation for Atmospheric Research 2004-2005
// Please read the full copyright statement in the file COPYRIGHT_UCAR.
//
// Authors:
//      pwest       Patrick West <pwest@ucar.edu>
//      jgarcia     Jose Garcia <jgarcia@ucar.edu>

#ifndef BESDataHandlerInterface_h_
#define BESDataHandlerInterface_h_ 1

#include <string>
#include <list>
#include <map>
#include <iostream>

<<<<<<< HEAD
using std::string;
using std::list;
using std::map;
using std::ostream;

//class BESResponseHandler;
=======
class BESResponseHandler;
>>>>>>> 9098470a
class BESResponseObject;
class BESInfo;

#include "BESObj.h"
#include "BESContainer.h"
#include "BESInternalError.h"
#include "BESResponseHandler.h"

/** @brief Structure storing information used by the BES to handle the request

 This information is used throughout the BES framework to handle the
 request and to also store information for logging and reporting.
 */

class BESDataHandlerInterface: public BESObj {
private:
	std::ostream *output_stream;

	// I tried adding a complete 'clone the dhi' method to see if that
	// would address the problem we're seeing on OSX 10.9. It didn't but
	// we're not done yet, so maybe this will be useful still. jhrg 4/16/14
	void clone(const BESDataHandlerInterface &copy_from);

public:
    typedef std::map<std::string, std::string>::const_iterator data_citer;

    BESResponseHandler *response_handler;

    std::list<BESContainer *> containers;
    std::list<BESContainer *>::iterator containers_iterator;

    /** @brief pointer to current container in this interface
     */
    BESContainer *container;

    /** @brief the response object requested, e.g. das, dds
     */
    std::string action;
    std::string action_name;
    bool executed;

    /** @brief request protocol, such as HTTP
     */
    std::string transmit_protocol;   // FIXME Not used? jhrg 5/30/18

    /** @brief the map of string data that will be required for the current
     * request.
     */
    std::map<std::string, std::string> data;

    /** @brief error information object
     */
    BESInfo *error_info;

    BESDataHandlerInterface() :
			output_stream(0), response_handler(0), container(0), executed(false), error_info(0)
	{
	}

	// These were causing multiple compiler warnings, so I removed the implementations since
	// it's clear they are private to be disallowed from auto generation for now
	// and this just not declaring an impl solves it.  (mpj 2/26/10)
	//
	// I implemented these - and made clone() private, since that's a more common pattern.
	// jhrg 4/18/14
	BESDataHandlerInterface(const BESDataHandlerInterface &from);
	BESDataHandlerInterface & operator=(const BESDataHandlerInterface &rhs);

	/// deprecated
	void make_copy(const BESDataHandlerInterface &copy_from);

	void clean();

	void set_output_stream(std::ostream *strm)
	{
		if (output_stream) {
			std::string err = "output stream has already been set";
			throw BESInternalError(err, __FILE__, __LINE__);
		}
		output_stream = strm;
	}

	std::ostream &get_output_stream()
	{
		if (!output_stream)
			throw BESInternalError("output stream has not yet been set, cannot use", __FILE__, __LINE__);
		return *output_stream;
	}

	BESResponseObject *get_response_object();

	/** @brief set the container pointer to the first container in the containers list
	 */
	void first_container()
	{
		containers_iterator = containers.begin();
		if (containers_iterator != containers.end())
			container = (*containers_iterator);
		else
			container = NULL;
	}

	/** @brief set the container pointer to the next * container in the list, null if at the end or no containers in list
	 */
	void next_container()
	{
		containers_iterator++;
		if (containers_iterator != containers.end())
			container = (*containers_iterator);
		else
			container = NULL;
	}

	const std::map<std::string, std::string> &data_c() const
	{
		return data;
	}

	void dump(std::ostream &strm) const;
};

#endif //  BESDataHandlerInterface_h_<|MERGE_RESOLUTION|>--- conflicted
+++ resolved
@@ -38,16 +38,7 @@
 #include <map>
 #include <iostream>
 
-<<<<<<< HEAD
-using std::string;
-using std::list;
-using std::map;
-using std::ostream;
-
-//class BESResponseHandler;
-=======
 class BESResponseHandler;
->>>>>>> 9098470a
 class BESResponseObject;
 class BESInfo;
 
