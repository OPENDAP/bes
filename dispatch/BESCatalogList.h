// BESCatalogList.h

// This file is part of bes, A C++ back-end server implementation framework
// for the OPeNDAP Data Access Protocol.

// Copyright (c) 2004-2009 University Corporation for Atmospheric Research
// Author: Patrick West <pwest@ucar.edu> and Jose Garcia <jgarcia@ucar.edu>
//
// This library is free software; you can redistribute it and/or
// modify it under the terms of the GNU Lesser General Public
// License as published by the Free Software Foundation; either
// version 2.1 of the License, or (at your option) any later version.
// 
// This library is distributed in the hope that it will be useful,
// but WITHOUT ANY WARRANTY; without even the implied warranty of
// MERCHANTABILITY or FITNESS FOR A PARTICULAR PURPOSE.  See the GNU
// Lesser General Public License for more details.
// 
// You should have received a copy of the GNU Lesser General Public
// License along with this library; if not, write to the Free Software
// Foundation, Inc., 51 Franklin Street, Fifth Floor, Boston, MA  02110-1301  USA
//
// You can contact University Corporation for Atmospheric Research at
// 3080 Center Green Drive, Boulder, CO 80301

// (c) COPYRIGHT University Corporation for Atmospheric Research 2004-2005
// Please read the full copyright statement in the file COPYRIGHT_UCAR.
//
// Authors:
//      pwest       Patrick West <pwest@ucar.edu>
//      jgarcia     Jose Garcia <jgarcia@ucar.edu>

#ifndef BESCatalogList_h_
#define BESCatalogList_h_ 1

#include <map>
#include <string>

#include "BESObj.h"
#include "BESDataHandlerInterface.h"

class BESCatalog;
class BESCatalogEntry;

#define BES_DEFAULT_CATALOG "catalog"

// TODO Oddly, users of this class must register the default catalog
// just like any other catalog. I think this is a design bug - since
// the default is _required_ it should be registered by the BESCatalogList
// constructor. If that change is made, then handlers that call add_catlog()
// and ref_catalog() should be examined and all those that do so should be
// modified.
//
// One way to make this change and not leave the whole ref/deref model
// looking odd would be to make a single BESCatalog instance that is
// the default catalog and have that be separate from the list of added
// catalogs. jhrg 2.25.18


/** @brief List of all registered catalogs
 *
 * Catalogs are a way of organizing data into a tree.
 * Every BES daemon has at least one catalog, the default catalog
 * (confusingly named 'catalog.') In general, this is the
 * daemon's local file system.
 *
 * Multiple BESCatalog objects can be registered with this list.
 * However, most installations have a single catalog registered
 * (the default catalog) which provides access to files on the host
 * computer's local file system.
 *
 * Each catalog in the list must have a unique name.
 *
 * The BESCatalogList class is a singleton. The catalogs (represented
 * by specializations of the BESCatalog class) are held in a
 * reference-counted list. Handlers typically try to add the catalog
 * they use, and if that fails because the catalog is already in the
 * list, they increment its reference. See add_catalog() and ref_catalog().
 * When the singleton's instance is deleted, so are all of the catalogs,
 * regardless of their reference count.
 *
 * @see BESCatalog
 */
class BESCatalogList: public BESObj {
private:
    std::map<std::string, BESCatalog *> d_catalogs;

    // Record the default catalog name and hold a pointer to the object.
    // The BESCatalog* should also be in the d_catalogs map (above) so
    // that clients which search for it will find it that way.
    std::string d_default_catalog_name;
    BESCatalog *d_default_catalog;

    static BESCatalogList * d_instance;
<<<<<<< HEAD
#if 0
=======

#if 0
    //no impl. jhrg 11/14/25
>>>>>>> 8de4708c
    static void initialize_instance();  // originally used with pthread_once(). jhrg 7/22/18
    static void delete_instance();
#endif
    friend class BESCatalogListTest;

    BESCatalogList();

public:
    using catalog_iter = std::map<std::string, BESCatalog *>::iterator;
    using catalog_citer = std::map<std::string, BESCatalog *>::const_iterator;

    BESCatalogList(const BESCatalogList&) = delete;
    BESCatalogList& operator=(const BESCatalogList&) = delete;

    static BESCatalogList * TheCatalogList();

    ~BESCatalogList() override = default;

    /// @brief The number of non-default catalogs
    /// @todo Change this to include the default!
    virtual int num_catalogs() const { return static_cast<int>(d_catalogs.size());  }
    virtual int empty() const { return d_catalogs.empty();  }

    /// @brief The name of the default catalog
    virtual std::string default_catalog_name() const { return d_default_catalog_name; }
    /// @brief The default catalog
    virtual BESCatalog *default_catalog() const { return d_default_catalog; }

    virtual bool add_catalog(BESCatalog *catalog);
    virtual bool ref_catalog(const std::string &catalog_name);
    virtual bool deref_catalog(const std::string &catalog_name);

    virtual BESCatalog * find_catalog(const std::string &catalog_name) const;

    virtual BESCatalogEntry *show_catalogs(BESCatalogEntry *entry, bool show_default = true);

    /// @brief Iterator to the first catalog
    virtual catalog_citer first_catalog() const { return d_catalogs.begin(); }

    /// @brief Iterator to the last catalog
    virtual catalog_citer end_catalog() const { return d_catalogs.end();  }

    void dump(std::ostream &strm) const override;
};

#endif // BESCatalogList_h_
<|MERGE_RESOLUTION|>--- conflicted
+++ resolved
@@ -92,16 +92,10 @@
     BESCatalog *d_default_catalog;
 
     static BESCatalogList * d_instance;
-<<<<<<< HEAD
-#if 0
-=======
 
-#if 0
-    //no impl. jhrg 11/14/25
->>>>>>> 8de4708c
     static void initialize_instance();  // originally used with pthread_once(). jhrg 7/22/18
     static void delete_instance();
-#endif
+
     friend class BESCatalogListTest;
 
     BESCatalogList();
@@ -119,12 +113,12 @@
 
     /// @brief The number of non-default catalogs
     /// @todo Change this to include the default!
-    virtual int num_catalogs() const { return static_cast<int>(d_catalogs.size());  }
+    virtual int num_catalogs() const { return d_catalogs.size();  }
     virtual int empty() const { return d_catalogs.empty();  }
 
     /// @brief The name of the default catalog
     virtual std::string default_catalog_name() const { return d_default_catalog_name; }
-    /// @brief The default catalog
+    /// @brief The  the default catalog
     virtual BESCatalog *default_catalog() const { return d_default_catalog; }
 
     virtual bool add_catalog(BESCatalog *catalog);
@@ -133,7 +127,8 @@
 
     virtual BESCatalog * find_catalog(const std::string &catalog_name) const;
 
-    virtual BESCatalogEntry *show_catalogs(BESCatalogEntry *entry, bool show_default = true);
+    // TODO Remove this ASAP. jhrg 7/22/18
+    virtual BESCatalogEntry * show_catalogs(BESCatalogEntry *entry, bool show_default = true);
 
     /// @brief Iterator to the first catalog
     virtual catalog_citer first_catalog() const { return d_catalogs.begin(); }
