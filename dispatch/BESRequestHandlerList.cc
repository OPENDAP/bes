// BESRequestHandlerList.cc

// This file is part of bes, A C++ back-end server implementation framework
// for the OPeNDAP Data Access Protocol.

// Copyright (c) 2004-2009 University Corporation for Atmospheric Research
// Author: Patrick West <pwest@ucar.edu> and Jose Garcia <jgarcia@ucar.edu>
//
// This library is free software; you can redistribute it and/or
// modify it under the terms of the GNU Lesser General Public
// License as published by the Free Software Foundation; either
// version 2.1 of the License, or (at your option) any later version.
// 
// This library is distributed in the hope that it will be useful,
// but WITHOUT ANY WARRANTY; without even the implied warranty of
// MERCHANTABILITY or FITNESS FOR A PARTICULAR PURPOSE.  See the GNU
// Lesser General Public License for more details.
// 
// You should have received a copy of the GNU Lesser General Public
// License along with this library; if not, write to the Free Software
// Foundation, Inc., 59 Temple Place, Suite 330, Boston, MA  02111-1307  USA
//
// You can contact University Corporation for Atmospheric Research at
// 3080 Center Green Drive, Boulder, CO 80301
 
// (c) COPYRIGHT University Corporation for Atmospheric Research 2004-2005
// Please read the full copyright statement in the file COPYRIGHT_UCAR.
//
// Authors:
//      pwest       Patrick West <pwest@ucar.edu>
//      jgarcia     Jose Garcia <jgarcia@ucar.edu>

#include "BESRequestHandlerList.h"
#include "BESRequestHandler.h"
#include "BESInternalError.h"
#include "BESDataNames.h"

BESRequestHandlerList *BESRequestHandlerList::_instance = 0 ;

/** @brief add a request handler to the list of registered handlers for this
 * server
 *
 * @param handler_name name of the data type handled by this request handler
 * @param handler_object the request handler object that knows how to fill in
 * specific response objects
 * @return true if successfully added, false if already exists
 * @see BESRequestHandler
 */
bool
BESRequestHandlerList::add_handler( const string &handler_name,
				    BESRequestHandler *handler_object )
{
    if( find_handler( handler_name ) == 0 )
    {
	_handler_list[handler_name] = handler_object ;
	return true ;
    }
    return false ;
}

/** @brief remove and return the specified request handler
 *
 * Finds, removes and returns the specified request handler. if the handler
 * exists then it is removed from the list, but not deleted. Deleting the
 * request handler is the responsability of the caller. The request handler is
 * then returned to the caller. If not found, NULL is returned
 *
 * @param handler_name name of the data type request handler to be removed and
 * returned
 * @return returns the request handler if found, NULL otherwise
 * @see BESRequestHandler
 */
BESRequestHandler *
BESRequestHandlerList::remove_handler( const string &handler_name )
{
    BESRequestHandler *ret = 0 ;
    BESRequestHandlerList::Handler_iter i ;
    i = _handler_list.find( handler_name ) ;
    if( i != _handler_list.end() )
    {
	ret = (*i).second;
	_handler_list.erase( i ) ;
    }
    return ret ;
}

/** @brief find and return the specified request handler
 *
 * @param handler_name name of the data type request handler
 * @return the request handler for the specified data type, NULL if not found
 * @see BESRequestHandler
 */
BESRequestHandler *
BESRequestHandlerList::find_handler( const string &handler_name )
{
    BESRequestHandlerList::Handler_citer i ;
    i = _handler_list.find( handler_name ) ;
    if( i != _handler_list.end() )
    {
	return (*i).second;
    }
    return 0 ;
}

/** @brief return an iterator pointing to the first request handler in the
 * list
 *
 * @return a constant iterator pointing to the first request handler in the
 * list
 * @see BESRequestHandler
 */
BESRequestHandlerList::Handler_citer
BESRequestHandlerList::get_first_handler()
{
    return _handler_list.begin() ;
}

/** @brief return a constant iterator pointing to the end of the list
 *
 * @return a constant iterator pointing to the end of the list
 * @see BESRequestHandler
 */
BESRequestHandlerList::Handler_citer
BESRequestHandlerList::get_last_handler()
{
    return _handler_list.end() ;
}

/** @brief Returns a comma separated string of request handlers registered
 * with the server
 *
 * @return comma separated string of request handler names registered with the
 * server.
 * @see BESRequestHandler
 */
string
BESRequestHandlerList::get_handler_names()
{
    string ret ;
    bool first_name = true ;
    BESRequestHandlerList::Handler_citer i = _handler_list.begin() ;
    for( ; i != _handler_list.end(); i++ )
    {
	if( !first_name )
	    ret += ", " ;
	ret += (*i).first ;
	first_name = false ;
    }
    return ret ;
}

/** @brief for each container in the given data handler interface, execute the
 * given request
 *
 * For some response objects it is necessary to iterate over all of the
 * containers listed in the specified data handler interface. For each
 * container, get the type of data represented by that container, find the
 * request handler for that data type, find the method within that request
 * handler that knows how to handle the response object to be filled in, and
 * execute that method.
 *
 * @param dhi the data handler interface that contains the list of containers
 * to be iterated over
 * @throws BESInternalError if any one of the request handlers does not
 * know how to fill in the specified response object or if any one of the
 * request handlers does not exist.
 * @see BESDataHandlerInterface
 * @see BESContainer
 * @see BESRequestHandler
 * @see BESResponseObject
 */
void
BESRequestHandlerList::execute_each( BESDataHandlerInterface &dhi )
{
    dhi.first_container() ;
    while( dhi.container )
    {
	execute_current( dhi ) ;
	dhi.next_container() ;
    }
}

/** @brief for all of the registered request handlers, execute the given
 * request
 *
 * In some cases, such as a version or help request, it is necessary to
 * iterate over all of the registered request handlers to fill in the response
 * object. If a request handler does not know how to fill in the response
 * object, i.e. doesn't handle the response type, then simply move on to the
 * next. No exception is thrown in this case.
 *
 * @param dhi data handler interface that contains the necessary information
 * to fill in the response object.
 * @see BESDataHandlerInterface
 * @see BESRequestHandler
 * @see BESResponseObject
 */
void
BESRequestHandlerList::execute_all( BESDataHandlerInterface &dhi )
{
    BESRequestHandlerList::Handler_citer i = get_first_handler() ;
    BESRequestHandlerList::Handler_citer ie = get_last_handler() ;
    for( ; i != ie; i++ ) 
    {
	BESRequestHandler *rh = (*i).second ;
	p_request_handler p = rh->find_handler( dhi.action ) ;
	if( p )
	{
	    p( dhi ) ;
	}
    }
}

/** @brief Execute a single method that will fill in the response object
 * rather than iterating over the list of containers or request handlers.
 *
 * This method is for requests of a single type of data. The request is passed
 * off to the request handler for the first container in the data handler
 * interface. It is up to this request handlers method for the specified
 * response object type to fill in the response object. It can iterate over
 * the containers in the data handler interface, for example.
 *
 * @param dhi data handler interface that contains the necessary information
 * to fill in the response object
 * @throws BESInternalError if the request handler cannot be found for the
 * first containers data type or if the request handler cannot fill in the
 * specified response object.
 * @see BESDataHandlerInterface
 * @see BESContainer
 * @see BESResponseObject
 */
void
BESRequestHandlerList::execute_once( BESDataHandlerInterface &dhi )
{
    dhi.first_container() ;
    execute_current( dhi ) ;
}

/** @brief Execute a single method for the current container that will fill
 * in the response object rather than iterating over the list of containers
 * or request handlers.
 *
 * The request is passed * off to the request handler for the current
 * container in the data handler interface.
 *
 * @param dhi data handler interface that contains the necessary information
 * to fill in the response object
 * @throws BESInternalError if the request handler cannot be found for the
 * current containers data type or if the request handler cannot fill in the
 * specified response object.
 * @see BESDataHandlerInterface
 * @see BESContainer
 * @see BESResponseObject
 */
void
BESRequestHandlerList::execute_current( BESDataHandlerInterface &dhi )
{
    if( dhi.container )
    {
<<<<<<< HEAD
	// FIXME: This needs to happen here, but really should be done
	// in the get_container_type method in the container class if it
	// needs to happen. But those methods are not virtual and would
	// require a release of all modules.
	dhi.container->access() ;
=======
    // FIXME: This needs to happen here, but really should be done
    // in the get_container_type method in the container class if it
    // needs to happen. But those methods are not virtual and would
    // require a release of all modules.
    dhi.container->access() ;

>>>>>>> 94a39bb2
	BESRequestHandler *rh = find_handler( (dhi.container->get_container_type()).c_str() ) ;
	if( rh )
	{
	    p_request_handler p = rh->find_handler( dhi.action ) ;
	    // if we can't find the function, see if there is a catch all
	    // function that handles or redirects the request.
	    if( !p )
	    {
		p = rh->find_handler( BES_REQUEST_HANDLER_CATCH_ALL ) ;
	    }

	    if( p )
	    {
		p( dhi ) ;
		if( dhi.container )
		{
		    string c_list = dhi.data[REAL_NAME_LIST] ;
		    if( !c_list.empty() )
		       c_list += ", " ;
		    c_list += dhi.container->get_real_name() ;
		    dhi.data[REAL_NAME_LIST] = c_list ;
		}
	    } else {
		string se = "Request handler \""
			    + dhi.container->get_container_type()
			    + "\" does not handle the response type \""
			    + dhi.action + "\"" ;
		throw BESInternalError( se, __FILE__, __LINE__ ) ;
	    }
	} else {
	    string se = "The data handler \""
			+ dhi.container->get_container_type()
			+ "\" does not exist" ;
	    throw BESInternalError( se, __FILE__, __LINE__ ) ;
	}
    }
}

/** @brief dumps information about this object
 *
 * Displays the pointer value of this instance along with information about
 * each of the registered request handlers.
 *
 * @param strm C++ i/o stream to dump the information to
 */
void
BESRequestHandlerList::dump( ostream &strm ) const
{
    strm << BESIndent::LMarg << "BESRequestHandlerList::dump - ("
			     << (void *)this << ")" << endl ;
    BESIndent::Indent() ;
    if( _handler_list.size() )
    {
	strm << BESIndent::LMarg << "registered handlers:" << endl ;
	BESIndent::Indent() ;
	BESRequestHandlerList::Handler_citer i = _handler_list.begin() ;
	BESRequestHandlerList::Handler_citer ie = _handler_list.end() ;
	for( ; i != ie; i++ ) 
	{
	    BESRequestHandler *rh = (*i).second ;
	    rh->dump( strm ) ;
	}
	BESIndent::UnIndent() ;
    }
    else
    {
	strm << BESIndent::LMarg << "registered handlers: none" << endl ;
    }
    BESIndent::UnIndent() ;
}

BESRequestHandlerList *
BESRequestHandlerList::TheList()
{
    if( _instance == 0 )
    {
	_instance = new BESRequestHandlerList ;
    }
    return _instance ;
}
<|MERGE_RESOLUTION|>--- conflicted
+++ resolved
@@ -257,20 +257,12 @@
 {
     if( dhi.container )
     {
-<<<<<<< HEAD
 	// FIXME: This needs to happen here, but really should be done
 	// in the get_container_type method in the container class if it
 	// needs to happen. But those methods are not virtual and would
 	// require a release of all modules.
 	dhi.container->access() ;
-=======
-    // FIXME: This needs to happen here, but really should be done
-    // in the get_container_type method in the container class if it
-    // needs to happen. But those methods are not virtual and would
-    // require a release of all modules.
-    dhi.container->access() ;
-
->>>>>>> 94a39bb2
+
 	BESRequestHandler *rh = find_handler( (dhi.container->get_container_type()).c_str() ) ;
 	if( rh )
 	{
