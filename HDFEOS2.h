/////////////////////////////////////////////////////////////////////////////
//  This file is part of the hdf4 data handler for the OPeNDAP data server.
//
// Author:   Kent Yang,Choonghwan Lee <myang6@hdfgroup.org>
// Copyright (c) 2010-2012 The HDF Group
/////////////////////////////////////////////////////////////////////////////

//#include "InternalErr.h"
#ifdef USE_HDFEOS2_LIB

#ifndef _HDFEOS2_H
#define _HDFEOS2_H
#ifdef _WIN32
#ifdef _DEBUG
#define _CRTDBG_MAP_ALLOC
#include <stdlib.h>
#include <crtdbg.h>
#endif
#endif


#include <iostream>
#include <string>
#include <vector>
#include <map>
#include <set>
#include "mfhdf.h"
#include "hdf.h"
#include "HdfEosDef.h"


// Add MISR SOM projection header
#include "misrproj.h"

#include "HDFEOS2EnumType.h"

#ifdef _WIN32
#ifdef _MSC_VER
#pragma warning(disable:4290)
#endif
#endif

/// HDFEOS2.h and HDFEOS2.cc include the core part of retrieving HDF-EOS2 Grid and Swath 
/// metadata info and translate them into DAP DDS and DAS.
///
///   It currently handles EOS Swath and Grid, which covers 99%
/// of all EOS2 files. It not only retrieves the general information of an
/// EOS physical data field but also geo-location fields of the data field.
/// For Grid, latitude and longitude fields will be retrieved for all types
/// of projections supported by EOS2. For Swath, latitude and longitude will
/// also be retrieved when dimension map is involved.
///
///
/// @author Kent Yang, Choonghwan Lee <myang6@hdfgroup.org>
///
/// Copyright (C) 2010-2012 The HDF Group
///
/// All rights reserved.
namespace HDFEOS2
{
<<<<<<< HEAD
	/// The Exception class for handling exceptions caused by using this
	/// HDFEOS2 library 
	class Exception:public std::exception
	{
	public:
		/// Constructor
		Exception (const std::string & msg)
		: message (msg), isHDFEOS2 (true)
		{
		}

		virtual ~ Exception () throw ()
		{
		}

		virtual const char *what () const throw ()
		{
			return this->message.c_str ();
		}

		virtual bool getFileType ()
		{
			return this->isHDFEOS2;
		}

		virtual void setFileType (bool isHDFEOS2)
		{
			this->isHDFEOS2 = isHDFEOS2;
		}

		virtual void setException (std::string message)
		{
			this->message = message;
		}

	protected:
		std::string message;
		bool isHDFEOS2;
	};

	/// This class is similar to a standard vector class but with only limited
	/// features.
	///
	/// The main unique feature of this class is that it doesn't call default
	/// constructor to initialize the value of each element when resizing
	/// this class. It may reduce some overheads. However, it only provides
	/// push_back,reserve and resize functions.  FieldData class and its
	/// subclasses use this class to hold elements in the field.
	template < typename T > class LightVector {
	public:
		LightVector ()
		: data (0), length (0), capacity (0) {
		}

		LightVector (const LightVector < T > &that)
		{
			this->data = new T[that.length];
			for (unsigned int i = 0; i < that.length; ++i)
			this->data[i] = that[i];
			this->length = that.length;
			this->capacity = that.length;
		}

		~LightVector () {
			if (this->data)
			delete[]data;
		}

		void push_back (const T & d)
		{
			this->reserve (this->length + 1);
			this->data[this->length] = d;
			++this->length;
		}

		void reserve (unsigned int len)
		{
			if (this->capacity >= len)
			return;

			this->capacity = len;
			T *old = this->data;

			this->data = new T[len];
			if (old) {
				for (unsigned int i = 0; i < this->length; ++i)
				this->data[i] = old[i];
				delete[]old;
			}
		}

		void resize (unsigned int len)
		{
			/// do not call constructor for each element
			if (this->length == len)
			return;
			else if (this->length < len) {
				if (this->capacity < len) {
					this->capacity = len;
					T *old = this->data;

					this->data = new T[len];
					if (old) {
						for (unsigned int i = 0; i < this->length; ++i)
						this->data[i] = old[i];
						delete[]old;
					}
				}
			}
			else {
				this->capacity = len;
				T *old = this->data;

				this->data = new T[len];
				for (unsigned int i = 0; i < len; ++i)
					this->data[i] = old[i];
				if (old)
					delete[]old;
			}
			this->length = len;
		}

		unsigned int size () const
		{
			return this->length;
		}

		T & operator[] (unsigned int i)
		{
			return this->data[i];
		}
		const T & operator[] (unsigned int i) const
		{
			return this->data[i];
		}

		LightVector < T > &operator= (const LightVector < T > &that)
		{
			if (this != &that) {
				this->data = new T[that.length];
				for (unsigned int i = 0; i < that.length; ++i)
					this->data[i] = that[i];
				this->length = that.length;
				this->capacity = that.length;
			}
			return *this;
		}

	private:
		T * data;
		unsigned int length;
		unsigned int capacity;
	};

	/// The base class of unadjusted FieldData and adjusted FieldData.
	class FieldData
	{
	protected:
		FieldData ()
		:valid (false)
		{
		}

	public:
		virtual ~ FieldData ()
		{
		}

		/// Peek the value, it will return NULL if this class doesn't hold
		/// the data.
		const char *peek () const;

		/// It will get the value even if the value is not in the FieldData
		/// buffer(LightVector). 
		virtual const char *get (int *offset, int *step, int *count, int nelms) =
			0;

		/// Release the buffer by resizing the LightVector. 
		virtual void drop () = 0;
		virtual int length () const = 0;
		virtual int dtypesize () const = 0;

	protected:
		bool valid;
		LightVector < char >data;
	};

	class SwathDimensionAdjustment;

	/// It repersents one dimension of an EOS object including fields,
	/// geo-location fields and others.
	/// It holds the dimension name and the size of that dimension.
	class Dimension
	{
	public:
		const std::string & getName () const
		{
			return this->name;
		}
		int32 getSize () const
		{
			return this->dimsize;
		}

	protected:
		Dimension (const std::string & name, int32 dimsize)
		: name (name), dimsize (dimsize)
		{
		}

	protected:
		std::string name;
		int32 dimsize;

		friend class File;
		friend class Dataset;
		friend class SwathDimensionAdjustment;
	};

	/// One instance of this class represents one field or one geo-location
	/// field
	class Field
	{
	public:
		Field ()
		:fieldtype (0), condenseddim (false), iscoard (false), ydimmajor (true),
		speciallon (false), specialcoard(false), specialformat (0), haveaddedfv (false),
		addedfv (-9999.0), dmap (false)
		{
		}
		virtual ~ Field ();

	public:

		/// Get the name of this field
		const std::string & getName () const
		{
			return this->name;
		}

		/// Get the name of this field for the third dimension field to match the special COARD request
		const std::string & getName_specialcoard () const
		{
			return this->oriname;
		}

		/// Get the new name of this field
		const std::string & getNewName () const
		{
			return this->newname;
		}

		/// Get the dimension rank of this field
		int32 getRank () const
		{
			return this->rank;
		}

		/// Get the data type of this field
		int32 getType () const
		{
			return this->type;
		}

		/// Get the list of the corrected dimensions 
		const std::vector < Dimension * >&getCorrectedDimensions () const
		{
			return this->correcteddims;
		}

		std::vector < Dimension * >*getCorrectedDimensionsPtr ()
		{
			return &(this->correcteddims);
		}

		/// Set the list of the corrected dimensions
		void setCorrectedDimensions (std::vector < Dimension * >dims)
		{
			correcteddims = dims;
		}

		const std::string getCoordinate () const
		{
			return this->coordinates;
		}

		/// Set the coordinate attribute
		void setCoordinates (std::string coor)
		{
			coordinates = coor;
		}

		const std::string getUnits () const
		{
			return this->units;
		}
		// Set units
		void setUnits (std::string uni)
		{
			units = uni;
		}

		const float getAddedFillValue () const
		{
			return this->addedfv;
		}
		// Add fill value
		void addFillValue (float fv)
		{
			addedfv = fv;
		}

		const bool haveAddedFillValue () const
		{
			return this->haveaddedfv;
		}
		// set the flag for the added FillValue
		void setAddedFillValue (bool havefv)
		{
			haveaddedfv = havefv;
		}

		const int getFieldType () const
		{
			return this->fieldtype;
		}

		/// Get the list of dimensions
		const std::vector < Dimension * >&getDimensions () const
		{
			return this->dims;
		}

		/// Return an instance of FieldData, which refers to this field.
		/// Then one can obtain the data array from this instance.
		FieldData & getData () const
		{
			return *this->data;
		}

		/// Obtain fill value of this field.
		const std::vector < char >&getFillValue () const
		{
			return this->filler;
		}

		/// Obtain the ydimmajor info.
		const bool getYDimMajor () const
		{
			return this->ydimmajor;
		}

		/// Obtain the speciallon info.
		const bool getSpecialLon () const
		{
			return this->speciallon;
		}

		/// Obtain the special lat/lon format info.
		const int getSpecialLLFormat () const
		{
			return this->specialformat;
		}

		/// Obtain if the dimension can be condensed.  
		const bool getCondensedDim () const
		{
			return this->condenseddim;
		}

		/// Have dimension map or not
		const bool UseDimMap () const
		{
			return this->dmap;
		}

		/// Get special COARD flag that may change the field name  
		const bool getSpecialCoard () const
		{
			return this->specialcoard;
		}

		/// Set and get the special flag for adjustment
		void set_adjustment (int num_map)
		{
			need_adjustment = (num_map != 0);
		}
		bool get_adjustment ()
		{
			return need_adjustment;
		}

		/// Set field type: existing coordinate variable or added coordinate variable 
		// void set_fieldtype(int flag) { fieldtype = flag;}
	protected:
		std::string name;
		int32 rank;
		int32 type;

		std::vector < Dimension * >dims;
		std::vector < Dimension * >correcteddims;
		FieldData *data;
		std::vector < char >filler;

		std::string coordinates;
		std::string newname;

		std::string oriname;

		// This flag will specify the fieldtype.
		// 0 means this field is general field.
		// 1 means this field is lat.
		// 2 means this field is lon.
		// 3 means this field is other dimension variable.
		// 4 means this field is added other dimension variable with nature number.
		int fieldtype;
		bool condenseddim;
		bool iscoard;
		bool ydimmajor;
		bool speciallon;

		// To make IDV and Panoply work, the third dimension field name needs to
		// be different than the dimension name. So we have to remember the
		// original dimension field name when retrieving the third dimension data.
		// This flag is used to detect that.
		bool specialcoard;

		// This flag specifies the special latitude/longitude coordinate format
		// 0 means normal 
		// 1 means the coordinate is -180 to 180
		// 2 means the coordinate is default(0)
		int specialformat;

		std::string units;
		bool haveaddedfv;
		float addedfv;
		bool dmap;

		/// Add a special_flag to indicate if the field data needs to be adjusted(dimension map case)
		/// KY 2009-12-3
		bool need_adjustment;

		friend class Dataset;
		friend class SwathDimensionAdjustment;
		friend class SwathDataset;
		friend class File;
	};
=======
    /// The Exception class for handling exceptions caused by using this
    /// HDFEOS2 library 
    class Exception:public std::exception
    {
        public:
            /// Constructor
            Exception (const std::string & msg)
                : message (msg), isHDFEOS2 (true)
            {
            }

            virtual ~ Exception () throw ()
            {
            }

            virtual const char *what () const throw ()
            {
                return this->message.c_str ();
            }

            virtual bool getFileType ()
            {
                return this->isHDFEOS2;
            }

            virtual void setFileType (bool isHDFEOS2)
            {
                this->isHDFEOS2 = isHDFEOS2;
            }

            virtual void setException (std::string message)
            {
                this->message = message;
            }

        protected:
            std::string message;
            bool isHDFEOS2;
    };

    /// This class is similar to a standard vector class but with only limited
    /// features.
    ///
    /// The main unique feature of this class is that it doesn't call default
    /// constructor to initialize the value of each element when resizing
    /// this class. It may reduce some overheads. However, it only provides
    /// push_back,reserve and resize functions.  FieldData class and its
    /// subclasses use this class to hold elements in the field.
    template < typename T > class LightVector {
        public:
            LightVector ()
                : data (0), length (0), capacity (0) {
            }

            LightVector (const LightVector < T > &that)
            {
                this->data = new T[that.length];
                for (unsigned int i = 0; i < that.length; ++i)
                    this->data[i] = that[i];
                this->length = that.length;
                this->capacity = that.length;
            }

            ~LightVector () {
                if (this->data)
                    delete[]data;
            }

            void push_back (const T & d)
            {
                this->reserve (this->length + 1);
                this->data[this->length] = d;
                ++this->length;
            }

            void reserve (unsigned int len)
            {
                if (this->capacity >= len)
                    return;

                this->capacity = len;
                T *old = this->data;

                this->data = new T[len];
                if (old) {
                    for (unsigned int i = 0; i < this->length; ++i)
                        this->data[i] = old[i];
                    delete[]old;
                }
            }

            void resize (unsigned int len)
            {
                /// do not call constructor for each element
                if (this->length == len)
                    return;
                else if (this->length < len) {
                    if (this->capacity < len) {
                        this->capacity = len;
                        T *old = this->data;

                        this->data = new T[len];
                        if (old) {
                            for (unsigned int i = 0; i < this->length; ++i)
                                this->data[i] = old[i];
                            delete[]old;
                        }
                    }
                }
                else {
                    this->capacity = len;
                    T *old = this->data;

                    this->data = new T[len];
                    for (unsigned int i = 0; i < len; ++i)
                        this->data[i] = old[i];
                    if (old)
                        delete[]old;
                }
                this->length = len;
            }

            unsigned int size () const
            {
                return this->length;
            }

            T & operator[] (unsigned int i)
            {
                return this->data[i];
            }
            const T & operator[] (unsigned int i) const
            {
                return this->data[i];
            }

            LightVector < T > &operator= (const LightVector < T > &that)
            {
                if (this != &that) {
                    this->data = new T[that.length];
                    for (unsigned int i = 0; i < that.length; ++i)
                        this->data[i] = that[i];
                    this->length = that.length;
                    this->capacity = that.length;
                }
                return *this;
            }

        private:
            T * data;
            unsigned int length;
            unsigned int capacity;
    };

    /// The base class of unadjusted FieldData and adjusted FieldData.
    class FieldData
    {
        protected:
            FieldData ()
                :valid (false)
            {
            }

        public:
            virtual ~ FieldData ()
            {
            }

            /// Peek the value, it will return NULL if this class doesn't hold
            /// the data.
            const char *peek () const;

            /// It will get the value even if the value is not in the FieldData
            /// buffer(LightVector). 
            virtual const char *get (int *offset, int *step, int *count, int nelms) = 0;

            /// Release the buffer by resizing the LightVector. 
            virtual void drop () = 0;
            virtual int length () const = 0;
            virtual int dtypesize () const = 0;

        protected:
            bool valid;
            LightVector < char >data;
    };

    class SwathDimensionAdjustment;

    /// It repersents one dimension of an EOS object including fields,
    /// geo-location fields and others.
    /// It holds the dimension name and the size of that dimension.
    class Dimension
    {
        public:
            const std::string & getName () const
            {
                return this->name;
            }
            int32 getSize () const
            {
                return this->dimsize;
            }

        protected:
            Dimension (const std::string & name, int32 dimsize)
                : name (name), dimsize (dimsize)
            {
            }

        protected:
            std::string name;
            int32 dimsize;

        friend class File;
        friend class Dataset;
        friend class SwathDimensionAdjustment;
    };

    /// One instance of this class represents one field or one geo-location
    /// field
    class Field
    {
        public:
            Field ()
                :fieldtype (0), condenseddim (false), iscoard (false), ydimmajor (true), speciallon (false), specialcoard(false), specialformat (0), haveaddedfv (false), addedfv (-9999.0), dmap (false)
            {
            }
            virtual ~ Field ();

        public:

            /// Get the name of this field
            const std::string & getName () const
            {
                return this->name;
            }

            /// Get the name of this field for the third dimension field to match the special COARD request
            const std::string & getName_specialcoard () const
            {
                return this->oriname;
            }

            /// Get the new name of this field
            const std::string & getNewName () const
            {
                return this->newname;
            }

            /// Get the dimension rank of this field
            int32 getRank () const 
            {	
                return this->rank;
            }

            /// Get the data type of this field
            int32 getType () const
            {
                return this->type;
            }

            /// Get the list of the corrected dimensions 
            const std::vector < Dimension * >&getCorrectedDimensions () const
            {
                return this->correcteddims;
            }

            std::vector < Dimension * >*getCorrectedDimensionsPtr ()
            {
                return &(this->correcteddims);
            }

            /// Set the list of the corrected dimensions
            void setCorrectedDimensions (std::vector < Dimension * >dims)
            {
                correcteddims = dims;
            }

            const std::string getCoordinate () const
            {
                return this->coordinates;
            }

            /// Set the coordinate attribute
            void setCoordinates (std::string coor)
            {
                coordinates = coor;
            }

            const std::string getUnits () const
            {
                return this->units;
            }
            // Set units
            void setUnits (std::string uni)
            {
                units = uni;
            }

            const float getAddedFillValue () const
            {
                return this->addedfv;
            }
            // Add fill value
            void addFillValue (float fv)
            {
                addedfv = fv;
            }

            const bool haveAddedFillValue () const
            {
                return this->haveaddedfv;
            }
            // set the flag for the added FillValue
            void setAddedFillValue (bool havefv)
            {
                haveaddedfv = havefv;
            }

            const int getFieldType () const
            {
                return this->fieldtype;
            }

            /// Get the list of dimensions
            const std::vector < Dimension * >&getDimensions () const
            {
                return this->dims;
            }

            /// Return an instance of FieldData, which refers to this field.
            /// Then one can obtain the data array from this instance.
            FieldData & getData () const
            {
                return *this->data;
            }

            /// Obtain fill value of this field.
            const std::vector < char >&getFillValue () const
            {
                return this->filler;
            }

            /// Obtain the ydimmajor info.
            const bool getYDimMajor () const
            {
                return this->ydimmajor;
            }

            /// Obtain the speciallon info.
            const bool getSpecialLon () const
            {
                return this->speciallon;
            }

            /// Obtain the special lat/lon format info.
            const int getSpecialLLFormat () const
            {
                return this->specialformat;
            }

            /// Obtain if the dimension can be condensed.  
            const bool getCondensedDim () const
            {
                return this->condenseddim;
            }

            /// Have dimension map or not
            const bool UseDimMap () const
            {
                return this->dmap;
            }

            /// Get special COARD flag that may change the field name  
            const bool getSpecialCoard () const
            {
                return this->specialcoard;
            }

            /// Set and get the special flag for adjustment
            void set_adjustment (int num_map)
            {
                need_adjustment = (num_map != 0);
            }
            bool get_adjustment ()
            {
                return need_adjustment;
            }

        protected:
            std::string name;
            int32 rank;
            int32 type;

            std::vector < Dimension * >dims;
            std::vector < Dimension * >correcteddims;
            FieldData *data;
            std::vector < char >filler;

            std::string coordinates;
            std::string newname;

            std::string oriname;

            // This flag will specify the fieldtype.
            // 0 means this field is general field.
            // 1 means this field is lat.
            // 2 means this field is lon.
            // 3 means this field is other dimension variable.
            // 4 means this field is added other dimension variable with nature number.
            // 5 means time, but currently the units is not correct.
            int fieldtype;
            bool condenseddim;
            bool iscoard;
            bool ydimmajor;
            bool speciallon;

            // To make IDV and Panoply work, the third dimension field name needs to
            // be different than the dimension name. So we have to remember the
            // original dimension field name when retrieving the third dimension data.
            // This flag is used to detect that.
            // This rule may be lifted up, need to check in the next release. KY 2012-09-20
            bool specialcoard;

            // This flag specifies the special latitude/longitude coordinate format
            // 0 means normal 
            // 1 means the coordinate is -180 to 180
            // 2 means the coordinate is default(0)
            int specialformat;

            std::string units;
            bool haveaddedfv;
            float addedfv;
            bool dmap;

            /// Add a special_flag to indicate if the field data needs to be adjusted(dimension map case)
            /// KY 2009-12-3
            // This may not necessary. Check in the next release. KY 2012-09-20
            bool need_adjustment;

        friend class Dataset;
        friend class SwathDimensionAdjustment;
        friend class GridDataset;
        friend class SwathDataset;
        friend class File;
    };
>>>>>>> 25464175

#if 0
    // For future improvement of the modulization
    class GeoField:public Field
    {

        protected:
            bool condenseddim;
            bool ydimmajor;
            bool speciallon;

    };
#endif

    /// Representing one attribute in grid or swath
    class Attribute
    {
        public:
            const std::string & getName () const
            {
                return this->name;
            }

            const std::string & getNewName () const
            {
                return this->newname;
            }
            int32 getType () const
            {
                return this->type;
            }
            const std::vector < char >&getValue () const
            {
                return this->value;
            }

        protected:
            std::string name;
            std::string newname;
            int32 type;
            std::vector < char >value;

        friend class Dataset;
    };

    /// Base class of Grid and Swath Dataset. It provides public methods
    /// to obtain name, number of dimensions, number of data fields and
    /// attributes.
    class Dataset
    {
        public:
            const std::string & getName () const
            {
                return this->name;
            }
            const std::vector < Dimension * >&getDimensions () const
            {
                return this->dims;
            }
            const std::vector < Field * >&getDataFields () const
            {
                return this->datafields;
            }
            const std::vector < Attribute * >&getAttributes () const
            {
                return this->attrs;
            }

            /// Get the scale and offset type  
            const SOType getScaleType () const
            {
                return this->scaletype;
            }


        protected:
            Dataset (const std::string & n)
                : datasetid (-1), addfvalueattr(false),name (n),scaletype(DEFAULT_CF_EQU)
            {
            }

            virtual ~ Dataset ();

            /// Obtain dimensions from Swath or Grid by calling EOS2 APIs such as
            /// GDnentries and GDinqdims.
            void ReadDimensions (int32 (*entries) (int32, int32, int32 *),
                int32 (*inq) (int32, char *, int32 *),
                std::vector < Dimension * >&dims) throw (Exception);

            /// Obtain field data information from Swath or Gird by calling EOS2
            /// APIs such as GDnentries, GDinqfields, GDfieldinfo, GDreadfield and
            /// GDgetfillvalue.
            void ReadFields (int32 (*entries) (int32, int32, int32 *),
                int32 (*inq) (int32, char *, int32 *, int32 *),
                intn (*fldinfo) (int32, char *, int32 *, int32 *,
                int32 *, char *),
                intn (*readfld) (int32, char *, int32 *, int32 *,
                int32 *, VOIDP),
                intn (*getfill) (int32, char *, VOIDP),
                bool geofield, std::vector < Field * >&fields) 
                throw (Exception);

            /// Obtain Grid or Swath attributes by calling EOS2 APIs such as
            /// GDinqattrs, GDattrinfo and GDreadattr.
            void ReadAttributes (int32 (*inq) (int32, char *, int32 *),
                intn (*attrinfo) (int32, char *, int32 *, int32 *),
                intn (*readattr) (int32, char *, VOIDP),
                std::vector < Attribute * >&attrs)
                throw (Exception);
 
            void SetScaleType(const string EOS2ObjName) throw(Exception);

        protected:
            int32 datasetid;
            bool addfvalueattr;
            std::string name;
            std::vector < Dimension * >dims;
            std::vector < Field * >datafields;
            std::vector < Attribute * >attrs;
            std::map < std::string, std::string > dimcvarlist;

            std::map < std::string, std::string > ncvarnamelist;
            std::map < std::string, std::string > ndimnamelist;

            /// Since I found one MODIS product(MOD09GA) uses different scale offset
            /// equations for different grids. I had to move the scaletype to the
            /// group level. Hopefully this is the final fix. Truly hope that 
            /// this will not happen at the field level since it will be too messy to 
            /// check.  KY 2012-11-21

            SOType scaletype;

        friend class File;
    };

    /// This class mainly handles the calculation of longitude and latitude of
    /// an EOS Grid.
    class GridDataset:public Dataset
    {
        public:
            class Info
            {
                public:

                    /// dimension size of XDim.
                    int32 getX ()const
                    {
                        return this->xdim;
                    }

                    /// dimension size of YDim.
                    int32 getY () const
                    {
                        return this->ydim;
                    }

                    /// Geo-location value(latitude and longtitude for geographic
                    /// projection) at upper-left corner of the grid.
                    /// It consists of two values. The information was obtained from
                    /// EOS2 API GDgridinfo. These values are used by
                    /// EOS2 GDij2ll function to calculate latitude and longitude.
                    const float64 *getUpLeft () const
                    {
                        return this->upleft;
                    }

                    /// Geo-location value(latitude and longtitude for geographic
                    /// projection) at lower-right corner of the grid.
                    /// It consists of two values. The information was obtained from
                    /// EOS2 API GDgridinfo. These values are used by
                    /// EOS2 GDij2ll function to calculate latitude and longitude.
                    const float64 *getLowRight () const
                    {
                        return this->lowright;
                    }

                protected:
                    int32 xdim;
                    int32 ydim;
                    float64 upleft[2];
                    float64 lowright[2];

                friend class GridDataset;
            };

            class Projection
            {
                public:
                    /// These methods are for obtaining projection information from
                    /// EOS2 APIs.

                    /// Obtain projection code such as geographic projection or
                    /// sinusoidal projection.
                    int32 getCode () const
                    {
                        return this->code;
                    }

                    /// Obtain GCTP zone code used by UTM projection
                    int32 getZone () const
                    {
                        return this->zone;
                    }

                    /// Obtain GCTP spheriod code
                    int32 getSphere () const
                    {
                        return this->sphere;
                    }

                    /// Obtain GCTP projection parameter array from EOS API GDprojinfo
                    const float64 *getParam () const
                    {
                        return this->param;
                    }

                    /// Obtain pix registration code from EOS API GDpixreginfo
                    int32 getPix () const
                    {
                        return this->pix;
                    }

                    /// Obtain origin code from EOS API GDorigininfo
                    int32 getOrigin () const
                    {
                        return this->origin;
                    }

                protected:
                    int32 code;
                    int32 zone;
                    int32 sphere;
                    float64 param[16];
                    int32 pix;
                    int32 origin;

                friend class GridDataset;
            };

            /// This class holds corresponding calculated latitude and longitude
            /// values of a grid field.
            class Calculated
            {
                public:
                    const float64 *peekLongitude () const;
                    const float64 *getLongitude () throw (Exception);
                    const float64 *peekLatitude () const;
                    const float64 *getLatitude () throw (Exception);
                    void dropLongitudeLatitude ();

                    /// We follow C-major convention. Normally YDim is major.
                    /// Sometimes it is not. .
                    bool isYDimMajor () throw (Exception);
                    /// The projection can be either 1-D or 2-D. For 1-D, the method
                    /// returns true. Otherwise, return false.
                    bool isOrthogonal () throw (Exception);

                protected:

                    Calculated (const GridDataset * grid)
                        : grid (grid), valid (false), ydimmajor (false), orthogonal (false)
                    {
                    }

                    Calculated & operator= (const Calculated & victim)
                    {
                        if (this != &victim) {
                            this->grid = victim.grid;
                            this->valid = victim.valid;
                            this->lons = victim.lons;
                            this->lats = victim.lats;
                            this->ydimmajor = victim.ydimmajor;
                            this->orthogonal = victim.orthogonal;
                        }
                        return *this;
                    }

                    /// We follow C-major convention. Normally YDim is major. But
                    /// sometimes it is not. We have to check.
                    void DetectMajorDimension () throw (Exception);

                    /// Find a field and check which dimension is major for this field. If Y dimension is major, return 1; if X dimension is major, return 0, otherwise throw exception. (LD -2012/01/16)
                    int DetectFieldMajorDimension () throw (Exception);

                    ///  This method will detect if this projection is 1-D or 2-D.
                    /// For 1-D, it is treated as "orthogonal".
                    void DetectOrthogonality () throw (Exception);
                    void ReadLongitudeLatitude () throw (Exception);

                protected:
                    const GridDataset *grid;

                    bool valid;

                    LightVector < float64 > lons;
                    LightVector < float64 > lats;
                    bool ydimmajor;
                    bool orthogonal;

                friend class GridDataset;
                friend class File;
            };

            public:
                /// Read all information regarding this Grid.
                static GridDataset *Read (int32 fd, const std::string & gridname) throw (Exception);

                virtual ~ GridDataset ();

                /// Return all information of Info class.
                const Info & getInfo () const
                {
                    return this->info;
                }

                /// Return all information of Projection class.
                const Projection & getProjection () const
                {
                    return this->proj;
                }

                /// Return all information of Calculated class.
                Calculated & getCalculated () const;

                /// set dimxname, "XDim" may be "LonDim" or "nlon"
                void setDimxName (std::string dxname)
                {
                    dimxname = dxname;
                }
                /// set dimyname, "YDim" may be "LatDim" or "nlat"
                void setDimyName (std::string dyname)
                {
                    dimyname = dyname;
                }

                /// Obtain the ownllflag  info.
                const bool getLatLonFlag () const
                {
                    return this->ownllflag;
                }

            private:
                GridDataset (const std::string & name)
                    : Dataset (name), calculated (0), ownllflag (false), iscoard (false)
                {
                }

            protected:
                Info info;
                Projection proj;
                mutable Calculated calculated;
                bool ownllflag;
                bool iscoard;
                Field *latfield;
                Field *lonfield;

                std::string dimxname;
                std::string dimyname;

            friend class File;

        };

        class File;

        /// This class retrieves and holds all information of an EOS swath.
        /// In addition to retrieve the general data field information.
        /// This class especially handles the calculation of longitude and
        /// latitude of EOS Swath. 
        /// Unlike retrieving latitude and longitude from EOS grid, extra efforts
        /// need to be made to retrieve geo-location fields when dimension map is
        /// used. 

        class SwathDataset:public Dataset
        {

            public:
                /// Dimension map indeed exists in some HDF-EOS2 files. We have to
                /// interpolate or subsample the existing geo-location fields so that 
                /// the number of element(extent) for each dimension of an adjusted
                /// geo-location field can be the same as that of the corresponding
                /// data field.
                /// Please refer to HDF-EOS user's guide to understand the meaning of
                /// offset and increment.
                ///
                /// each dimension map tuple includes four elements: 
                /// [dimension name of this geo-location field(e.g., coarse-cross),
                /// dimension name of this data field(e.g., cross), offset(e.g., 0),
                /// increment(e.g., 2)]
                /// Dimension map information described by this class is used to link
                /// between a data field and a geo-location field. 

                class DimensionMap
                {
                    public:
                        const std::string & getGeoDimension () const
                        {
                            return this->geodim;
                        }
                        const std::string & getDataDimension () const
                        {
                            return this->datadim;
                        }
                        int32 getOffset () const
                        {
                            return this->offset;
                        }
                        int32 getIncrement () const
                        {
                            return this->increment;
                        }

                    protected:
                        DimensionMap (const std::string & geodim, const std::string & datadim, int32 offset, int32 increment)
                            : geodim (geodim), datadim (datadim), offset (offset), increment (increment)
                        {
                        }

                    protected:
                        std::string geodim;

                        std::string datadim;
                        int32 offset;
                        int32 increment;

                    friend class SwathDataset;
                    friend class SwathDimensionAdjustment;
                    friend class File;
                };

                /// Index map is another way to "compress" geo-location fields in
                /// swath. However, we haven't found any examples in real HDF-EOS2
                /// swath files.
                class IndexMap
                {
                    public:
                        const std::string & getGeoDimension () const
                        {
                            return this->geo;
                        }
                        const std::string & getDataDimension () const
                        {
                            return this->data;
                        }
                        const LightVector < int32 > &getIndices () const
                        {
                            return this->indices;
                        }

                    protected:
                        std::string geo;
                        std::string data;
                        LightVector < int32 > indices;

                    friend class SwathDataset;
                };

            public:
                /// This method reads the information of all fields in a swath
                static SwathDataset *Read (int32 fd, const std::string & swathname) throw (Exception);

                virtual ~ SwathDataset ();

                /// Obtain all information regarding dimension maps of this swath
                const std::vector < DimensionMap * >&getDimensionMaps () const
                {
                    return this->dimmaps;
                }
                const std::vector < IndexMap * >&getIndexMaps () const
                {
                    return this->indexmaps;
                }

                /// Obtain all information regarding geo-fields of this swath
                const std::vector < Field * >&getGeoFields () const
                {
                    return this->geofields;
                }


                /// Set and get the number of dimension map
                void set_num_map (int this_num_map)
                {
                    num_map = this_num_map;
                }
                int get_num_map () const
                {
                    return num_map;
                };

            private:
                 SwathDataset (const std::string & name)
                    : Dataset (name) {
                 }


                /// get all information of dimension maps in this swath
                /// The number of maps will return for future subsetting
                int ReadDimensionMaps (std::vector < DimensionMap * >&dimmaps) throw (Exception);
                void ReadIndexMaps (std::vector < IndexMap * >&indexmaps) throw (Exception);

            protected:
                std::vector < DimensionMap * >dimmaps;
                std::vector < IndexMap * >indexmaps;

                std::set < std::string > nonmisscvdimlist;


                /// The geo-location fields that serves both as "input" and "output".
                /// Applications will obtain geo-location fields stored by this vector.
                /// Elements of this vector should be adjusted geo-location fields if
                /// OverrideGeoFields is called and a dimension map exists and is used.
                /// Otherwise, elements of this vector are unadjusted geo-location
                /// fields.
                std::vector < Field * >geofields;


                /// Return the number of dimension map to correctly handle the subsetting case 
                ///  without dimension map.
                int num_map;

            friend class File;
        };

        /// We currently cannot handle point data. So far we only find two EOS
        /// files that use EOS2 point. We will delay the implementation until we
        /// find more point EOS files.
        class PointDataset:public Dataset
        {
            public:
                static PointDataset *Read (int32 fd, const std::string & pointname) throw (Exception);
                virtual ~ PointDataset ();

            private:
                PointDataset (const std::string & name)
                    : Dataset (name)
                {
                }
        };

        /// Interface for users to access elements of any original field data
        /// (including both data fields and geolocation fields)
        /// Please note that for Grid, there are no geo-location fields, so this
        /// class won't retrieve geo-location fields for Grid. 
        class UnadjustedFieldData:public FieldData
        {
            private:
                UnadjustedFieldData (int32 id, const std::string & name, int32 len, int typesize, intn (*readfld) (int32, char *, int32 *, int32 *, int32 *, VOIDP))
                    : datasetid (id), fieldname (name), datatypesize (typesize), datalen (len), reader (readfld)
                {
                }

            public:
                virtual const char *get (int *offset, int *step, int *count, int nelms);
                virtual void drop ();
                virtual int length () const;
                virtual int dtypesize () const;

            protected:
                int32 datasetid;
                std::string fieldname;
                int datatypesize;
                int32 datalen;

                intn (*reader) (int32, char *, int32 *, int32 *, int32 *, VOIDP);

            friend class Dataset;
        };

        /// Interface for users to access elements of missing field data
        /// The data can be calculated or input by the user.
        /// The purpose is to provide  the missing third dimension
        /// coordinate variable data.

        class MissingFieldData:public FieldData
        {
            private:

            public:

                MissingFieldData (int rank, int typesize, int *dimsize, const LightVector < char >&inputdata)
                    : rank (rank), datatypesize (typesize), dims (dimsize), inputdata (inputdata)
                {
                }

                virtual const char *get (int *offset, int *step, int *count, int nelms);
                virtual void drop ();
                virtual int length () const;
                virtual int dtypesize () const;

            protected:
                int rank;
                int datatypesize;
                int datalen;
                int *dims;
                LightVector < char >inputdata;

        };


        /// This class retrieves all information from an EOS file. It is a
        /// container for Grid, Swath and Point objects.
        class File
        {
            public:
                static File *Read (const char *path) throw (Exception);


                /// Read and prepare. This is the main method to make the DAP output CF-compliant.
                /// All dimension(coordinate variables) information need to be ready.
                /// All special arrangements need to be done in this step.

                void Prepare(const char *path) throw(Exception);

                
                bool getOneLatLon ()
                {
                    return this->onelatlon;
                }

                ~File ();

                const std::string & getPath () const
                {
                    return this->path;
                }
                const std::vector < GridDataset * >&getGrids () const
                {
                    return this->grids;
                }
                const std::vector < SwathDataset * >&getSwaths () const
                {
                    return this->swaths;
                }
                const std::vector < PointDataset * >&getPoints () const
                {
                    return this->points;
                }

                /// Get the scale and offset type  
                /// const SOType getScaleType () const
                /// Move to the group level since I found that 
                /// the different Scale-offset fuctions was used.
                /// {
                ///    return this->scaletype;
                /// }



            protected:
                File (const char *path)
                    : path (path), onelatlon (false), iscoard (false), gridfd (-1), swathfd (-1)
                {
                }

            protected:
                std::string path;
                std::vector < GridDataset * >grids;
                std::vector < SwathDataset * >swaths;
                std::vector < PointDataset * >points;

                // This is for the case that only one lat/lon
                // set is provided for multiple grid cases.
                //  The current case is that the user provides
                // the latitude and longitude under a special grid.
                // By default, the grid name is "location". This will
                // cover the AIRS grid case.
                bool onelatlon;
                bool iscoard;

                std::string gridname;
                std::string origlatname;
                std::string origlonname;
                std::string latname;
                std::string lonname;
                int llrank; // latitude and longitude rank
                int lltype; // latitude and longitude type
                bool llcondensed; // If 2-D lat and lon array  can be condensed to 1-D

                /** 
                 * A grid's X-dimension can have different names: XDim, LatDim, etc.
                 * Y-dimension also has YDim, LonDim, etc.
                 * This function returns the name of X-dimension which is used in
                 * the given file.
                 * For better performance, we check the first grid or swath only.
                 */
                std::string get_geodim_x_name ();
                std::string get_geodim_y_name ();

                // Internal funcion and variables for the above functions.
                // These are not intended to be used outside the above functions.
                void _find_geodim_names ();

                std::string _geodim_x_name;
                std::string _geodim_y_name;
                static const char *_geodim_x_names[];
                static const char *_geodim_y_names[];

                /** 
                 * In some cases, values of latitude and longitude are
                 * stored in data fields. Since the latitude field and
                 * longitude field do not have unique names
                 * (e.g., latitude field can be "latitude", "Lat", ...),
                 * we need to retrieve the field name.
                 * The following two functions does this job.
                 * For better performance, we check the first grid or swath only.
                 */
                std::string get_latfield_name ();
                std::string get_lonfield_name ();
                // Internal funcion and variables for the above functions.
                // These are not intended to be used outside the above functions.
                void _find_latlonfield_names ();

                std::string _latfield_name;
                std::string _lonfield_name;
                static const char *_latfield_names[];
                static const char *_lonfield_names[];

                /** 
                 * In some cases, a dedicated grid is used to store the values of
                 * latitude and longitude. The following function finds the name
                 * of the geo grid.
                 */
                std::string get_geogrid_name ();
                // Internal funcion and variables for the above function.
                // These are not intended to be used outside the above function.
                void _find_geogrid_name ();

                std::string _geogrid_name;
                static const char *_geogrid_names[];


             private:
                int32 gridfd;
                int32 swathfd;

                /// Some MODIS files don't use the CF linear equation y = scale * x + offset,
                /// the scaletype will describe this case. 
                /// Note the assumption here: we assume that all fields will
                /// use one scale and offset function in a file. If
                /// multiple scale and offset equations are used in one file, our
                /// function will fail. So far only one scale and offset equation is
                ///  applied for NASA HDF-EOS2 files we observed. KY 2012-6-13
                /// Since I found one MODIS product(MOD09GA) uses different scale offset
                /// equations for different grids. I had to move the scaletype to the
                /// group level. Hopefully this is the final fix. Truly hope that 
                /// this will not happen at the field level since it will be too messy to 
                /// check.  KY 2012-11-21

                /// SOType scaletype;
        };


        struct Utility
        {

            /// Call inquiry functions twice to get a list of strings. 
            static bool ReadNamelist (const char *path,
                int32 (*inq) (char *, char *, int32 *),
                std::vector < std::string > &names);


        };

}
#endif


#endif<|MERGE_RESOLUTION|>--- conflicted
+++ resolved
@@ -58,455 +58,6 @@
 /// All rights reserved.
 namespace HDFEOS2
 {
-<<<<<<< HEAD
-	/// The Exception class for handling exceptions caused by using this
-	/// HDFEOS2 library 
-	class Exception:public std::exception
-	{
-	public:
-		/// Constructor
-		Exception (const std::string & msg)
-		: message (msg), isHDFEOS2 (true)
-		{
-		}
-
-		virtual ~ Exception () throw ()
-		{
-		}
-
-		virtual const char *what () const throw ()
-		{
-			return this->message.c_str ();
-		}
-
-		virtual bool getFileType ()
-		{
-			return this->isHDFEOS2;
-		}
-
-		virtual void setFileType (bool isHDFEOS2)
-		{
-			this->isHDFEOS2 = isHDFEOS2;
-		}
-
-		virtual void setException (std::string message)
-		{
-			this->message = message;
-		}
-
-	protected:
-		std::string message;
-		bool isHDFEOS2;
-	};
-
-	/// This class is similar to a standard vector class but with only limited
-	/// features.
-	///
-	/// The main unique feature of this class is that it doesn't call default
-	/// constructor to initialize the value of each element when resizing
-	/// this class. It may reduce some overheads. However, it only provides
-	/// push_back,reserve and resize functions.  FieldData class and its
-	/// subclasses use this class to hold elements in the field.
-	template < typename T > class LightVector {
-	public:
-		LightVector ()
-		: data (0), length (0), capacity (0) {
-		}
-
-		LightVector (const LightVector < T > &that)
-		{
-			this->data = new T[that.length];
-			for (unsigned int i = 0; i < that.length; ++i)
-			this->data[i] = that[i];
-			this->length = that.length;
-			this->capacity = that.length;
-		}
-
-		~LightVector () {
-			if (this->data)
-			delete[]data;
-		}
-
-		void push_back (const T & d)
-		{
-			this->reserve (this->length + 1);
-			this->data[this->length] = d;
-			++this->length;
-		}
-
-		void reserve (unsigned int len)
-		{
-			if (this->capacity >= len)
-			return;
-
-			this->capacity = len;
-			T *old = this->data;
-
-			this->data = new T[len];
-			if (old) {
-				for (unsigned int i = 0; i < this->length; ++i)
-				this->data[i] = old[i];
-				delete[]old;
-			}
-		}
-
-		void resize (unsigned int len)
-		{
-			/// do not call constructor for each element
-			if (this->length == len)
-			return;
-			else if (this->length < len) {
-				if (this->capacity < len) {
-					this->capacity = len;
-					T *old = this->data;
-
-					this->data = new T[len];
-					if (old) {
-						for (unsigned int i = 0; i < this->length; ++i)
-						this->data[i] = old[i];
-						delete[]old;
-					}
-				}
-			}
-			else {
-				this->capacity = len;
-				T *old = this->data;
-
-				this->data = new T[len];
-				for (unsigned int i = 0; i < len; ++i)
-					this->data[i] = old[i];
-				if (old)
-					delete[]old;
-			}
-			this->length = len;
-		}
-
-		unsigned int size () const
-		{
-			return this->length;
-		}
-
-		T & operator[] (unsigned int i)
-		{
-			return this->data[i];
-		}
-		const T & operator[] (unsigned int i) const
-		{
-			return this->data[i];
-		}
-
-		LightVector < T > &operator= (const LightVector < T > &that)
-		{
-			if (this != &that) {
-				this->data = new T[that.length];
-				for (unsigned int i = 0; i < that.length; ++i)
-					this->data[i] = that[i];
-				this->length = that.length;
-				this->capacity = that.length;
-			}
-			return *this;
-		}
-
-	private:
-		T * data;
-		unsigned int length;
-		unsigned int capacity;
-	};
-
-	/// The base class of unadjusted FieldData and adjusted FieldData.
-	class FieldData
-	{
-	protected:
-		FieldData ()
-		:valid (false)
-		{
-		}
-
-	public:
-		virtual ~ FieldData ()
-		{
-		}
-
-		/// Peek the value, it will return NULL if this class doesn't hold
-		/// the data.
-		const char *peek () const;
-
-		/// It will get the value even if the value is not in the FieldData
-		/// buffer(LightVector). 
-		virtual const char *get (int *offset, int *step, int *count, int nelms) =
-			0;
-
-		/// Release the buffer by resizing the LightVector. 
-		virtual void drop () = 0;
-		virtual int length () const = 0;
-		virtual int dtypesize () const = 0;
-
-	protected:
-		bool valid;
-		LightVector < char >data;
-	};
-
-	class SwathDimensionAdjustment;
-
-	/// It repersents one dimension of an EOS object including fields,
-	/// geo-location fields and others.
-	/// It holds the dimension name and the size of that dimension.
-	class Dimension
-	{
-	public:
-		const std::string & getName () const
-		{
-			return this->name;
-		}
-		int32 getSize () const
-		{
-			return this->dimsize;
-		}
-
-	protected:
-		Dimension (const std::string & name, int32 dimsize)
-		: name (name), dimsize (dimsize)
-		{
-		}
-
-	protected:
-		std::string name;
-		int32 dimsize;
-
-		friend class File;
-		friend class Dataset;
-		friend class SwathDimensionAdjustment;
-	};
-
-	/// One instance of this class represents one field or one geo-location
-	/// field
-	class Field
-	{
-	public:
-		Field ()
-		:fieldtype (0), condenseddim (false), iscoard (false), ydimmajor (true),
-		speciallon (false), specialcoard(false), specialformat (0), haveaddedfv (false),
-		addedfv (-9999.0), dmap (false)
-		{
-		}
-		virtual ~ Field ();
-
-	public:
-
-		/// Get the name of this field
-		const std::string & getName () const
-		{
-			return this->name;
-		}
-
-		/// Get the name of this field for the third dimension field to match the special COARD request
-		const std::string & getName_specialcoard () const
-		{
-			return this->oriname;
-		}
-
-		/// Get the new name of this field
-		const std::string & getNewName () const
-		{
-			return this->newname;
-		}
-
-		/// Get the dimension rank of this field
-		int32 getRank () const
-		{
-			return this->rank;
-		}
-
-		/// Get the data type of this field
-		int32 getType () const
-		{
-			return this->type;
-		}
-
-		/// Get the list of the corrected dimensions 
-		const std::vector < Dimension * >&getCorrectedDimensions () const
-		{
-			return this->correcteddims;
-		}
-
-		std::vector < Dimension * >*getCorrectedDimensionsPtr ()
-		{
-			return &(this->correcteddims);
-		}
-
-		/// Set the list of the corrected dimensions
-		void setCorrectedDimensions (std::vector < Dimension * >dims)
-		{
-			correcteddims = dims;
-		}
-
-		const std::string getCoordinate () const
-		{
-			return this->coordinates;
-		}
-
-		/// Set the coordinate attribute
-		void setCoordinates (std::string coor)
-		{
-			coordinates = coor;
-		}
-
-		const std::string getUnits () const
-		{
-			return this->units;
-		}
-		// Set units
-		void setUnits (std::string uni)
-		{
-			units = uni;
-		}
-
-		const float getAddedFillValue () const
-		{
-			return this->addedfv;
-		}
-		// Add fill value
-		void addFillValue (float fv)
-		{
-			addedfv = fv;
-		}
-
-		const bool haveAddedFillValue () const
-		{
-			return this->haveaddedfv;
-		}
-		// set the flag for the added FillValue
-		void setAddedFillValue (bool havefv)
-		{
-			haveaddedfv = havefv;
-		}
-
-		const int getFieldType () const
-		{
-			return this->fieldtype;
-		}
-
-		/// Get the list of dimensions
-		const std::vector < Dimension * >&getDimensions () const
-		{
-			return this->dims;
-		}
-
-		/// Return an instance of FieldData, which refers to this field.
-		/// Then one can obtain the data array from this instance.
-		FieldData & getData () const
-		{
-			return *this->data;
-		}
-
-		/// Obtain fill value of this field.
-		const std::vector < char >&getFillValue () const
-		{
-			return this->filler;
-		}
-
-		/// Obtain the ydimmajor info.
-		const bool getYDimMajor () const
-		{
-			return this->ydimmajor;
-		}
-
-		/// Obtain the speciallon info.
-		const bool getSpecialLon () const
-		{
-			return this->speciallon;
-		}
-
-		/// Obtain the special lat/lon format info.
-		const int getSpecialLLFormat () const
-		{
-			return this->specialformat;
-		}
-
-		/// Obtain if the dimension can be condensed.  
-		const bool getCondensedDim () const
-		{
-			return this->condenseddim;
-		}
-
-		/// Have dimension map or not
-		const bool UseDimMap () const
-		{
-			return this->dmap;
-		}
-
-		/// Get special COARD flag that may change the field name  
-		const bool getSpecialCoard () const
-		{
-			return this->specialcoard;
-		}
-
-		/// Set and get the special flag for adjustment
-		void set_adjustment (int num_map)
-		{
-			need_adjustment = (num_map != 0);
-		}
-		bool get_adjustment ()
-		{
-			return need_adjustment;
-		}
-
-		/// Set field type: existing coordinate variable or added coordinate variable 
-		// void set_fieldtype(int flag) { fieldtype = flag;}
-	protected:
-		std::string name;
-		int32 rank;
-		int32 type;
-
-		std::vector < Dimension * >dims;
-		std::vector < Dimension * >correcteddims;
-		FieldData *data;
-		std::vector < char >filler;
-
-		std::string coordinates;
-		std::string newname;
-
-		std::string oriname;
-
-		// This flag will specify the fieldtype.
-		// 0 means this field is general field.
-		// 1 means this field is lat.
-		// 2 means this field is lon.
-		// 3 means this field is other dimension variable.
-		// 4 means this field is added other dimension variable with nature number.
-		int fieldtype;
-		bool condenseddim;
-		bool iscoard;
-		bool ydimmajor;
-		bool speciallon;
-
-		// To make IDV and Panoply work, the third dimension field name needs to
-		// be different than the dimension name. So we have to remember the
-		// original dimension field name when retrieving the third dimension data.
-		// This flag is used to detect that.
-		bool specialcoard;
-
-		// This flag specifies the special latitude/longitude coordinate format
-		// 0 means normal 
-		// 1 means the coordinate is -180 to 180
-		// 2 means the coordinate is default(0)
-		int specialformat;
-
-		std::string units;
-		bool haveaddedfv;
-		float addedfv;
-		bool dmap;
-
-		/// Add a special_flag to indicate if the field data needs to be adjusted(dimension map case)
-		/// KY 2009-12-3
-		bool need_adjustment;
-
-		friend class Dataset;
-		friend class SwathDimensionAdjustment;
-		friend class SwathDataset;
-		friend class File;
-	};
-=======
     /// The Exception class for handling exceptions caused by using this
     /// HDFEOS2 library 
     class Exception:public std::exception
@@ -953,7 +504,6 @@
         friend class SwathDataset;
         friend class File;
     };
->>>>>>> 25464175
 
 #if 0
     // For future improvement of the modulization
