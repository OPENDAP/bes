--- conflicted
+++ resolved
@@ -1,10 +1,6 @@
 Summary:         HDF5 data handler for the OPeNDAP Data server
 Name:            hdf5_handler
-<<<<<<< HEAD
-Version:         1.4.0
-=======
 Version:         1.4.1
->>>>>>> b588cdf0
 Release:         1
 License:         LGPLv2+
 Group:           System Environment/Daemons 
@@ -15,14 +11,9 @@
 Requires:        hdf5 => 1.6
 
 BuildRoot:       %{_tmppath}/%{name}-%{version}-%{release}-root-%(%{__id_u} -n)
-<<<<<<< HEAD
-BuildRequires:   libdap-devel >= 3.10.0
-BuildRequires:	 bes-devel >= 3.8.0
-=======
 BuildRequires:   libdap-devel >= 3.10.2
 BuildRequires:	 bes-devel >= 3.8.3
 BuildRequires:   hdf5-devel >= 1.6
->>>>>>> b588cdf0
 
 %description
 This is the hdf5 data handler for our data server. It reads HDF5
