--- conflicted
+++ resolved
@@ -53,17 +53,11 @@
     } hai_command;
 
     std::string d_bes_conf;
-<<<<<<< HEAD
 #if 0
     std::string d_config_dir;
     std::string d_include_dir;
 #endif
-    
-=======
-    std::string d_config_dir;
-    std::string d_include_dir;
 
->>>>>>> 603721ea
     // Build a map of all the various config files. This map relates the name
     // of the config file (eg 'bes.conf') to the full pathname for that file.
     // Only the name of config file is shown in responses; we use the map to
@@ -79,13 +73,8 @@
     void execute_command(const std::string &command, BESXMLWriter &writer);
 
 public:
-<<<<<<< HEAD
-    DaemonCommandHandler(const std::string &config);
+    explicit DaemonCommandHandler(const std::string &config);
     ~DaemonCommandHandler() override = default;
-=======
-    explicit DaemonCommandHandler(const std::string &config);
-    virtual ~DaemonCommandHandler() = default;
->>>>>>> 603721ea
 
     std::string get_config_file() const { return d_bes_conf; }
     void set_config_file(const std::string &config) { d_bes_conf = config; }
