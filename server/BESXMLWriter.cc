/*
 * BESXMLWriter.cpp
 *
 *  Created on: Jul 28, 2010
 *      Author: jimg
 */

// Copyright (c) 2013 OPeNDAP, Inc. Author: James Gallagher
// <jgallagher@opendap.org>, Patrick West <pwest@opendap.org>
// Nathan Potter <npotter@opendap.org>
//                                                                            
// modify it under the terms of the GNU Lesser General Public License
// as published by the Free Software Foundation; either version 2.1 of
// the License, or (at your option) any later version.
//
// This library is distributed in the hope that it will be useful, but
// WITHOUT ANY WARRANTY; without even the implied warranty of
// MERCHANTABILITY or FITNESS FOR A PARTICULAR PURPOSE. See the GNU
// Lesser General Public License for more details.
//
// License along with this library; if not, write to the Free Software
// Foundation, Inc., 51 Franklin Street, Fifth Floor, Boston, MA
// 02110-1301 U\ SA
//
// You can contact OPeNDAP, Inc. at PO Box 112, Saunderstown, RI.
// 02874-0112.

#include "BESXMLWriter.h"

#include <libxml/encoding.h>
#include <libxml/xmlwriter.h>

#include <BESInternalFatalError.h>

constexpr char *ENCODING = "ISO-8859-1";
// Hack
<<<<<<< HEAD
const char *HAI_NS = "https://xml.opendap.org/ns/bes/admin/1.0#";
const int XML_BUF_SIZE = 2000000;
=======
constexpr char *HAI_NS = "https://xml.opendap.org/ns/bes/admin/1.0#";
constexpr int XML_BUF_SIZE = 2000000;
>>>>>>> 603721ea

BESXMLWriter::BESXMLWriter() // : d_ns_uri(HAI_NS)
{
    LIBXML_TEST_VERSION;

    /* Create a new XML buffer, to which the XML document will be
     * written */
    try {
        if (!(d_doc_buf = xmlBufferCreateSize(XML_BUF_SIZE)))
            throw BESInternalFatalError("Error allocating the xml buffer", __FILE__, __LINE__);

        xmlBufferSetAllocationScheme(d_doc_buf, XML_BUFFER_ALLOC_DOUBLEIT);

        /* Create a new XmlWriter for memory, with no compression.
         * Remark: there is no compression for this kind of xmlTextWriter */
        if (!(d_writer = xmlNewTextWriterMemory(d_doc_buf, 0)))
            throw BESInternalFatalError("Error allocating memory for xml writer", __FILE__, __LINE__);

        if (xmlTextWriterSetIndent(d_writer, 4) < 0)
            throw BESInternalFatalError("Error starting indentation for response document ", __FILE__, __LINE__);

        if (xmlTextWriterSetIndentString(d_writer, (const xmlChar*) "    ") < 0)
            throw BESInternalFatalError("Error setting indentation for response document ", __FILE__, __LINE__);

        d_started = true;
        d_ended = false;

        /* Start the document with the xml default for the version,
         * encoding ISO 8859-1 and the default for the standalone
         * declaration. MY_ENCODING defined at top of this file*/
        if (xmlTextWriterStartDocument(d_writer, NULL, ENCODING, NULL) < 0)
            throw BESInternalFatalError("Error starting xml response document", __FILE__, __LINE__);

        /* Start an element named "Dataset". Since this is the first element,
         * this will be the root element of the document */
        if (xmlTextWriterStartElementNS(d_writer, (const xmlChar*) "hai", (const xmlChar*) "BesAdminCmd", (const xmlChar*) HAI_NS) < 0)
            throw BESInternalFatalError("Error starting the response element for response ", __FILE__, __LINE__);
    }
    catch (BESInternalFatalError &e) {
        m_cleanup();
        throw;
    }
}

BESXMLWriter::~BESXMLWriter()
{
    m_cleanup();
}

void BESXMLWriter::m_cleanup()
{
    // make sure the buffer and writer are all cleaned up
    if (d_writer) {
        xmlFreeTextWriter(d_writer);
        d_writer = nullptr;
    }
    if (d_doc_buf) {
        xmlBufferFree(d_doc_buf);
        d_doc_buf = nullptr;
    }

    d_started = false;
    d_ended = false;
}

const char *BESXMLWriter::get_doc()
{
    if (d_writer && d_started) {
        // this should end the response element
        if (xmlTextWriterEndElement(d_writer) < 0)
            throw BESInternalFatalError("Error ending Dataset element.", __FILE__, __LINE__);

        if (xmlTextWriterEndDocument(d_writer) < 0)
            throw BESInternalFatalError("Error ending the document", __FILE__, __LINE__);

        d_ended = true;

        // must call this before getting the buffer content. Odd, but appears to be true.
        // jhrg
        xmlFreeTextWriter(d_writer);
        d_writer = nullptr;
    }

    // get the xml document as a string and return
    if (!d_doc_buf->content)
        throw BESInternalFatalError("Error retrieving response document as string", __FILE__, __LINE__);

    return (const char *) d_doc_buf->content;
}<|MERGE_RESOLUTION|>--- conflicted
+++ resolved
@@ -34,13 +34,8 @@
 
 constexpr char *ENCODING = "ISO-8859-1";
 // Hack
-<<<<<<< HEAD
-const char *HAI_NS = "https://xml.opendap.org/ns/bes/admin/1.0#";
-const int XML_BUF_SIZE = 2000000;
-=======
 constexpr char *HAI_NS = "https://xml.opendap.org/ns/bes/admin/1.0#";
 constexpr int XML_BUF_SIZE = 2000000;
->>>>>>> 603721ea
 
 BESXMLWriter::BESXMLWriter() // : d_ns_uri(HAI_NS)
 {
