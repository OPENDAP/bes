
# Build opendapcmdln, part of the BES code.

AUTOMAKE_OPTIONS = foreign

AM_CPPFLAGS =  -I$(top_srcdir)/ppt  -I$(top_srcdir)/dispatch -I$(top_srcdir)/xmlcommand
AM_CXXFLAGS = 

if BES_DEVELOPER
AM_CPPFLAGS += -DBES_DEVELOPER
endif

# These are not used by automake but are often useful for certain types of
# debugging. The best way to use these is to run configure as:
#     export CXXFLAGS='...'; ./configure --disable-shared
# the --disable-shared is not required, but it seems to help with debuggers.
CXXFLAGS_DEBUG = -g3 -O0  -Wall -W -Wcast-align
TEST_COV_FLAGS = -ftest-coverage -fprofile-arcs

<<<<<<< HEAD
=======
if BES_DEVELOPER
AM_CXXFLAGS += $(CXXFLAGS_DEBUG)
endif

>>>>>>> fb85476b
SUBDIRS = . test

bin_PROGRAMS = beslistener besdaemon
dist_bin_SCRIPTS = besctl hyraxctl

beslistener_SOURCES = BESServerHandler.cc ServerApp.cc BESServerUtils.cc \
		BESServerHandler.h ServerApp.h BESServerUtils.h \
		ServerExitConditions.h BESDaemonConstants.h
beslistener_CPPFLAGS = $(XML2_CFLAGS) $(AM_CPPFLAGS)
beslistener_LDADD = ../ppt/libbes_ppt.la ../xmlcommand/libbes_xml_command.la \
	../dispatch/libbes_dispatch.la $(XML2_LIBS)

# ../dispatch/libbes_dap.la

besdaemon_SOURCES = daemon.cc BESServerUtils.cc BESServerUtils.h \
	DaemonCommandHandler.cc DaemonCommandHandler.h BESXMLWriter.cc BESXMLWriter.h \
	BESDaemonConstants.h
besdaemon_CPPFLAGS = $(XML2_CFLAGS) $(AM_CPPFLAGS)
besdaemon_LDADD = ../ppt/libbes_ppt.la ../xmlcommand/libbes_xml_command.la \
	../dispatch/libbes_dispatch.la  $(XML2_LIBS)

install-data-local:
	test -z "$(localstatedir)/run/bes" || $(MKDIR_P) "$(DESTDIR)$(localstatedir)/run/bes"

C4_DIR=./cccc
.PHONY: cccc
cccc:	
	-mkdir $(C4_DIR)
	cccc --outdir=$(C4_DIR) $(beslistener_SOURCES) $(besdaemon_SOURCES)<|MERGE_RESOLUTION|>--- conflicted
+++ resolved
@@ -17,13 +17,10 @@
 CXXFLAGS_DEBUG = -g3 -O0  -Wall -W -Wcast-align
 TEST_COV_FLAGS = -ftest-coverage -fprofile-arcs
 
-<<<<<<< HEAD
-=======
 if BES_DEVELOPER
 AM_CXXFLAGS += $(CXXFLAGS_DEBUG)
 endif
 
->>>>>>> fb85476b
 SUBDIRS = . test
 
 bin_PROGRAMS = beslistener besdaemon
