--- conflicted
+++ resolved
@@ -379,10 +379,6 @@
     if(f->HaveUnlimitedDim() == true) {
 //cerr<<"coming to unlimited " <<endl;
 
-<<<<<<< HEAD
-        AttrTable*at = NULL;
-=======
->>>>>>> e2857965
         // Currently there is no way for DAP to present the unlimited dimension info.
         // when there are no dimension names. So don't create DODS_EXTRA even if
         // there is a unlimited dimension in the file for now. KY 2016-02-18
