#!/bin/bash
#
# Run timing tests and collect stats for the BES.
# Given one or more bes command files (XML), for each one run it 
# 'reps' times (default is 10) saving the output to $command.log
# and the result to $command.result. Note that only the last result
# is actually saved and that the log files from a previous run
# - possibly hard won data - are silently removed.
#
# options: -r: number of reps
#          -d: comma separated list of bes debug names (e.g., ncml,h4)
#          -D: No debug/timing data output at all

# defaults

reps=10
debug="-d cerr,timing"

# do the options thing...

args=`getopt "r:d:D" $*`
if test $? != 0
then
	echo "Usage: timeTest [-r reps][-d name_0,name_1,...,name_n][-D] [bescmd ...]"
	exit 2
fi

set -- $args

for i
do
    case "$i"
    in
        -r)
            reps=$2; shift;
            shift;;
        -d)
            debug="${debug},$2"; shift;
            shift;;
	-D)
	    debug=;
	    shift;;
        --)
<<<<<<< HEAD
         	shift; break;;
=======
            shift; break;;
>>>>>>> efbe005c
    esac
done

# now process all of the bescmd files...

for command in $@
do
    logFile=$command".log"
    resultFile=$command".result"
    
    rm -f $logFile $resultFile 2>/dev/null

    repCount=0
    
    while [ $repCount -lt $reps ]
    do
        besstandalone -c $prefix/etc/bes/bes.conf $debug -i $command > $resultFile 2>>$logFile
        repCount=$[repCount + 1] 
    done
    
    runs=`grep ELAPSED $logFile |  grep -E "get (dds|das|dods|dmr|dap)" | wc | awk '{print $1;}' -`
    
    if [ $runs != $reps ]; then
        echo "ERROR: Failed to complete all scheduled reps of command $command. Skipping results."
    else 
        times=`grep ELAPSED $logFile |  grep -E "get (dds|das|dods|dmr|dap)" | awk '{ split($0,s,"["); print s[10];}' - | sed "s/]//g"`
        
        metrics=`echo $times | awk '{for(i=1;i<=NF;i++){sum += $i; sumsq += ($i)^2;}}END {printf("%f %f \n", sum/NF, sqrt((sumsq-sum^2/NF)/NF))}' -`
        
        avg=`echo $metrics | awk '{print $1}' -`
        stdev=`echo $metrics | awk '{print $2}' -`
    
        echo "$command: $avg ms (+/- $stdev ms) avg time for "$reps" reps."
    fi
done<|MERGE_RESOLUTION|>--- conflicted
+++ resolved
@@ -41,11 +41,7 @@
 	    debug=;
 	    shift;;
         --)
-<<<<<<< HEAD
-         	shift; break;;
-=======
             shift; break;;
->>>>>>> efbe005c
     esac
 done
 
