--- conflicted
+++ resolved
@@ -2,11 +2,7 @@
 <response reqID="some_unique_value" xmlns="http://xml.opendap.org/ns/bes/1.0#">
     <showPathInfo>
         <PathInfo path="/data/bogus_file.nc/u">
-<<<<<<< HEAD
-            <validPath access="true" isData="false" isDir="true" isFile="false" lastModified="1486237344000" size="256">/data</validPath>
-=======
             <validPath access="true" isData="false" isDir="true" isFile="false" lastModified="elided" size="elided">/data</validPath>
->>>>>>> a251174d
             <remainder>bogus_file.nc/u</remainder>
         </PathInfo>
     </showPathInfo>
