<?xml version="1.0" encoding="ISO-8859-1"?>
<response reqID="some_unique_value" xmlns="http://xml.opendap.org/ns/bes/1.0#">
    <showPathInfo>
        <PathInfo path="/data/fnoc1.nc/u">
<<<<<<< HEAD
            <validPath access="true" isData="true" isDir="false" isFile="true" lastModified="1486237344000" size="23944">/data/fnoc1.nc</validPath>
=======
            <validPath access="true" isData="true" isDir="false" isFile="true" lastModified="elided" size="elided">/data/fnoc1.nc</validPath>
>>>>>>> a251174d
            <remainder>u</remainder>
        </PathInfo>
    </showPathInfo>
</response><|MERGE_RESOLUTION|>--- conflicted
+++ resolved
@@ -2,11 +2,7 @@
 <response reqID="some_unique_value" xmlns="http://xml.opendap.org/ns/bes/1.0#">
     <showPathInfo>
         <PathInfo path="/data/fnoc1.nc/u">
-<<<<<<< HEAD
-            <validPath access="true" isData="true" isDir="false" isFile="true" lastModified="1486237344000" size="23944">/data/fnoc1.nc</validPath>
-=======
             <validPath access="true" isData="true" isDir="false" isFile="true" lastModified="elided" size="elided">/data/fnoc1.nc</validPath>
->>>>>>> a251174d
             <remainder>u</remainder>
         </PathInfo>
     </showPathInfo>
