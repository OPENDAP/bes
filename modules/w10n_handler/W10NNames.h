--- conflicted
+++ resolved
@@ -8,20 +8,5 @@
 #define W10N_CALLBACK_KEY "w10nCallback"
 #define W10N_TRAVERSE_KEY "w10nTraverse"
 
-<<<<<<< HEAD
-/*
-#define SHOW_PATH_INFO_RESPONSE "show.pathInfo"
-#define SHOW_PATH_INFO_RESPONSE_STR "showPathInfo"
-
-#define PATH_INFO_RESPONSE "PathInfo"
-#define PATH "path"
-#define VALID_PATH "validPath"
-#define REMAINDER  "remainder"
-#define IS_DATA "isData"
-#define IS_FILE "isFile"
-#define IS_DIR  "isDir"
-*/
-=======
->>>>>>> 58972378
 
 #endif // D_W10NNames_H