
// -*- mode: c++; c-basic-offset:4 -*-

// This file is part of libdap, A C++ implementation of the OPeNDAP Data
// Access Protocol.

// Copyright (c) 2002,2003 OPeNDAP, Inc.
// Author: James Gallagher <jgallagher@opendap.org>
//
// This library is free software; you can redistribute it and/or
// modify it under the terms of the GNU Lesser General Public
// License as published by the Free Software Foundation; either
// version 2.1 of the License, or (at your option) any later version.
//
// This library is distributed in the hope that it will be useful,
// but WITHOUT ANY WARRANTY; without even the implied warranty of
// MERCHANTABILITY or FITNESS FOR A PARTICULAR PURPOSE.  See the GNU
// Lesser General Public License for more details.
//
// You should have received a copy of the GNU Lesser General Public
// License along with this library; if not, write to the Free Software
// Foundation, Inc., 51 Franklin Street, Fifth Floor, Boston, MA  02110-1301  USA
//
// You can contact OPeNDAP, Inc. at PO Box 112, Saunderstown, RI. 02874-0112.

// The Grid Selection Expression Clause class.


#include "config.h"

#include <cmath>

#include <iostream>
#include <sstream>

//#define DODS_DEBUG

#include <libdap/Float64.h>
#include <libdap/Grid.h>
#include <libdap/Array.h>
#include <libdap/D4Maps.h>
#include <libdap/D4Dimensions.h>
#include <libdap/dods-datatypes.h>
#include <libdap/Error.h>
#include <libdap/InternalErr.h>
#include <libdap/util.h>
#include <libdap/debug.h>

#include "GridGeoConstraint.h"

using namespace std;
using namespace libdap;

namespace functions {

/** @brief Initialize GeoConstraint with a Grid.

    @param grid Set the GeoConstraint to use this Grid variable. It is the
    caller's responsibility to ensure that the value \e grid is a valid Grid
    variable.
 */
GridGeoConstraint::GridGeoConstraint(Grid *grid)
        : GeoConstraint(), d_grid(grid), d_coverage(0), d_latitude(0), d_longitude(0)
{
    if (d_grid->get_array()->dimensions() < 2
        || d_grid->get_array()->dimensions() > 3)
        throw Error("The geogrid() function works only with Grids of two or three dimensions.");

    // Is this Grid a geo-referenced grid? Throw Error if not.
    if (!build_lat_lon_maps())
        throw Error(string("The grid '") + d_grid->name()
                    + "' does not have identifiable latitude/longitude map vectors.");

    if (!lat_lon_dimensions_ok())
        throw Error("The geogrid() function will only work when the Grid's Longitude and Latitude maps are the rightmost dimensions (grid: " + grid->name() + ", 1).");
}

GridGeoConstraint::GridGeoConstraint(Grid *grid, Array *lat, Array *lon)
        : GeoConstraint(), d_grid(grid), d_coverage(0), d_latitude(0), d_longitude(0)
{
    if (d_grid->get_array()->dimensions() < 2
        || d_grid->get_array()->dimensions() > 3)
        throw Error("The geogrid() function works only with Grids of two or three dimensions.");

    // Is this Grid a geo-referenced grid? Throw Error if not.
    if (!build_lat_lon_maps(lat, lon))
        throw Error(string("The grid '") + d_grid->name()
                    + "' does not have valid latitude/longitude map vectors.");


    if (!lat_lon_dimensions_ok())
        throw Error("The geogrid() function will only work when the Grid's Longitude and Latitude maps are the rightmost dimensions (grid: " + grid->name() + ", 2).");
}

/** @brief Initialize GeoConstraint with an Array.

    @param array Set the GeoConstraint to use this array variable. It is the
    caller's responsibility to ensure that the value \e array is a valid Dap4
    Array variable.
 */
GridGeoConstraint::GridGeoConstraint(Array *coverage)
        : GeoConstraint(), d_grid(0), d_coverage(coverage), d_latitude(0), d_longitude(0)
{
    if (!coverage->is_dap2_grid())
        throw Error(string("The geogrid function cannot be applied to the array variable '")
                    + coverage->name() + string("'."));

    // Basic plan: For each map, look at each clause and set start and stop
    // to be the intersection of the ranges in those clauses.
    D4Maps *d4_maps = coverage->maps();

    if (d4_maps->size() < 2
        || d4_maps->size() > 3)
        throw Error("The geogrid() function works only with Arrays of two or three dimensions.");

    // Is this Array a geo-referenced grid? Throw Error if not.
    if (!build_lat_lon_maps())
        throw Error(string("The array '") + coverage->name()
                    + "' does not have identifiable latitude/longitude map vectors.");

    if (!lat_lon_dimensions_ok())
        throw Error("The geogrid() function will only work when the Array's Longitude and Latitude maps are the rightmost dimensions (array: " + d_coverage->name() + ", 1).");

}


/** A private method called by the constructor that searches for latitude
    and longitude map vectors. This method returns false if either map
    cannot be found. It assumes that the d_grid and d_dds fields are set.

    The d_longitude, d_lon, d_lon_length and d_lon_grid_dim (and matching
    lat) fields are modified.

    @note Rules used to find Maps:<ul>
    <li>Latitude: If the Map has a units attribute of "degrees_north",
    "degree_north", "degree_N", or "degrees_N"</li>
    <li>Longitude: If the map has a units attribute of "degrees_east"
    (eastward positive), "degree_east", "degree_E", or "degrees_E"</li>
    </ul>

    @return True if the maps are found, otherwise False */
bool GridGeoConstraint::build_lat_lon_maps()
{
<<<<<<< HEAD
    if ( d_grid ) {
        Grid::Map_iter m = d_grid->map_begin();

        // Assume that a Grid is correct and thus has exactly as many maps as its
        // array part has dimensions. Thus don't bother to test the Grid's array
        // dimension iterator for '!= dim_end()'.
        Array::Dim_iter d = d_grid->get_array()->dim_begin();

        // The fields d_latitude and d_longitude may be initialized to null or they
        // may already contain pointers to the maps to use. In the latter case,
        // skip the heuristics used in this code. However, given that all this
        // method does is find the lat/lon maps, if they are given in the ctor,
        // This method will likely not be called at all.
        while (m != d_grid->map_end() && (!d_latitude || !d_longitude)) {
            string units_value = (*m)->get_attr_table().get_attr("units");
            units_value = remove_quotes(units_value);
            string map_name = (*m)->name();

            // The 'units' attribute must match exactly; the name only needs to
            // match a prefix.
            if (!d_latitude
                && unit_or_name_match(get_coards_lat_units(), get_lat_names(),
                                      units_value, map_name)) {

                // Set both d_latitude (a pointer to the real map vector) and
                // d_lat, a vector of the values represented as doubles. It's easier
                // to work with d_lat, but it's d_latitude that needs to be set
                // when constraining the grid. Also, record the grid variable's
                // dimension iterator so that it's easier to set the Grid's Array
                // (which also has to be constrained).
                d_latitude = dynamic_cast < Array * >(*m);
                if (!d_latitude)
                    throw InternalErr(__FILE__, __LINE__, "Expected an array.");
                if (!d_latitude->read_p())
                    d_latitude->read();

                set_lat(extract_double_array(d_latitude));   // throws Error
                set_lat_length(d_latitude->length());

                set_lat_dim(d);
            }

            if (!d_longitude        // && !units_value.empty()
                && unit_or_name_match(get_coards_lon_units(), get_lon_names(),
                                      units_value, map_name)) {

                d_longitude = dynamic_cast < Array * >(*m);
                if (!d_longitude)
                    throw InternalErr(__FILE__, __LINE__, "Expected an array.");
                if (!d_longitude->read_p())
                    d_longitude->read();

                set_lon(extract_double_array(d_longitude));
                set_lon_length(d_longitude->length());

                set_lon_dim(d);

                if (m + 1 == d_grid->map_end())
                    set_longitude_rightmost(true);
            }

            ++m;
            ++d;
=======
    Grid::Map_iter m = d_grid->map_begin();

    // Assume that a Grid is correct and thus has exactly as many maps as its
    // array part has dimensions. Thus don't bother to test the Grid's array
    // dimension iterator for '!= dim_end()'.
    Array::Dim_iter d = d_grid->get_array()->dim_begin();

    // The fields d_latitude and d_longitude may be initialized to null or they
    // may already contain pointers to the maps to use. In the latter case,
    // skip the heuristics used in this code. However, given that all this
    // method does is find the lat/lon maps, if they are given in the ctor,
    // This method will likely not be called at all.
    while (m != d_grid->map_end() && (!d_latitude || !d_longitude)) {
        string units_value = (*m)->get_attr_table().get_attr("units");
        units_value = remove_quotes(units_value);
        string map_name = (*m)->name();

        // The 'units' attribute must match exactly; the name only needs to
        // match a prefix.
        if (!d_latitude
            && unit_or_name_match(get_coards_lat_units(), get_lat_names(),
                                  units_value, map_name)) {

            // Set both d_latitude (a pointer to the real map vector) and
            // d_lat, a vector of the values represented as doubles. It's easier
            // to work with d_lat, but it's d_latitude that needs to be set
            // when constraining the grid. Also, record the grid variable's
            // dimension iterator so that it's easier to set the Grid's Array
            // (which also has to be constrained).
            d_latitude = dynamic_cast < Array * >(*m);
            if (!d_latitude)
                throw InternalErr(__FILE__, __LINE__, "Expected an array.");
            if (!d_latitude->read_p())
                d_latitude->read();

            set_lat(extract_double_array(d_latitude));   // throws Error
            set_lat_size(d_latitude->length());

            set_lat_dim(d);
>>>>>>> ab427b97
        }
    }
    else {

<<<<<<< HEAD
        if ( !d_coverage->is_dap2_grid() )
            throw InternalErr(__FILE__, __LINE__, "Expected an Array.");

        // Assume that a Array is correct and thus has exactly as many maps as its
        // array part has dimensions. Thus don't bother to test the Grid's array
        // dimension iterator for '!= dim_end()'.
        Array::Dim_iter d = d_coverage->dim_begin();

        // Basic plan: For each map, look at each clause and set start and stop
        // to be the intersection of the ranges in those clauses.
        D4Maps *d4_maps = d_coverage->maps();
        D4Maps::D4MapsIter miter = d4_maps->map_begin();
        while (miter != d4_maps->map_end()) {
            D4Map *d4_map = (*miter);
            if (!d_latitude || !d_longitude) {
                string units_value = const_cast<Array *>(d4_map->array())->get_attr_table().get_attr("units");
                units_value = remove_quotes(units_value);
                string map_name = d4_map->name();

                // The 'units' attribute must match exactly; the name only needs to
                // match a prefix.
                if (!d_latitude
                    && unit_or_name_match(get_coards_lat_units(), get_lat_names(),
                                          units_value, map_name)) {

                    // Set both d_latitude (a pointer to the real map vector) and
                    // d_lat, a vector of the values represented as doubles. It's easier
                    // to work with d_lat, but it's d_latitude that needs to be set
                    // when constraining the grid. Also, record the grid variable's
                    // dimension iterator so that it's easier to set the Grid's Array
                    // (which also has to be constrained).
                    d_latitude = const_cast<Array *>(d4_map->array());
                    if (!d_latitude)
                        throw InternalErr(__FILE__, __LINE__, "Expected an array.");
                    if (!d_latitude->read_p())
                        d_latitude->read();

                    set_lat(extract_double_array(d_latitude));   // throws Error
                    set_lat_length(d_latitude->length());

                    set_lat_dim(d);
                }

                if (!d_longitude        // && !units_value.empty()
                    && unit_or_name_match(get_coards_lon_units(), get_lon_names(),
                                          units_value, map_name)) {

                    d_longitude = const_cast<Array *>(d4_map->array());
                    if (!d_longitude)
                        throw InternalErr(__FILE__, __LINE__, "Expected an array.");
                    if (!d_longitude->read_p())
                        d_longitude->read();

                    set_lon(extract_double_array(d_longitude));
                    set_lon_length(d_longitude->length());

                    set_lon_dim(d);

                    if ((miter + 1) == d4_maps->map_end())
                        set_longitude_rightmost(true);
                }
            }
            ++d;
            ++miter;
=======
        if (!d_longitude        // && !units_value.empty()
            && unit_or_name_match(get_coards_lon_units(), get_lon_names(),
                                  units_value, map_name)) {

            d_longitude = dynamic_cast < Array * >(*m);
            if (!d_longitude)
                throw InternalErr(__FILE__, __LINE__, "Expected an array.");
            if (!d_longitude->read_p())
                d_longitude->read();

            set_lon(extract_double_array(d_longitude));
            set_lon_size(d_longitude->length());

            set_lon_dim(d);

            if (m + 1 == d_grid->map_end())
            	set_longitude_rightmost(true);
>>>>>>> ab427b97
        }
    }

    return get_lat() && get_lon();
}

/** A private method called by the constructor that checks to make sure the
    two arrays passed to the constructor are valid latitude and longitude
    maps. If so, a they are read in and the values are slurped up by this
    object. Then the Grid's dimension iterator is used to record a reference
    the the lat and lon dimension of the Grid itself.

    @return True if the maps are valid, otherwise False */
bool GridGeoConstraint::build_lat_lon_maps(Array *lat, Array *lon)
{
    Grid::Map_iter m = d_grid->map_begin();

    Array::Dim_iter d = d_grid->get_array()->dim_begin();

    while (m != d_grid->map_end() && (!d_latitude || !d_longitude)) {
	// Look for the Grid map that matches the variable passed as 'lat'
	if (!d_latitude && *m == lat) {

            d_latitude = lat;

            if (!d_latitude->read_p())
                d_latitude->read();

            set_lat(extract_double_array(d_latitude));   // throws Error
            set_lat_size(d_latitude->length());

            set_lat_dim(d);
        }

        if (!d_longitude && *m == lon) {

            d_longitude = lon;

            if (!d_longitude->read_p())
                d_longitude->read();

            set_lon(extract_double_array(d_longitude));
            set_lon_size(d_longitude->length());

            set_lon_dim(d);

            if (m + 1 == d_grid->map_end())
            	set_longitude_rightmost(true);
        }

        ++m;
        ++d;
    }

    return get_lat() && get_lon();
}

/** Are the latitude and longitude dimensions ordered so that this class can
    properly constrain the data? This method throws Error if lat and lon are
    not to two 'fastest-varying' (or 'rightmost') dimensions. It also sets the
    internal property \e longitude_rightmost if that's true.

    @note Called by the constructor once build_lat_lon_maps() has returned.

    @return True if the lat/lon maps are the two rightmost maps,
    false otherwise; modifies the \e longitude_rightmost property as aside
    effect. */
bool
GridGeoConstraint::lat_lon_dimensions_ok()
{
    if ( d_grid ) {
        // get the last two map iterators
        Grid::Map_riter rightmost = d_grid->map_rbegin();
        Grid::Map_riter next_rightmost = rightmost + 1;

        if (*rightmost == d_longitude && *next_rightmost == d_latitude)
            set_longitude_rightmost(true);
        else if (*rightmost == d_latitude && *next_rightmost == d_longitude)
            set_longitude_rightmost(false);
        else
            return false;

        return true;
    }
    else {
        // get the last two map iterators
        // Basic plan: For each map, look at each clause and set start and stop
        // to be the intersection of the ranges in those clauses.
        D4Maps *d4_maps = d_coverage->maps();
        D4Maps::D4MapsIter miter = d4_maps->map_end() - 1;

        D4Map *rightmost = (*miter--);
        D4Map *next_rightmost = (*miter);

        if (rightmost->array() == d_longitude && next_rightmost->array() == d_latitude)
            set_longitude_rightmost(true);
        else if (rightmost->array() == d_latitude && next_rightmost->array() == d_longitude)
            set_longitude_rightmost(false);
        else
            return false;

        return true;
    }
}

/** Once the bounding box is set use this method to apply the constraint. This
    modifies the data values in the Grid so that the software in
    Vector::serialize() will work correctly. Vector::serialize() assumes that
    the BaseType::read() method is called \e after the projection is applied to
    the data. That is, the projection is applied, then data are read. but
    geogrid() first reads all the data values and then computes the projection.
    To make Vector::serialize() work, this method uses the projection
    information recorded in the Grid by set_bounding_box() to arrange data so
    that the information to be sent is all that is held by the Grid. Call this
    after applying any 'Grid selection expressions' of the sort that can be
    passed to the grid() function.

    @note Why do this here? The grid() function uses the standard logic in
    Vector and elsewhere to read data that's to be sent. The problem is that
    the data values need to be reordered using information only this object
    has. If this were implemented as a 'selection function' (i.e., if the code
    was run by ConstraintExpression::eval() then we might be able to better
    optimize how data are read, but in this case we have read all the data
    and may have already reorganized it). Set up the internal buffers so they
    hold the correct values and mark the Grid's array and lat/lon maps as
    read. */
void GridGeoConstraint::apply_constraint_to_data()
{
    if (!is_bounding_box_set())
        throw InternalErr("The Latitude and Longitude constraints must be set before calling apply_constraint_to_data().");

    Array::Dim_iter fd = d_latitude->dim_begin();

    if (get_latitude_sense() == inverted) {
        int tmp = get_latitude_index_top();
        set_latitude_index_top(get_latitude_index_bottom());
        set_latitude_index_bottom(tmp);
    }

    // It's easy to flip the Latitude values; if the bottom index value
    // is before/above the top index, return an error explaining that.
    if (get_latitude_index_top() > get_latitude_index_bottom())
        throw Error("The upper and lower latitude indices appear to be reversed. Please provide the latitude bounding box numbers giving the northern-most latitude first.");

    // Constrain the lat vector and lat dim of the array
    d_latitude->add_constraint(fd, get_latitude_index_top(), 1,
                               get_latitude_index_bottom());

    if (d_grid) {
        d_grid->get_array()->add_constraint(get_lat_dim(),
                                            get_latitude_index_top(), 1,
                                            get_latitude_index_bottom());
    }
    else {
        d_coverage->dimension_D4dim(get_lat_dim())->set_constraint(get_latitude_index_top(),
                                                                   1, get_latitude_index_bottom());
        d_coverage->add_constraint(get_lat_dim(),d_coverage->dimension_D4dim(get_lat_dim()));
        /*d_coverage->add_constraint(get_lat_dim(),
                                            get_latitude_index_top(), 1,
                                            get_latitude_index_bottom());*/
    }
    // Does the longitude constraint cross the edge of the longitude vector?
    // If so, reorder the grid's data (array), longitude map vector and the
    // local vector of longitude data used for computation.
    if (get_longitude_index_left() > get_longitude_index_right()) {
        reorder_longitude_map(get_longitude_index_left());

        // If the longitude constraint is 'split', join the two parts, reload
        // the data into the Grid's Array and make sure the Array is marked as
        // already read. This should be true for the whole Grid, but if some
        // future modification changes that, the array will be covered here.
        // Note that the following method only reads the data out and stores
        // it in this object after joining the two parts. The method
        // apply_constraint_to_data() transfers the data back from the this
        // object to the DAP Grid variable.
        reorder_data_longitude_axis(*d_grid->get_array(), get_lon_dim());

        // Now that the data are all in local storage alter the indices; the
        // left index has now been moved to 0, and the right index is now
        // at lon_vector_length-left+right.
        set_longitude_index_right(get_lon_size() - get_longitude_index_left()
                                  + get_longitude_index_right());
        set_longitude_index_left(0);
    }

    // If the constraint used the -180/179 (neg_pos) notation, transform
    // the longitude map so it uses the -180/179 notation. Note that at this
    // point, d_longitude always uses the pos notation because of the earlier
    // conditional transformation.

    // Do this _before_ applying the constraint since set_array_using_double()
    // tests the array length using Vector::size() and that method returns
    // the length _as constrained_. We want to move all of the longitude
    // values from d_lon back into the map, not just the number that will be
    // sent (although an optimization might do this, it's hard to imagine
    // it would gain much).
    if (get_longitude_notation() == neg_pos) {
        transform_longitude_to_neg_pos_notation();
    }

    // Apply constraint; stride is always one and maps only have one dimension
    fd = d_longitude->dim_begin();
    d_longitude->add_constraint(fd, get_longitude_index_left(), 1,
                                get_longitude_index_right());

    if (d_grid) {
        d_grid->get_array()->add_constraint(get_lon_dim(),
                                            get_longitude_index_left(),
                                            1, get_longitude_index_right());
    }
    else {
        d_coverage->dimension_D4dim(get_lon_dim())->set_constraint(get_longitude_index_left(),
                                                                 1, get_longitude_index_right());
        d_coverage->add_constraint(get_lon_dim(),d_coverage->dimension_D4dim(get_lon_dim()));
        /*d_coverage->add_constraint(get_lon_dim(),
                                            get_longitude_index_left(),
                                            1, get_longitude_index_right());*/
    }

    // Transfer values from the local lat vector to the Grid's
    // Here test the sense of the latitude vector and invert the vector if the
    // sense is 'inverted' so that the top is always the northern-most value
    if (get_latitude_sense() == inverted) {
        DBG(cerr << "Inverted latitude sense" << endl);
        transpose_vector(get_lat() + get_latitude_index_top(),
            get_latitude_index_bottom() - get_latitude_index_top() + 1);

        // Now read the Array data and flip the latitudes.
        if (d_grid) {
            flip_latitude_within_array(*d_grid->get_array(),
                                       get_latitude_index_bottom() - get_latitude_index_top() + 1,
                                       get_longitude_index_right() - get_longitude_index_left() + 1);
        }
        else {
            flip_latitude_within_array(*d_coverage,
                                       get_latitude_index_bottom() - get_latitude_index_top() + 1,
                                       get_longitude_index_right() - get_longitude_index_left() + 1);
        }
    }

    set_array_using_double(d_latitude, get_lat() + get_latitude_index_top(),
                           get_latitude_index_bottom() - get_latitude_index_top() + 1);

    set_array_using_double(d_longitude, get_lon() + get_longitude_index_left(),
                           get_longitude_index_right() - get_longitude_index_left() + 1);

    if (d_grid) {
        // Look for any non-lat/lon maps and make sure they are read correctly
        Grid::Map_iter i = d_grid->map_begin();
        Grid::Map_iter end = d_grid->map_end();
        while (i != end) {
            if (*i != d_latitude && *i != d_longitude) {
                if ((*i)->send_p()) {
                    DBG(cerr << "reading grid map: " << (*i)->name() << endl);
                    //(*i)->set_read_p(false);
                    (*i)->read();
                }
            }
            ++i;
        }
        // ... and then the Grid's array if it has been read.
        if (get_array_data()) {
            int size = d_grid->get_array()->val2buf(get_array_data());

            if (size != get_array_data_size())
                throw InternalErr(__FILE__, __LINE__, "Expected data size not copied to the Grid's buffer.");

            d_grid->set_read_p(true);
        } else {
            d_grid->get_array()->read();
        }
    }
    else {
        // Look for any non-lat/lon maps and make sure they are read correctly
        D4Maps *d4_maps = d_coverage->maps();
        D4Maps::D4MapsIter miter = d4_maps->map_begin();
        while (miter != d4_maps->map_end()) {
            D4Map *d4_map = (*miter);
            Array *map = const_cast<Array *>(d4_map->array());

            if (map != d_latitude && map != d_longitude) {
                if (map->send_p()) {
                    DBG(cerr << "reading grid map: " << map->name() << endl);
                    map->read();
                }
            }
            ++miter;
        }
        // ... and then the Array if it has been read.
        if (get_array_data()) {
            int size = d_coverage->val2buf(get_array_data());

            if (size != get_array_data_size())
                throw InternalErr(__FILE__, __LINE__, "Expected data size not copied to the Grid's buffer.");

            d_coverage->set_read_p(true);
        } else {
            d_coverage->read();
        }
    }
}

} // namespace functions<|MERGE_RESOLUTION|>--- conflicted
+++ resolved
@@ -33,8 +33,6 @@
 #include <iostream>
 #include <sstream>
 
-//#define DODS_DEBUG
-
 #include <libdap/Float64.h>
 #include <libdap/Grid.h>
 #include <libdap/Array.h>
@@ -141,7 +139,6 @@
     @return True if the maps are found, otherwise False */
 bool GridGeoConstraint::build_lat_lon_maps()
 {
-<<<<<<< HEAD
     if ( d_grid ) {
         Grid::Map_iter m = d_grid->map_begin();
 
@@ -205,52 +202,9 @@
 
             ++m;
             ++d;
-=======
-    Grid::Map_iter m = d_grid->map_begin();
-
-    // Assume that a Grid is correct and thus has exactly as many maps as its
-    // array part has dimensions. Thus don't bother to test the Grid's array
-    // dimension iterator for '!= dim_end()'.
-    Array::Dim_iter d = d_grid->get_array()->dim_begin();
-
-    // The fields d_latitude and d_longitude may be initialized to null or they
-    // may already contain pointers to the maps to use. In the latter case,
-    // skip the heuristics used in this code. However, given that all this
-    // method does is find the lat/lon maps, if they are given in the ctor,
-    // This method will likely not be called at all.
-    while (m != d_grid->map_end() && (!d_latitude || !d_longitude)) {
-        string units_value = (*m)->get_attr_table().get_attr("units");
-        units_value = remove_quotes(units_value);
-        string map_name = (*m)->name();
-
-        // The 'units' attribute must match exactly; the name only needs to
-        // match a prefix.
-        if (!d_latitude
-            && unit_or_name_match(get_coards_lat_units(), get_lat_names(),
-                                  units_value, map_name)) {
-
-            // Set both d_latitude (a pointer to the real map vector) and
-            // d_lat, a vector of the values represented as doubles. It's easier
-            // to work with d_lat, but it's d_latitude that needs to be set
-            // when constraining the grid. Also, record the grid variable's
-            // dimension iterator so that it's easier to set the Grid's Array
-            // (which also has to be constrained).
-            d_latitude = dynamic_cast < Array * >(*m);
-            if (!d_latitude)
-                throw InternalErr(__FILE__, __LINE__, "Expected an array.");
-            if (!d_latitude->read_p())
-                d_latitude->read();
-
-            set_lat(extract_double_array(d_latitude));   // throws Error
-            set_lat_size(d_latitude->length());
-
-            set_lat_dim(d);
->>>>>>> ab427b97
         }
     }
     else {
-
-<<<<<<< HEAD
         if ( !d_coverage->is_dap2_grid() )
             throw InternalErr(__FILE__, __LINE__, "Expected an Array.");
 
@@ -315,25 +269,6 @@
             }
             ++d;
             ++miter;
-=======
-        if (!d_longitude        // && !units_value.empty()
-            && unit_or_name_match(get_coards_lon_units(), get_lon_names(),
-                                  units_value, map_name)) {
-
-            d_longitude = dynamic_cast < Array * >(*m);
-            if (!d_longitude)
-                throw InternalErr(__FILE__, __LINE__, "Expected an array.");
-            if (!d_longitude->read_p())
-                d_longitude->read();
-
-            set_lon(extract_double_array(d_longitude));
-            set_lon_size(d_longitude->length());
-
-            set_lon_dim(d);
-
-            if (m + 1 == d_grid->map_end())
-            	set_longitude_rightmost(true);
->>>>>>> ab427b97
         }
     }
 
