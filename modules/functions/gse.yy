--- conflicted
+++ resolved
@@ -199,14 +199,10 @@
 GSEClause *
 build_rev_gse_clause(gse_arg *arg, char id[ID_MAX], int op, double val)
 {
-<<<<<<< HEAD
     if (arg->get_grid())
         return new GSEClause(arg->get_grid(), (string)id, val, decode_inverse_relop(op));
     else
         return new GSEClause(arg->get_coverage(), (string)id, val, decode_inverse_relop(op));
-=======
-    return new GSEClause(arg->get_grid(), (string)id, val, decode_inverse_relop(op));
->>>>>>> ab427b97
 }
 
 GSEClause *
