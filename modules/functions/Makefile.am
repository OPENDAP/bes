
# Automake file for functions
#
# 01/28/2013 Hacked up by jhrg
#

AUTOMAKE_OPTIONS = foreign subdir-objects

<<<<<<< HEAD
AM_CPPFLAGS = $(BES_CPPFLAGS) -I$(top_srcdir)/dispatch -I$(top_srcdir)/dap $(DAP_CFLAGS) $(NC_CPPFLAGS)
# Removed jhrg 6/9/22 $(GDAL_CFLAGS)
LIBADD = $(DAP_LIBS) $(NC_LDFLAGS) $(NC_LIBS)
# Removed jhrg $(GDAL_LDFLAGS)
=======
AM_CPPFLAGS = -I$(top_srcdir)/dispatch -I$(top_srcdir)/dap $(DAP_CFLAGS)
# $(NC_CPPFLAGS)  $(GDAL_CFLAGS)
LIBADD = $(DAP_LIBS)
# $(NC_LDFLAGS) $(NC_LIBS) $(GDAL_LDFLAGS)
>>>>>>> 0556dd20

# These are not used by automake but are often useful for certain types of
# debugging. The best way to use these is to run configure as:
# ./configure --disable-shared CXXFLAGS=...
# or ./configure --enable-developer --disable-shared
# the --disable-shared is not required, but it seems to help with debuggers.
#
# Added -Wno-deprecated to quite warings about auto_ptr<>. jhrg 11/6/19
CXXFLAGS_DEBUG = -g3 -O0  -Wall -W -Wcast-align -Wno-deprecated

AM_CXXFLAGS =
# Removed jhrg 5/31/22 -Wno-c++14-extensions
AM_LDFLAGS =
include $(top_srcdir)/coverage.mk

if BES_DEVELOPER
AM_CXXFLAGS += $(CXXFLAGS_DEBUG)
endif

# Set the module version here, in the spec file and in configure.ac
M_NAME=functions
M_VER=1.1.0

AM_CPPFLAGS += -DMODULE_NAME=\"$(M_NAME)\" -DMODULE_VERSION=\"$(M_VER)\"

SUBDIRS = . unit-tests tests
DISTDIRS = unit-tests tests stare

if BUILD_STARE
SUBDIRS += stare
LIBADD += $(H5_LDFLAGS) $(H5_LIBS) $(STARE_LDFLAGS) $(STARE_LIBS) $(NC_LDFLAGS) $(NC_LIBS)
endif

if BUILD_GDAL
<<<<<<< HEAD
# Even if GDAL is found when building the BES, hold off on this code
# until it has tests and supports DAP4
# SUBDIRS +=  geo-functions 
=======
AM_CPPFLAGS +=  $(GDAL_CFLAGS)
LIBADD +=  $(GDAL_LDFLAGS)
>>>>>>> 0556dd20
endif

lib_besdir=$(libdir)/bes
lib_bes_LTLIBRARIES = libfunctions_module.la

BUILT_SOURCES = gse.tab.cc gse.tab.hh lex.gse.cc

SRCS = grid_utils.cc DapFunctions.cc GeoConstraint.cc			\
GridGeoConstraint.cc gse.tab.cc lex.gse.cc GSEClause.cc			\
GeoGridFunction.cc GridFunction.cc LinearScaleFunction.cc		\
VersionFunction.cc MakeArrayFunction.cc MakeMaskFunction.cc		\
DilateArrayFunction.cc BindNameFunction.cc BindShapeFunction.cc		\
TabularFunction.cc TabularSequence.cc BBoxFunction.cc RoiFunction.cc	\
roi_util.cc BBoxUnionFunction.cc Odometer.cc MaskArrayFunction.cc	\
<<<<<<< HEAD
RangeFunction.cc functions_util.cc 		\
DapFunctionsRequestHandler.cc BBoxCombFunction.cc IdentityFunction.cc
=======
RangeFunction.cc functions_util.cc BBoxCombFunction.cc IdentityFunction.cc	\
DapFunctionsRequestHandler.cc
>>>>>>> 0556dd20

# Removed jhrg 6/9/22 scale_util.cc ScaleGrid.cc

HDRS = grid_utils.h DapFunctions.h GeoConstraint.h			\
GridGeoConstraint.h gse.tab.hh gse_parser.h GSEClause.h			\
GeoGridFunction.h GridFunction.h LinearScaleFunction.h			\
VersionFunction.h MakeArrayFunction.h MakeMaskFunction.h		\
DilateArrayFunction.h BindNameFunction.h BindShapeFunction.h		\
TabularFunction.h TabularSequence.h BBoxFunction.h RoiFunction.h	\
roi_util.h BBoxUnionFunction.h Odometer.h MaskArrayFunction.h		\
RangeFunction.h functions_util.h DapFunctionsRequestHandler.h		\
BBoxCombFunction.h TestFunction.h IdentityFunction.h
<<<<<<< HEAD

# Remvoed jhrg ScaleGrid.h
=======
>>>>>>> 0556dd20

if BUILD_STARE
SRCS += stare/StareFunctions.cc stare/GeoFile.cc
HDRS += stare/StareFunctions.h stare/GeoFile.h
endif

if BUILD_GDAL
SRCS += scale_util.cc ScaleGrid.cc
HDRS += ScaleGrid.h
endif

libfunctions_module_la_SOURCES = $(SRCS) $(HDRS)
libfunctions_module_la_LDFLAGS = -avoid-version -module
libfunctions_module_la_LIBADD = $(LIBADD)

# Don't install the headers for this kind of module.
pkginclude_HEADERS = $(HDRS) 

# Build the grid selection sub_expression scanner and parser

lex.gse.cc: gse.lex gse.tab.cc gse.tab.hh
	$(LEX) $(LFLAGS) $<

gse.tab.cc gse.tab.hh: gse.yy
	$(YACC) $(YFLAGS) $<

EXTRA_DIST = functions.conf.in gse.yy gse.lex

CLEANFILES = *~ functions.conf

moduledir = $(sysconfdir)/bes/modules
module_DATA = functions.conf

functions.conf: functions.conf.in $(top_builddir)/config.status
	sed -e "s%[@]pkgdatadir[@]%${pkgdatadir}%" \
                -e "s%[@]sysconfdir[@]%${sysconfdir}%" \
                -e "s%[@]pkglibdir[@]%${pkglibdir}%" \
                -e "s%[@]datarootdir[@]%${datarootdir}%" \
                -e "s%[@]datadir[@]%${datadir}%" \
                -e "s%[@]bindir[@]%${bindir}%" \
                -e "s%[@]bes_modules_dir[@]%${lib_besdir}%" $< > functions.conf

distclean-local:
	-rm gse.tab.cc gse.tab.hh lex.gse.cc

C4_DIR=./cccc
.PHONY: cccc
cccc:	
	cccc --outdir=$(C4_DIR) $(libfunctions_module_la_SOURCES)
<|MERGE_RESOLUTION|>--- conflicted
+++ resolved
@@ -6,17 +6,10 @@
 
 AUTOMAKE_OPTIONS = foreign subdir-objects
 
-<<<<<<< HEAD
-AM_CPPFLAGS = $(BES_CPPFLAGS) -I$(top_srcdir)/dispatch -I$(top_srcdir)/dap $(DAP_CFLAGS) $(NC_CPPFLAGS)
-# Removed jhrg 6/9/22 $(GDAL_CFLAGS)
-LIBADD = $(DAP_LIBS) $(NC_LDFLAGS) $(NC_LIBS)
-# Removed jhrg $(GDAL_LDFLAGS)
-=======
 AM_CPPFLAGS = -I$(top_srcdir)/dispatch -I$(top_srcdir)/dap $(DAP_CFLAGS)
-# $(NC_CPPFLAGS)  $(GDAL_CFLAGS)
+# Removed jhrg 6/9/22 $(NC_CPPFLAGS)  $(GDAL_CFLAGS)
 LIBADD = $(DAP_LIBS)
-# $(NC_LDFLAGS) $(NC_LIBS) $(GDAL_LDFLAGS)
->>>>>>> 0556dd20
+# Removed jhrg 6/9/22 $(NC_LDFLAGS) $(NC_LIBS) $(GDAL_LDFLAGS)
 
 # These are not used by automake but are often useful for certain types of
 # debugging. The best way to use these is to run configure as:
@@ -51,14 +44,8 @@
 endif
 
 if BUILD_GDAL
-<<<<<<< HEAD
-# Even if GDAL is found when building the BES, hold off on this code
-# until it has tests and supports DAP4
-# SUBDIRS +=  geo-functions 
-=======
 AM_CPPFLAGS +=  $(GDAL_CFLAGS)
 LIBADD +=  $(GDAL_LDFLAGS)
->>>>>>> 0556dd20
 endif
 
 lib_besdir=$(libdir)/bes
@@ -73,13 +60,8 @@
 DilateArrayFunction.cc BindNameFunction.cc BindShapeFunction.cc		\
 TabularFunction.cc TabularSequence.cc BBoxFunction.cc RoiFunction.cc	\
 roi_util.cc BBoxUnionFunction.cc Odometer.cc MaskArrayFunction.cc	\
-<<<<<<< HEAD
-RangeFunction.cc functions_util.cc 		\
-DapFunctionsRequestHandler.cc BBoxCombFunction.cc IdentityFunction.cc
-=======
 RangeFunction.cc functions_util.cc BBoxCombFunction.cc IdentityFunction.cc	\
 DapFunctionsRequestHandler.cc
->>>>>>> 0556dd20
 
 # Removed jhrg 6/9/22 scale_util.cc ScaleGrid.cc
 
@@ -92,11 +74,8 @@
 roi_util.h BBoxUnionFunction.h Odometer.h MaskArrayFunction.h		\
 RangeFunction.h functions_util.h DapFunctionsRequestHandler.h		\
 BBoxCombFunction.h TestFunction.h IdentityFunction.h
-<<<<<<< HEAD
 
 # Remvoed jhrg ScaleGrid.h
-=======
->>>>>>> 0556dd20
 
 if BUILD_STARE
 SRCS += stare/StareFunctions.cc stare/GeoFile.cc
