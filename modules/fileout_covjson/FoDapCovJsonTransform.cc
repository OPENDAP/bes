--- conflicted
+++ resolved
@@ -85,11 +85,8 @@
         if (shapeVals.size() < 4)
             return false;
 
-<<<<<<< HEAD
-=======
         // A domain with Grid domain type MUST have the axes "x" and "y"
         // and MAY have the axes "z" and "t".
->>>>>>> 2ffd019a
         if((shapeVals[0] > 1) && (shapeVals[1] > 1) && (shapeVals[2] >= 1) && (shapeVals[3] >= 0)) {
             domainType = Grid;
             return true;
@@ -129,11 +126,8 @@
         if (shapeVals.size() < 3)
             return false;
 
-<<<<<<< HEAD
-=======
         // A domain with Grid domain type MUST have the axes "x" and "y"
         // and MAY have the axes "z" and "t".
->>>>>>> 2ffd019a
         if((shapeVals[0] > 1) && (shapeVals[1] > 1) && (shapeVals[2] >= 0)) {
             domainType = Grid;
             return true;
@@ -165,11 +159,8 @@
         if (shapeVals.size() < 2)
             return false;
 
-<<<<<<< HEAD
-=======
         // A domain with Grid domain type MUST have the axes "x" and "y"
         // and MAY have the axes "z" and "t".
->>>>>>> 2ffd019a
         if((shapeVals[0] > 1) && (shapeVals[1] > 1)) {
             domainType = Grid;
             return true;
@@ -282,13 +273,10 @@
         vector<unsigned int> shape(numDim);
         long length = focovjson::computeConstrainedShape(a, &shape);
 
-<<<<<<< HEAD
-=======
         // FOR TESTING AND DEBUGGING PURPOSES
         // *strm << "\"numDimensions\": \"" << numDim << "\"" << endl;
         // *strm << "\"length\": \"" << length << "\"" << endl << endl;
 
->>>>>>> 2ffd019a
         if (currAxis->name.compare("t") != 0) {
             if (sendData) {
                 currAxis->values += "\"values\": ";
@@ -400,9 +388,6 @@
     string childindent = indent + _indent_increment;
     bool axisRetrieved = false;
     bool parameterRetrieved = false;
-<<<<<<< HEAD
-
-=======
 
     currDataType = a->var()->type_name();
 
@@ -412,7 +397,6 @@
     // FOR TESTING AND DEBUGGING PURPOSES
     // *strm << "\"type_name\": \"" << a->var()->type_name() << "\"" << endl;
 
->>>>>>> 2ffd019a
     getAttributes(strm, a->get_attr_table(), a->name(), &axisRetrieved, &parameterRetrieved);
 
     // a->print_val(*strm, "\n", true); // For testing purposes
@@ -662,93 +646,6 @@
                     }
                 }
 
-<<<<<<< HEAD
-                if(isAxis == true && isParam == false) {
-                    // Push a new axis
-                    if(currAxisName.compare("") != 0) {
-                        struct Axis *newAxis = new Axis;
-                        newAxis->name = currAxisName;
-
-                        // If we're dealing with the time axis, capture the time
-                        // origin timestamp value with the appropriate formatting
-                        // for printing.
-
-                        // @TODO See https://covjson.org/spec/#temporal-reference-systems
-                        if(currAxisName.compare("t") == 0) {
-                            // If the calendar is based on years, months, days,
-                            // then the referenced values SHOULD use one of the
-                            // following ISO8601-based lexical representations:
-
-                            //    YYYY
-                            //    ±XYYYY (where X stands for extra year digits)
-                            //    YYYY-MM
-                            //    YYYY-MM-DD
-                            //    YYYY-MM-DDTHH:MM:SS[.F]Z where Z is either “Z”
-                            //              or a time scale offset + -HH:MM
-
-                            // If calendar dates with reduced precision are
-                            // used in a lexical representation (e.g. "2016"),
-                            // then a client SHOULD interpret those dates in
-                            // that reduced precision.
-
-                            // string item;
-                            // vector<string> tokens;
-                            // char *dup = strdup(currAxisTimeOrigin.c_str());
-                            // char *token = strtok(dup, " ");
-                            // while(token != NULL){
-                            //     tokens.push_back(string(token));
-                            //     token = strtok(NULL, " ");
-                            // }
-                            //
-                            // free(token);
-                            // free(dup);
-                            // free(token);
-
-                            // For testing purposes
-                            // for(unsigned int i = 0; i < tokens.size(); i++) {
-                            //     *strm << tokens[i] << endl;
-                            // }
-
-                            // @TODO Need to figure out a way to dynamically parse
-                            // origin timestamps and convert them to an appropriate
-                            // format for CoverageJSON
-
-                            newAxis->values += "\"values\": [\"";
-                            // newAxis->values += currAxisTimeOrigin;
-                            newAxis->values += "2018-01-01T00:12:20Z";
-                            newAxis->values += "\"]";
-                        }
-
-                        axes.push_back(newAxis);
-                        axisCount++;
-                        *axisRetrieved = true;
-                        *parameterRetrieved = false;
-                    }
-                }
-                else if(isAxis == false && isParam == true) {
-                    // Push a new parameter
-                    if(currParameterUnit.compare("") != 0 && currParameterLongName.compare("") != 0) {
-                        // Kent says: Use LongName to select the new Parameter is too strict.
-                        // but when the test 'currParameterLongName.compare("") != 0' is removed,
-                        // all of the tests fail and do so by generating output that looks clearly
-                        // wrong. I'm going to hold off on this part of the patch for now. jhrg 3/28/19
-                        struct Parameter *newParameter = new Parameter;
-                        newParameter->name = name;
-                        newParameter->dataType = currDataType;
-                        newParameter->unit = currParameterUnit;
-                        newParameter->longName = currParameterLongName;
-                        parameters.push_back(newParameter);
-                        parameterCount++;
-                        *axisRetrieved = false;
-                        *parameterRetrieved = true;
-                    }
-                }
-                else {
-                    // Do nothing
-                }
-
-=======
->>>>>>> 2ffd019a
                 break;
             }
             }
