--- conflicted
+++ resolved
@@ -9,11 +9,7 @@
 // Author: River Hendriksen <hendriri@oregonstate.edu>
 // Author: Riley Rimer <rrimer@oregonstate.edu>
 //
-<<<<<<< HEAD
-// This file was adapted from FoJsonTest.cc
-=======
 // Adapted from the File Out JSON module implemented by Nathan Potter
->>>>>>> a80df234
 //
 // This library is free software; you can redistribute it and/or
 // modify it under the terms of the GNU Lesser General Public
