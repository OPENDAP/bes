
# Automake file for gateway-handler
#
# 5/17/2005 jhrg
#
# $Id: Makefile.am 12972 2006-01-05 15:41:07Z pwest $

AUTOMAKE_OPTIONS = foreign check-news

ACLOCAL_AMFLAGS = -I conf

# Set the module version here, in the spec file and in configure.ac
M_NAME=gateway_module
M_VER=1.2.2

AM_CPPFLAGS = -I$(top_srcdir)/dispatch -I$(top_srcdir)/dap -I$(top_srcdir)/xmlcommand $(DAP_CFLAGS)
LIBADD = $(DAP_SERVER_LIBS) $(DAP_CLIENT_LIBS)

AM_CPPFLAGS += -DMODULE_NAME=\"$(M_NAME)\" -DMODULE_VERSION=\"$(M_VER)\"

SUBDIRS = . tests

lib_besdir=$(libdir)/bes
lib_bes_LTLIBRARIES = libgateway_module.la

GATEWAY_SRCS = \
		GatewayModule.cc GatewayRequestHandler.cc		\
		GatewayContainer.cc GatewayContainerStorage.cc		\
<<<<<<< HEAD
		GatewayError.cc GatewayRequest.cc GatewayUtils.cc \
		GatewayPathInfoCommand.cc GatewayPathInfoResponseHandler.cc \
=======
		GatewayError.cc GatewayUtils.cc \
>>>>>>> 148ee21c
		GatewayCache.cc RemoteHttpResource.cc curl_utils.cc

# GatewayRequest.cc 

GATEWAY_HDRS = \
		GatewayModule.h GatewayRequestHandler.h			\
		GatewayResponseNames.h					\
		GatewayContainer.h GatewayContainerStorage.h		\
<<<<<<< HEAD
		GatewayError.h GatewayRequest.h GatewayUtils.h  \
		GatewayPathInfoCommand.h GatewayPathInfoResponseHandler.h \
=======
		GatewayError.h GatewayUtils.h  \
>>>>>>> 148ee21c
		GatewayCache.h RemoteHttpResource.h curl_utils.h

libgateway_module_la_SOURCES = $(GATEWAY_SRCS) $(GATEWAY_HDRS)
libgateway_module_la_LDFLAGS = -avoid-version -module 
libgateway_module_la_LIBADD = $(LIBADD)

EXTRA_PROGRAMS = 

EXTRA_DIST = gateway.conf.in

CLEANFILES = *~ gateway.conf

install-data-local: gateway.conf
	@currdate=`date +"%y%m%d%H%M"`; \
	test -d $(DESTDIR)$(sysconfdir)/bes || $(MKDIR_P) $(DESTDIR)$(sysconfdir)/bes; \
	test -d $(DESTDIR)$(sysconfdir)/bes/modules || $(MKDIR_P) $(DESTDIR)$(sysconfdir)/bes/modules; \
	test -f $(DESTDIR)$(sysconfdir)/bes/modules/gateway.conf && mv -f $(DESTDIR)$(sysconfdir)/bes/modules/gateway.conf $(DESTDIR)$(sysconfdir)/bes/modules/gateway.conf.$$currdate; \
	$(INSTALL_DATA) gateway.conf $(DESTDIR)$(sysconfdir)/bes/modules/gateway.conf

uninstall-local:
	rm -f $(DESTDIR)$(sysconfdir)/bes/modules/gateway.conf

gateway.conf: gateway.conf.in $(top_srcdir)/config.status
	sed -e "s%[@]bes_modules_dir[@]%${lib_besdir}%" $< > gateway.conf

C4_DIR=./cccc
.PHONY: cccc
cccc:	
	cccc --outdir=$(C4_DIR) $(libgateway_module_la_SOURCES)

<|MERGE_RESOLUTION|>--- conflicted
+++ resolved
@@ -26,12 +26,7 @@
 GATEWAY_SRCS = \
 		GatewayModule.cc GatewayRequestHandler.cc		\
 		GatewayContainer.cc GatewayContainerStorage.cc		\
-<<<<<<< HEAD
-		GatewayError.cc GatewayRequest.cc GatewayUtils.cc \
-		GatewayPathInfoCommand.cc GatewayPathInfoResponseHandler.cc \
-=======
 		GatewayError.cc GatewayUtils.cc \
->>>>>>> 148ee21c
 		GatewayCache.cc RemoteHttpResource.cc curl_utils.cc
 
 # GatewayRequest.cc 
@@ -40,12 +35,7 @@
 		GatewayModule.h GatewayRequestHandler.h			\
 		GatewayResponseNames.h					\
 		GatewayContainer.h GatewayContainerStorage.h		\
-<<<<<<< HEAD
-		GatewayError.h GatewayRequest.h GatewayUtils.h  \
-		GatewayPathInfoCommand.h GatewayPathInfoResponseHandler.h \
-=======
 		GatewayError.h GatewayUtils.h  \
->>>>>>> 148ee21c
 		GatewayCache.h RemoteHttpResource.h curl_utils.h
 
 libgateway_module_la_SOURCES = $(GATEWAY_SRCS) $(GATEWAY_HDRS)
