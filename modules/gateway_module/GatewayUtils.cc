--- conflicted
+++ resolved
@@ -280,10 +280,7 @@
     return temp;
 }
 #endif
-<<<<<<< HEAD
-
-=======
->>>>>>> 148ee21c
+
 void GatewayUtils::Get_type_from_disposition(const string &disp, string &type)
 {
     size_t fnpos = disp.find("filename");
