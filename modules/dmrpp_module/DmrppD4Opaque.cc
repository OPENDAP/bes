--- conflicted
+++ resolved
@@ -43,41 +43,6 @@
 
 namespace dmrpp {
 
-<<<<<<< HEAD
-void
-DmrppD4Opaque::_duplicate(const DmrppD4Opaque &)
-{
-}
-
-DmrppD4Opaque::DmrppD4Opaque(const string &n) : D4Opaque(n), DmrppCommon()
-{
-}
-
-DmrppD4Opaque::DmrppD4Opaque(const string &n, const string &d) : D4Opaque(n, d), DmrppCommon()
-{
-}
-
-DmrppD4Opaque::DmrppD4Opaque(const string &n, shared_ptr<DMZ> dmz) : D4Opaque(n), DmrppCommon(dmz)
-{
-}
-
-DmrppD4Opaque::DmrppD4Opaque(const string &n, const string &d, shared_ptr<DMZ> dmz) : D4Opaque(n, d), DmrppCommon(dmz)
-{
-}
-
-BaseType *
-DmrppD4Opaque::ptr_duplicate()
-{
-    return new DmrppD4Opaque(*this);
-}
-
-DmrppD4Opaque::DmrppD4Opaque(const DmrppD4Opaque &rhs) : D4Opaque(rhs), DmrppCommon(rhs)
-{
-    _duplicate(rhs);
-}
-
-=======
->>>>>>> 4257955e
 DmrppD4Opaque &
 DmrppD4Opaque::operator=(const DmrppD4Opaque &rhs)
 {
