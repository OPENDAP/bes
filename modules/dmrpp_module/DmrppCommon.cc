--- conflicted
+++ resolved
@@ -53,7 +53,6 @@
 
 namespace dmrpp {
 
-
 // Used with BESDEBUG
 static const string dmrpp_3 = "dmrpp:3";
 static const string dmrpp_4 = "dmrpp:4";
@@ -61,7 +60,6 @@
 bool DmrppCommon::d_print_chunks = false;
 string DmrppCommon::d_dmrpp_ns = "http://xml.opendap.org/dap/dmrpp/1.0.0#";
 string DmrppCommon::d_ns_prefix = "dmrpp";
-
 
 /**
  * @brief Join with all the 'outstanding' threads
@@ -197,17 +195,11 @@
  * @brief Add a new chunk as defined by an h4:byteStream element
  * @return The number of chunk refs (byteStreams) held.
  */
-    unsigned long DmrppCommon::add_chunk(
-            const string &data_url,
-            const string &byte_order,
-            unsigned long long size,
-            unsigned long long offset,
-            string position_in_array){
-
-        SuperChunk *currentSuperChunk;
-        bool chunk_was_added = false;
-        auto *array = dynamic_cast<DmrppArray *>(this);
-
+    unsigned long DmrppCommon::add_chunk(const string &data_url, const string &byte_order,
+                                         unsigned long long size, unsigned long long offset, string position_in_array)
+
+    {
+#if 0
         if(!array){
             // TODO Ouch Exception
         }
@@ -216,52 +208,30 @@
             d_super_chunks.push_back(new SuperChunk(array));
 
         currentSuperChunk = d_super_chunks.back();
-        chunk_was_added = currentSuperChunk->add_chunk(Chunk(data_url, byte_order, size, offset, position_in_array));
+
+        std::shared_ptr<Chunk> chunk(new Chunk(data_url, byte_order, size, offset, position_in_array));
+
+        chunk_was_added = currentSuperChunk->add_chunk(chunk);
         if(!chunk_was_added){
             if(currentSuperChunk->empty()){
                 // TODO Ouch Exception
             }
             currentSuperChunk = new SuperChunk(array);
-            chunk_was_added = currentSuperChunk->add_chunk(Chunk(data_url, byte_order, size, offset, position_in_array));
+            chunk_was_added = currentSuperChunk->add_chunk(chunk);
             if(!chunk_was_added) {
                 // TODO Ouch Exception
             }
             d_super_chunks.push_back(new SuperChunk(array));
         }
-
-
-
-
-
-
-
-
-
-<<<<<<< HEAD
-        d_chunks.push_back(Chunk(data_url, byte_order, size, offset, position_in_array));
-=======
-    {
+#endif
+
         // Chunk *chunk = new Chunk(data_url, byte_order, size, offset, position_in_array);
         std::shared_ptr<Chunk> chunk(new Chunk(data_url, byte_order, size, offset, position_in_array));
         d_chunks.push_back(chunk);
->>>>>>> c284ec06
-
-
-
 
         return d_chunks.size();
     }
 
-<<<<<<< HEAD
-    unsigned long DmrppCommon::add_chunk(
-            const string &data_url,
-            const string &byte_order,
-            unsigned long long size,
-            unsigned long long offset,
-            const vector<unsigned int> &position_in_array){
-
-        d_chunks.push_back(Chunk(data_url, byte_order, size, offset, position_in_array));
-=======
     unsigned long DmrppCommon::add_chunk(const string &data_url, const string &byte_order,
                                          unsigned long long size, unsigned long long offset,
                                          const vector<unsigned int> &position_in_array)
@@ -269,7 +239,6 @@
         // Chunk *chunk = new Chunk(data_url, byte_order, size, offset, position_in_array);
         std::shared_ptr<Chunk> chunk(new Chunk(data_url, byte_order, size, offset, position_in_array));
         d_chunks.push_back(chunk);
->>>>>>> c284ec06
 
         return d_chunks.size();
     }
