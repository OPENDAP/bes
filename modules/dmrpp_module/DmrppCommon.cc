--- conflicted
+++ resolved
@@ -72,25 +72,19 @@
     int status;
     for (unsigned int i = 0; i < num_threads; ++i) {
         if (threads[i]) {
-<<<<<<< HEAD
-            BESDEBUG(dmrpp_3, "Join thread " << i << " after an exception was caught.");
-            if ((status = pthread_join(threads[i], NULL)) < 0)
-                ERROR_LOG("Failed to join thread " << i << "during clean up from an exception: " << strerror(status) << endl);
-=======
             BESDEBUG(dmrpp_3, "Join thread " << i << " after an exception was caught." << endl);
             string *error = NULL;
             if ((status = pthread_join(threads[i], (void **) &error)) < 0) {
                 BESDEBUG(dmrpp_3, "Could not join thread " << i << ", " << strerror(status)<< endl);
-                // LOG("Failed to join thread " << i << "during clean up from an exception: " << strerror(status) << endl);
+                // ERROR_LOG("Failed to join thread " << i << "during clean up from an exception: " << strerror(status) << endl);
             }
             else if (error != NULL) {
                 BESDEBUG(dmrpp_3, "Joined thread " << i << ", error exit: " << *error << endl);
-                // LOG("Joined thread " << i << ", error exit" << *error << endl);
+                // ERROR_LOG("Joined thread " << i << ", error exit" << *error << endl);
             }
             else {
                 BESDEBUG(dmrpp_3, "Joined thread " << i << ", successful exit." << endl);
             }
->>>>>>> 09b005fb
         }
     }
 }
