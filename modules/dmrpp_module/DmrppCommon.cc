--- conflicted
+++ resolved
@@ -585,8 +585,6 @@
         throw BESInternalError("Could not write missingdata element.", __FILE__, __LINE__);
 }
 
-<<<<<<< HEAD
-// TODO: may check why using ostringstream to write. This is adapted from print_compact_element(). KY 2024-06-04
 void
 DmrppCommon::print_special_structure_element(const XMLWriter &xml, const string &name_space, const std::string &encoded) const
 {
@@ -598,7 +596,6 @@
 
 }
  
-=======
 /**
  * @brief Print the DMR++ missing data XML element
  * @param xml
@@ -622,7 +619,6 @@
 }
 
 
->>>>>>> f13d1bca
 /**
  * @brief Print the DMR++ response for the Scalar types
  *
