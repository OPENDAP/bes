--- conflicted
+++ resolved
@@ -36,41 +36,6 @@
 
 namespace dmrpp {
 
-<<<<<<< HEAD
-void
-DmrppFloat32::_duplicate(const DmrppFloat32 &)
-{
-}
-
-DmrppFloat32::DmrppFloat32(const string &n) : Float32(n), DmrppCommon()
-{
-}
-
-DmrppFloat32::DmrppFloat32(const string &n, const string &d) : Float32(n, d), DmrppCommon()
-{
-}
-
-DmrppFloat32::DmrppFloat32(const string &n, shared_ptr<DMZ> dmz) : Float32(n), DmrppCommon(dmz)
-{
-}
-
-DmrppFloat32::DmrppFloat32(const string &n, const string &d, shared_ptr<DMZ> dmz) : Float32(n, d), DmrppCommon(dmz)
-{
-}
-
-BaseType *
-DmrppFloat32::ptr_duplicate()
-{
-    return new DmrppFloat32(*this);
-}
-
-DmrppFloat32::DmrppFloat32(const DmrppFloat32 &rhs) : Float32(rhs), DmrppCommon(rhs)
-{
-    _duplicate(rhs);
-}
-
-=======
->>>>>>> 4257955e
 DmrppFloat32 &
 DmrppFloat32::operator=(const DmrppFloat32 &rhs)
 {
