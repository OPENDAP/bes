// -*- mode: c++; c-basic-offset:4 -*-

// This file is part of the BES

// Copyright (c) 2016 OPeNDAP, Inc.
// Author: James Gallagher <jgallagher@opendap.org>
//
// This library is free software; you can redistribute it and/or
// modify it under the terms of the GNU Lesser General Public
// License as published by the Free Software Foundation; either
// version 2.1 of the License, or (at your option) any later version.
//
// This library is distributed in the hope that it will be useful,
// but WITHOUT ANY WARRANTY; without even the implied warranty of
// MERCHANTABILITY or FITNESS FOR A PARTICULAR PURPOSE.  See the GNU
// Lesser General Public License for more details.
//
// You should have received a copy of the GNU Lesser General Public
// License along with this library; if not, write to the Free Software
// Foundation, Inc., 51 Franklin Street, Fifth Floor, Boston, MA  02110-1301  USA
//
// You can contact OPeNDAP, Inc. at PO Box 112, Saunderstown, RI. 02874-0112.

#include "config.h"

#include <string>
#include <sstream>
#include <iomanip>
#include <vector>
#include <queue>
#include <iterator>

#include <cstring>
#include <cassert>

#include <pthread.h>

#include <unistd.h>

#include <D4Enum.h>
#include <D4EnumDefs.h>
#include <D4Attributes.h>
#include <D4Maps.h>
#include <D4Group.h>

#include "BESInternalError.h"
#include "BESDebug.h"

#include "Chunk.h"
#include "DmrppArray.h"
#include "DmrppRequestHandler.h"

// Used with BESDEBUG
static const string dmrpp_3 = "dmrpp:3";

using namespace libdap;
using namespace std;

namespace dmrpp {

void DmrppArray::_duplicate(const DmrppArray &)
{
}

DmrppArray::DmrppArray(const string &n, BaseType *v) :
    Array(n, v, true /*is dap4*/), DmrppCommon()
{
}

DmrppArray::DmrppArray(const string &n, const string &d, BaseType *v) :
    Array(n, d, v, true), DmrppCommon()
{
}

BaseType *
DmrppArray::ptr_duplicate()
{
    return new DmrppArray(*this);
}

DmrppArray::DmrppArray(const DmrppArray &rhs) :
    Array(rhs), DmrppCommon(rhs)
{
    _duplicate(rhs);
}

DmrppArray &
DmrppArray::operator=(const DmrppArray &rhs)
{
    if (this == &rhs) return *this;

    dynamic_cast<Array &>(*this) = rhs; // run Constructor=

    _duplicate(rhs);
    DmrppCommon::m_duplicate_common(rhs);

    return *this;
}

/**
 * @brief Is this Array subset?
 * @return True if the array has a projection expression, false otherwise
 */
bool DmrppArray::is_projected()
{
    for (Dim_iter p = dim_begin(), e = dim_end(); p != e; ++p)
        if (dimension_size(p, true) != dimension_size(p, false)) return true;

    return false;
}

/**
 * @brief Compute the index of the address_in_target for an an array of target_shape.
 *
 * Internally we store N-dimensional arrays using a one dimensional array (i.e., a
 * vector). Compute the offset in that vector that corresponds to a location in
 * the N-dimensional array. For example, for three dimensional array of size
 * 2 x 3 x 4, the data values are stored in a 24 element vector and the item at
 * location 1,1,1 (zero-based indexing) would be at offset 1*1 + 1*4 + 1 * 4*3 == 15.
 *
 * @note When getting the whole AIRS file, the profiler shows that the code spends
 * about 1s here.
 *
 * @param address_in_target N-tuple zero-based index of an element in N-space
 * @param target_shape N-tuple of the array's dimension sizes.
 * @return The offset into the vector used to store the values.
 */
static unsigned long long get_index(const vector<unsigned int> &address_in_target, const vector<unsigned int> &target_shape)
{
    assert(address_in_target.size() == target_shape.size());    // ranks must be equal

    vector<unsigned int>::const_reverse_iterator shape_index = target_shape.rbegin();
    vector<unsigned int>::const_reverse_iterator index = address_in_target.rbegin(), index_end = address_in_target.rend();

    unsigned long long multiplier = *shape_index++;
    unsigned long long offset = *index++;

    // TODO unroll this loop
    while (index != index_end) {
        assert(*index < *shape_index); // index < shape for each dim

        offset += multiplier * *index++;
        multiplier *= *shape_index++;   // TODO Remove the unneeded multiply. jhrg 3/24/17
    }

    return offset;
}

/**
 * @brief Return the total number of elements in this Array
 * @param constrained If true, use the constrained size of the array,
 * otherwise use the full size.
 * @return The number of elements in this Array
 */
unsigned long long DmrppArray::get_size(bool constrained)
{
    // number of array elements in the constrained array
    unsigned long long size = 1;
    for (Dim_iter dim = dim_begin(), end = dim_end(); dim != end; dim++) {
        size *= dimension_size(dim, constrained);
    }
    return size;
}

/**
 * @brief Get the array shape
 *
 * @param constrained If true, return the shape of the constrained array.
 * @return A vector<int> that describes the shape of the array.
 */
vector<unsigned int> DmrppArray::get_shape(bool constrained)
{
    Dim_iter dim = dim_begin(), edim = dim_end();
    vector<unsigned int> shape;

    // For a 3d array, this method took 14ms without reserve(), 5ms with
    // (when called many times).
    shape.reserve(edim - dim);

    for (; dim != edim; dim++) {
        shape.push_back(dimension_size(dim, constrained));
    }

    return shape;
}

/**
 * @brief Return the ith dimension object for this Array
 * @param i The index of the dimension object to return
 * @return The dimension object
 */
DmrppArray::dimension DmrppArray::get_dimension(unsigned int i)
{
    assert(i <= (dim_end() - dim_begin()));
    return *(dim_begin() + i);
}

/**
 * @brief This recursive private method collects values from the rbuf and copies
 * them into buf. It supports stop, stride, and start and while correct is not
 * efficient.
 */
void DmrppArray::insert_constrained_contiguous(Dim_iter dimIter, unsigned long *target_index, vector<unsigned int> &subsetAddress,
    const vector<unsigned int> &array_shape, char /*Chunk*/*src_buf)
{
    BESDEBUG("dmrpp", "DmrppArray::"<< __func__ << "() - subsetAddress.size(): " << subsetAddress.size() << endl);

    unsigned int bytesPerElt = prototype()->width();

    char *dest_buf = get_buf();

    unsigned int start = this->dimension_start(dimIter, true);
    unsigned int stop = this->dimension_stop(dimIter, true);
    unsigned int stride = this->dimension_stride(dimIter, true);

    dimIter++;

    // The end case for the recursion is dimIter == dim_end(); stride == 1 is an optimization
    // See the else clause for the general case.
    if (dimIter == dim_end() && stride == 1) {
        // For the start and stop indexes of the subset, get the matching indexes in the whole array.
        subsetAddress.push_back(start);
        unsigned long start_index = get_index(subsetAddress, array_shape);
        subsetAddress.pop_back();

        subsetAddress.push_back(stop);
        unsigned long stop_index = get_index(subsetAddress, array_shape);
        subsetAddress.pop_back();

        // Copy data block from start_index to stop_index
        // TODO Replace this loop with a call to std::memcpy()
        for (unsigned long sourceIndex = start_index; sourceIndex <= stop_index; sourceIndex++) {
            unsigned long target_byte = *target_index * bytesPerElt;
            unsigned long source_byte = sourceIndex * bytesPerElt;
            // Copy a single value.
            for (unsigned long i = 0; i < bytesPerElt; i++) {
                dest_buf[target_byte++] = src_buf[source_byte++];
            }
            (*target_index)++;
        }
    }
    else {
        for (unsigned int myDimIndex = start; myDimIndex <= stop; myDimIndex += stride) {

            // Is it the last dimension?
            if (dimIter != dim_end()) {
                // Nope!
                // then we recurse to the last dimension to read stuff
                subsetAddress.push_back(myDimIndex);
                insert_constrained_contiguous(dimIter, target_index, subsetAddress, array_shape, src_buf);
                subsetAddress.pop_back();
            }
            else {
                // We are at the last (inner most) dimension.
                // So it's time to copy values.
                subsetAddress.push_back(myDimIndex);
                unsigned int sourceIndex = get_index(subsetAddress, array_shape);
                subsetAddress.pop_back();

                // Copy a single value.
                unsigned long target_byte = *target_index * bytesPerElt;
                unsigned long source_byte = sourceIndex * bytesPerElt;

                for (unsigned int i = 0; i < bytesPerElt; i++) {
                    dest_buf[target_byte++] = src_buf[source_byte++];
                }
                (*target_index)++;
            }
        }
    }
}

/**
 * @brief Read an array that is stored using one 'chunk.'
 *
 * @return Always returns true, matching the libdap::Array::read() behavior.
 */
void DmrppArray::read_contiguous()
{
    // These first four lines reproduce DmrppCommon::read_atomic(). The call
    // to Chunk::inflate_chunk() handles 'contiguous' data that are compressed.
    // And since we need the chunk, I copied the read_atomix code here.

    vector<Chunk> &chunk_refs = get_chunk_vec();

    if (chunk_refs.size() != 1) throw BESInternalError(string("Expected only a single chunk for variable ") + name(), __FILE__, __LINE__);

    Chunk &chunk = chunk_refs[0];

    // TODO Break this call down so that data can be read in parallel. jhrg 8/21/18
    chunk.read_chunk();

    chunk.inflate_chunk(is_deflate_compression(), is_shuffle_compression(), get_chunk_size_in_elements(), var()->width());

    // 'chunk' now holds the data. Transfer it to the Array.

    if (!is_projected()) {  // if there is no projection constraint
        val2buf(chunk.get_rbuf());      // yes, it's not type-safe
    }
    else {                  // apply the constraint
        vector<unsigned int> array_shape = get_shape(false);

        // Reserve space in this array for the constrained size of the data request
        reserve_value_capacity(get_size(true));
        unsigned long target_index = 0;
        vector<unsigned int> subset;

        insert_constrained_contiguous(dim_begin(), &target_index, subset, array_shape, chunk.get_rbuf());
    }

    set_read_p(true);
}

/**
 * @brief What is the first element to use from a chunk
 *
 * For a chunk that fits in the array at \arg chunk_origin, what is the first element
 * of that chunk that will be transferred to the array? It may be that the first element
 * is actually not part of the chunk (given the array, its constraint, and the
 * \arg chunk_origin), and that indicates this chunk will not be used at all.
 *
 * @param thisDim Look at this dimension of the chunk and array
 * @param chunk_origin The chunk's position in the array for this given dimension
 * @return The first _element_ of the chunk to transfer.
 */
unsigned long long DmrppArray::get_chunk_start(const dimension &thisDim, unsigned int chunk_origin)
{
    // What's the first element that we are going to access for this dimension of the chunk?
    unsigned long long first_element_offset = 0; // start with 0
    if ((unsigned) (thisDim.start) < chunk_origin) {
        // If the start is behind this chunk, then it's special.
        if (thisDim.stride != 1) {
            // And if the stride isn't 1, we have to figure our where to begin in this chunk.
            first_element_offset = (chunk_origin - thisDim.start) % thisDim.stride;
            // If it's zero great!
            if (first_element_offset != 0) {
                // otherwise we adjustment to get correct first element.
                first_element_offset = thisDim.stride - first_element_offset;
            }
        }
    }
    else {
        first_element_offset = thisDim.start - chunk_origin;
    }

    return first_element_offset;
}

#ifdef USE_READ_SERIAL
/**
 * Insert data from \arg chunk into the array given the current constraint
 *
 * Recursive calls build up the two vectors \arg target_element_address and
 * \arg chunk_element_address. These vectors start out with \arg dim elements,
 * the \arg chunk_element_address holds 0, 0, ..., 0 and the \arg target_element_address
 * holds the index of the first value of this chunk in the target array
 *
 * @note This method will be called several time for any given chunk, so the
 * chunk_read() and chunk_inflate() methods 'protect' the chunk against being read
 * or decompressed more than once. For reading this is not a fatal error (but a waste
 * of time), but it is a fatal error decompression. The code in read_chunk_parallel()
 * does not have this problem (but it uses the same read and inflate code and thus
 * I've left in the tracking booleans.
 *
 * @param dim
 * @param target_element_address
 * @param chunk_element_address
 * @param chunk
 * @return
 */
void DmrppArray::insert_chunk_serial(unsigned int dim, vector<unsigned int> *target_element_address, vector<unsigned int> *chunk_element_address,
    Chunk *chunk)
{
    BESDEBUG("dmrpp", __func__ << " dim: "<< dim << " BEGIN "<< endl);

    // The size, in elements, of each of the chunk's dimensions.
    const vector<unsigned int> &chunk_shape = get_chunk_dimension_sizes();

    // The chunk's origin point a.k.a. its "position in array".
    const vector<unsigned int> &chunk_origin = chunk->get_position_in_array();

    dimension thisDim = this->get_dimension(dim);

    // Do we even want this chunk?
    if ((unsigned) thisDim.start > (chunk_origin[dim] + chunk_shape[dim]) || (unsigned) thisDim.stop < chunk_origin[dim]) {
        return; // No. No, we do not. Skip this.
    }

    // What's the first element that we are going to access for this dimension of the chunk?
    unsigned int first_element_offset = get_chunk_start(dim, chunk_origin);

    // Is the next point to be sent in this chunk at all? If no, return.
    if (first_element_offset > chunk_shape[dim]) {
        return;
    }

    // Now we figure out the correct last element, based on the subset expression
    unsigned long long end_element = chunk_origin[dim] + chunk_shape[dim] - 1;
    if ((unsigned) thisDim.stop < end_element) {
        end_element = thisDim.stop;
    }

    unsigned long long chunk_start = first_element_offset; //start_element - chunk_origin[dim];
    unsigned long long chunk_end = end_element - chunk_origin[dim];
    vector<unsigned int> constrained_array_shape = get_shape(true);

    unsigned int last_dim = chunk_shape.size() - 1;
    if (dim == last_dim) {
        // Read and Process chunk
        chunk->read_chunk();

        chunk->inflate_chunk(is_deflate_compression(), is_shuffle_compression(), get_chunk_size_in_elements(), var()->width());

        char *source_buffer = chunk->get_rbuf();
        char *target_buffer = get_buf();
        unsigned int elem_width = prototype()->width();

        if (thisDim.stride == 1) {
            // The start element in this array
            unsigned long long start_element = chunk_origin[dim] + first_element_offset;
            // Compute how much we are going to copy
            unsigned long long chunk_constrained_inner_dim_bytes = (end_element - start_element + 1) * elem_width;

            // Compute where we need to put it.
            (*target_element_address)[dim] = (start_element - thisDim.start) / thisDim.stride;
            // Compute where we are going to read it from
            (*chunk_element_address)[dim] = first_element_offset;

            unsigned int target_char_start_index = get_index(*target_element_address, constrained_array_shape) * elem_width;
            unsigned int chunk_char_start_index = get_index(*chunk_element_address, chunk_shape) * elem_width;

            memcpy(target_buffer + target_char_start_index, source_buffer + chunk_char_start_index, chunk_constrained_inner_dim_bytes);
        }
        else {
            // Stride != 1
            for (unsigned int chunk_index = chunk_start; chunk_index <= chunk_end; chunk_index += thisDim.stride) {
                // Compute where we need to put it.
                (*target_element_address)[dim] = (chunk_index + chunk_origin[dim] - thisDim.start) / thisDim.stride;

                // Compute where we are going to read it from
                (*chunk_element_address)[dim] = chunk_index;

                unsigned int target_char_start_index = get_index(*target_element_address, constrained_array_shape) * elem_width;
                unsigned int chunk_char_start_index = get_index(*chunk_element_address, chunk_shape) * elem_width;

                memcpy(target_buffer + target_char_start_index, source_buffer + chunk_char_start_index, elem_width);
            }
        }
    }
    else {
        // Not the last dimension, so we continue to proceed down the Recursion Branch.
        for (unsigned int chunk_index = chunk_start; chunk_index <= chunk_end; chunk_index += thisDim.stride) {
            (*target_element_address)[dim] = (chunk_index + chunk_origin[dim] - thisDim.start) / thisDim.stride;
            (*chunk_element_address)[dim] = chunk_index;

            // Re-entry here:
            insert_chunk_serial(dim + 1, target_element_address, chunk_element_address, chunk);
        }
    }
}

void DmrppArray::read_chunks_serial()
{
    BESDEBUG("dmrpp", __func__ << " for variable '" << name() << "' - BEGIN" << endl);

    vector<Chunk> &chunk_refs = get_chunk_vec();
    if (chunk_refs.size() == 0) throw BESInternalError(string("Expected one or more chunks for variable ") + name(), __FILE__, __LINE__);

    // Allocate target memory.
    reserve_value_capacity(get_size(true));

    /*
     * Find the chunks to be read, make curl_easy handles for them, and
     * stuff them into our curl_multi handle. This is a recursive activity
     * which utilizes the same code that copies the data from the chunk to
     * the variables.
     */
    for (unsigned long i = 0; i < chunk_refs.size(); i++) {
        Chunk &chunk = chunk_refs[i];

        vector<unsigned int> chunk_source_address(dimensions(), 0);
        vector<unsigned int> target_element_address = chunk.get_position_in_array();

        // Recursive insertion operation.
        insert_chunk_serial(0, &target_element_address, &chunk_source_address, &chunk);
    }

    set_read_p(true);

    BESDEBUG("dmrpp", "DmrppArray::"<< __func__ << "() for " << name() << " END"<< endl);
}
#endif

/**
 * @brief Look at all the chunks and mark those that should be read.
 *
 * This method is used by read_chunks_parallel() to determine which
 * of the chunks that make up this array should be read, decompressed
 * and inserted into the array. The assumption is that the array is
 * subset in some way, so not all of the chunks need to be read.
 *
 * This method works in elements, not bytes.
 *
 * This method calls itself, completing to computation when \arg dim
 * has gone from 0 to the rank (rank-1, actually) of the array. As it does this, the
 * vector `target_element_address` is built up for the given chunk.
 * When \arg dim is the array's rank, `target_element_address` will
 * have a value for all but the rightmost dimension.
 *
 * @param dim Starting with 0, compute values for this dimension of the array
 * @param target_element_address Initially empty, this becomes the location
 * in the array where data should be written.
 * @param chunk This is the chunk.
 */
Chunk *
DmrppArray::find_needed_chunks(unsigned int dim, vector<unsigned int> *target_element_address, Chunk *chunk)
{
<<<<<<< HEAD
=======
#if 0
<<<<<<< HEAD
BESDEBUG("dmrpp", "DmrppArray::" << __func__ <<"() BEGIN" << endl);

int still_running;
int repeats = 0;
long long lap_counter = 0;  // TODO Remove or ... see below
CURLMcode mcode;

do {
    int numfds;

    lap_counter++;        // TODO make this depend on BESDEBG if we really need it
    BESDEBUG("dmrpp", "DmrppArray::" << __func__ <<"() Calling curl_multi_perform()" << endl);
    // Read from one or more handles and get the number 'still running'.
    // This returns when there's currently no more to read
    mcode = curl_multi_perform(multi_handle, &still_running);
    BESDEBUG("dmrpp", "DmrppArray::" << __func__ <<"() Completed curl_multi_perform() mcode: " << mcode << endl);

    if (mcode == CURLM_OK) {
        /* wait for activity, timeout or "nothing" */
        BESDEBUG("dmrpp", "DmrppArray::" << __func__ <<"() Calling curl_multi_wait()" << endl);
        // Block until one or more handles have new data to be read or until a timer expires.
        // The timer is set to 1000 milliseconds. Return the numer of handles ready for reading.
        mcode = curl_multi_wait(multi_handle, NULL, 0, 1000, &numfds);
        BESDEBUG("dmrpp", "DmrppArray::" << __func__ <<"() Completed curl_multi_wait() mcode: " << mcode << endl);
    }
    =======
#endif

    BESDEBUG(dmrpp_3, __func__ << " BEGIN, dim: " << dim << endl);

>>>>>>> dae76ac6
    // The size, in elements, of each of the chunk's dimensions.
    const vector<unsigned int> &chunk_shape = get_chunk_dimension_sizes();

    // The chunk's origin point a.k.a. its "position in array".
    const vector<unsigned int> &chunk_origin = chunk->get_position_in_array();

    dimension thisDim = this->get_dimension(dim);

    // Do we even want this chunk?
    if ((unsigned) thisDim.start > (chunk_origin[dim] + chunk_shape[dim]) || (unsigned) thisDim.stop < chunk_origin[dim]) {
        return 0; // No. No, we do not. Skip this chunk.
    }

    // What's the first element that we are going to access for this dimension of the chunk?
    unsigned long long chunk_start = get_chunk_start(thisDim, chunk_origin[dim]);

    // Is the next point to be sent in this chunk at all? If no, return.
    if (chunk_start > chunk_shape[dim]) {
        return 0;
    }

    // Now we figure out the correct last element, based on the subset expression
    unsigned long long end_element = chunk_origin[dim] + chunk_shape[dim] - 1;
    if ((unsigned) thisDim.stop < end_element) {
        end_element = thisDim.stop;
    }

    unsigned long long chunk_end = end_element - chunk_origin[dim];

    unsigned int last_dim = chunk_shape.size() - 1;
    if (dim == last_dim) {
        return chunk;
    }
    else {
        // Not the last dimension, so we continue to proceed down the Recursion Branch.
        for (unsigned int chunk_index = chunk_start; chunk_index <= chunk_end; chunk_index += thisDim.stride) {
            (*target_element_address)[dim] = (chunk_index + chunk_origin[dim] - thisDim.start) / thisDim.stride;

            // Re-entry here:
            Chunk *needed = find_needed_chunks(dim + 1, target_element_address, chunk);
            if (needed) return needed;
        }
    }

    return 0;
}

/**
 * @brief Insert a chunk into this array
 *
 * This method inserts the given chunk into the array. Unlike other versions of this
 * method, it _does not_ first check to see if the chunk should be inserted.
 *
 * This method is called recursively, with successive values of \arg dim, until
 * dim is equal to the rank of the array (act. rank - 1). The \arg target_element_address
 * and \arg chunk_element_address are the addresses, in 'element space' of the
 * location in this array where
 *
 * @note Only call this method when it is know that \arg chunk should be inserted
 * into the array. The chunk be both read and decompressed.
 *
 * @param dim
 * @param target_element_address
 * @param chunk_element_address
 * @param chunk
 */
void DmrppArray::insert_chunk(unsigned int dim, vector<unsigned int> *target_element_address, vector<unsigned int> *chunk_element_address,
    Chunk *chunk, const vector<unsigned int> &constrained_array_shape)
{
    // The size, in elements, of each of the chunk's dimensions.
    const vector<unsigned int> &chunk_shape = get_chunk_dimension_sizes();

    // The chunk's origin point a.k.a. its "position in array".
    const vector<unsigned int> &chunk_origin = chunk->get_position_in_array();

    dimension thisDim = this->get_dimension(dim);

    // What's the first element that we are going to access for this dimension of the chunk?
    unsigned long long chunk_start = get_chunk_start(thisDim, chunk_origin[dim]);

    // Now we figure out the correct last element, based on the subset expression
    unsigned long long end_element = chunk_origin[dim] + chunk_shape[dim] - 1;
    if ((unsigned) thisDim.stop < end_element) {
        end_element = thisDim.stop;
    }

    unsigned long long chunk_end = end_element - chunk_origin[dim];
#if 0
    vector<unsigned int> constrained_array_shape = get_shape(true);
#endif

    unsigned int last_dim = chunk_shape.size() - 1;
    if (dim == last_dim) {
        char *source_buffer = chunk->get_rbuf();
        char *target_buffer = get_buf();
        unsigned int elem_width = prototype()->width();

        if (thisDim.stride == 1) {
            // The start element in this array
            unsigned long long start_element = chunk_origin[dim] + chunk_start;
            // Compute how much we are going to copy
            unsigned long long chunk_constrained_inner_dim_bytes = (end_element - start_element + 1) * elem_width;

            // Compute where we need to put it.
            (*target_element_address)[dim] = (start_element - thisDim.start); // / thisDim.stride;
            // Compute where we are going to read it from
            (*chunk_element_address)[dim] = chunk_start;

            unsigned int target_char_start_index = get_index(*target_element_address, constrained_array_shape) * elem_width;
            unsigned int chunk_char_start_index = get_index(*chunk_element_address, chunk_shape) * elem_width;

            memcpy(target_buffer + target_char_start_index, source_buffer + chunk_char_start_index, chunk_constrained_inner_dim_bytes);
        }
        else {
            // Stride != 1
            for (unsigned int chunk_index = chunk_start; chunk_index <= chunk_end; chunk_index += thisDim.stride) {
                // Compute where we need to put it.
                (*target_element_address)[dim] = (chunk_index + chunk_origin[dim] - thisDim.start) / thisDim.stride;

                // Compute where we are going to read it from
                (*chunk_element_address)[dim] = chunk_index;

                unsigned int target_char_start_index = get_index(*target_element_address, constrained_array_shape) * elem_width;
                unsigned int chunk_char_start_index = get_index(*chunk_element_address, chunk_shape) * elem_width;

                memcpy(target_buffer + target_char_start_index, source_buffer + chunk_char_start_index, elem_width);
            }
        }
    }
    else {
        // Not the last dimension, so we continue to proceed down the Recursion Branch.
        for (unsigned int chunk_index = chunk_start; chunk_index <= chunk_end; chunk_index += thisDim.stride) {
            (*target_element_address)[dim] = (chunk_index + chunk_origin[dim] - thisDim.start) / thisDim.stride;
            (*chunk_element_address)[dim] = chunk_index;

            // Re-entry here:
            insert_chunk(dim + 1, target_element_address, chunk_element_address, chunk, constrained_array_shape);
        }
    }
}

/**
 * @brief Read chunked data
 *
 * Read chunked data, using either parallel or serial data transfers, depending on
 * the DMR++ handler configuration parameters.
 */
void DmrppArray::read_chunks()
{
    vector<Chunk> &chunk_refs = get_chunk_vec();
    if (chunk_refs.size() == 0) throw BESInternalError(string("Expected one or more chunks for variable ") + name(), __FILE__, __LINE__);

    // Find all the chunks to read. I used a queue to preserve the chunk order, which
    // made using a debugger easier. However, order does not matter, AFAIK.
    queue<Chunk *> chunks_to_read;

    // Look at all the chunks
    for (vector<Chunk>::iterator c = chunk_refs.begin(), e = chunk_refs.end(); c != e; ++c) {
        Chunk &chunk = *c;

        vector<unsigned int> target_element_address = chunk.get_position_in_array();
        Chunk *needed = find_needed_chunks(0 /* dimension */, &target_element_address, &chunk);
        if (needed) chunks_to_read.push(needed);
    }

    reserve_value_capacity(get_size(true));
    vector<unsigned int> constrained_array_shape = get_shape(true);

    // TODO A potential optimization of this code would be to run the insert_chunk()
    // method in a child thread than will let the main thread return to reading more
    // data.
    BESDEBUG(dmrpp_3, "d_use_parallel_transfers: " << DmrppRequestHandler::d_use_parallel_transfers << endl);
    BESDEBUG(dmrpp_3, "d_max_parallel_transfers: " << DmrppRequestHandler::d_max_parallel_transfers << endl);

    if (DmrppRequestHandler::d_use_parallel_transfers) {
        // This is the parallel version of the code. It reads a set of chunks in parallel
        // using the multi curl API, then inserts them, then reads the next set, ... jhrg 5/1/18
        unsigned int max_handles = DmrppRequestHandler::curl_handle_pool->get_max_handles();
        dmrpp_multi_handle *mhandle = DmrppRequestHandler::curl_handle_pool->get_multi_handle();

        // Look only at the chunks we need, found above. jhrg 4/30/18
        while (chunks_to_read.size() > 0) {
            queue<Chunk*> chunks_to_insert;
            for (unsigned int i = 0; i < max_handles && chunks_to_read.size() > 0; ++i) {
                Chunk *chunk = chunks_to_read.front();
                chunks_to_read.pop();

                chunk->set_rbuf_to_size();
                dmrpp_easy_handle *handle = DmrppRequestHandler::curl_handle_pool->get_easy_handle(chunk);
                if (!handle) throw BESInternalError("No more libcurl handles.", __FILE__, __LINE__);

                BESDEBUG(dmrpp_3, "Queuing: " << chunk->to_string() << endl);
                mhandle->add_easy_handle(handle);

                chunks_to_insert.push(chunk);
            }

            mhandle->read_data(); // read, then remove the easy_handles

            while (chunks_to_insert.size() > 0) {
                Chunk *chunk = chunks_to_insert.front();
                chunks_to_insert.pop();

                chunk->inflate_chunk(is_deflate_compression(), is_shuffle_compression(), get_chunk_size_in_elements(), var()->width());

                vector<unsigned int> target_element_address = chunk->get_position_in_array();
                vector<unsigned int> chunk_source_address(dimensions(), 0);

                BESDEBUG(dmrpp_3, "Inserting: " << chunk->to_string() << endl);
                insert_chunk(0 /* dimension */, &target_element_address, &chunk_source_address, chunk, constrained_array_shape);
            }
        }
    }
    else {
        // This version is the 'serial' version of the code. It reads a chunk, inserts it,
        // reads the next one, and so on.
        while (chunks_to_read.size() > 0) {
            Chunk *chunk = chunks_to_read.front();
            chunks_to_read.pop();

            BESDEBUG(dmrpp_3, "Reading: " << chunk->to_string() << endl);
            chunk->read_chunk();

            chunk->inflate_chunk(is_deflate_compression(), is_shuffle_compression(), get_chunk_size_in_elements(), var()->width());

            vector<unsigned int> target_element_address = chunk->get_position_in_array();
            vector<unsigned int> chunk_source_address(dimensions(), 0);

            BESDEBUG(dmrpp_3, "Inserting: " << chunk->to_string() << endl);
            insert_chunk(0 /* dimension */, &target_element_address, &chunk_source_address, chunk, constrained_array_shape);
        }
    }

    set_read_p(true);
}

/**
 * For dimension \arg k, compute the multiplier needed for the row-major array
 * offset formula. The formula is:
 *
 * Given an Array A has dimension sizes N0, N1, N2, ..., Nd-1
 *
 * for k = 0 to d-1 sum ( for l = k+1 to d-1 product ( Nl ) nk )
 *                        ^^^^^^^^^^^^^^^^^^^^^^^^^^^^^^^^^
 *                                    multiplier
 *
 * @param shape The sizes of the dimensions of the array
 * @param k The dimension in question
 */
static unsigned long multiplier(const vector<unsigned int> &shape, unsigned int k)
{
    assert(shape.size() > 1);
    assert(shape.size() > k + 1);

    vector<unsigned int>::const_iterator i = shape.begin(), e = shape.end();
    advance(i, k + 1);
    unsigned long multiplier = *i++;
    while (i != e) {
        multiplier *= *i++;
    }

    return multiplier;
}

/**
 * @brief Insert a chunk into an unconstrained Array
 *
 * This code is called recursively, until the \arg dim is rank-1 for this
 * Array.
 *
 * @note dimensions 0..k are d0, d1, d2, ..., dk and dk, the rightmost
 * dimension, varies the fastest (row-major order). To compute the offset
 * for coordinate c0, c1, c2, ..., ck. e.g., c0(d1 * d2) + c1(d2) + c2 when
 * k == 2
 *
 * @param chunk The chunk that holds data to insert
 * @param dim The current dimension
 * @param array_offset Insert values at this point in the Array
 * @param array_shape The size of the Array's dimensions
 * @param chunk_offset Insert data from this point in the chunk
 * @param chunk_shape The size of the chunk's dimensions
 * @param chunk_origin Where this chunk fits into the Array
 */
void DmrppArray::insert_chunk_unconstrained(Chunk *chunk, unsigned int dim, unsigned long long array_offset, const vector<unsigned int> &array_shape,
    unsigned long long chunk_offset, const vector<unsigned int> &chunk_shape, const vector<unsigned int> &chunk_origin)
{
    // Now we figure out the correct last element. It's possible that a
    // chunk 'extends beyond' the Array bounds. Here 'end_element' is the
    // last element of the destination array
    dimension thisDim = this->get_dimension(dim);
    unsigned long long end_element = chunk_origin[dim] + chunk_shape[dim] - 1;
    if ((unsigned) thisDim.stop < end_element) {
        end_element = thisDim.stop;
    }

    unsigned long long chunk_end = end_element - chunk_origin[dim];

    unsigned int last_dim = chunk_shape.size() - 1;
    if (dim == last_dim) {
        unsigned int elem_width = prototype()->width();

        array_offset += chunk_origin[dim];

        // Compute how much we are going to copy
        unsigned long long chunk_bytes = (end_element - chunk_origin[dim] + 1) * elem_width;
        char *source_buffer = chunk->get_rbuf();
        char *target_buffer = get_buf();
        memcpy(target_buffer + (array_offset * elem_width), source_buffer + (chunk_offset * elem_width), chunk_bytes);
    }
    else {
        unsigned long mc = multiplier(chunk_shape, dim);
        unsigned long ma = multiplier(array_shape, dim);

        // Not the last dimension, so we continue to proceed down the Recursion Branch.
        for (unsigned int chunk_index = 0 /*chunk_start*/; chunk_index <= chunk_end; ++chunk_index) {
            unsigned long long next_chunk_offset = chunk_offset + (mc * chunk_index);
            unsigned long long next_array_offset = array_offset + (ma * (chunk_index + chunk_origin[dim]));

            // Re-entry here:
            insert_chunk_unconstrained(chunk, dim + 1, next_array_offset, array_shape, next_chunk_offset, chunk_shape, chunk_origin);
        }
    }
}

/**
 * @brief Friend function, insert data from one chunk in this this array
 *
 * @param chunk
 * @param array
 * @param array_shape
 * @param chunk_shape
 */
void process_one_chunk_unconstrained(Chunk *chunk, DmrppArray *array, const vector<unsigned int> &array_shape,
    const vector<unsigned int> &chunk_shape)
{
    chunk->read_chunk();

    if (array->is_deflate_compression() || array->is_shuffle_compression())
        chunk->inflate_chunk(array->is_deflate_compression(), array->is_shuffle_compression(), array->get_chunk_size_in_elements(),
            array->var()->width());

    array->insert_chunk_unconstrained(chunk, 0, 0, array_shape, 0, chunk_shape, chunk->get_position_in_array());
}

/**
 * @brief Thread to insert data from one chunk
 *
 * @param arg_list
 */
void *one_chunk_unconstrained_thread(void *arg_list)
{
    one_chunk_unconstrained_args *args = reinterpret_cast<one_chunk_unconstrained_args*>(arg_list);

    try {
        process_one_chunk_unconstrained(args->chunk, args->array, args->array_shape, args->chunk_shape);
    }
    catch (BESError &error) {
        write(args->fds[1], &args->tid, sizeof(args->tid));
        delete args;
        pthread_exit(new string(error.get_message()));
    }

    // tid is a char and thus us written atomically. Writing this tells the parent
    // thread the child is complete and it should call pthread_join(tid, ...)
    write(args->fds[1], &args->tid, sizeof(args->tid));

    delete args;
    pthread_exit(NULL);
}

void DmrppArray::read_chunks_unconstrained()
{
    vector<Chunk> &chunk_refs = get_chunk_vec();
    if (chunk_refs.size() == 0) throw BESInternalError(string("Expected one or more chunks for variable ") + name(), __FILE__, __LINE__);

    reserve_value_capacity(get_size());

    // The size in element of each of the array's dimensions
    const vector<unsigned int> array_shape = get_shape(true);
    // The size, in elements, of each of the chunk's dimensions
    const vector<unsigned int> chunk_shape = get_chunk_dimension_sizes();

    BESDEBUG(dmrpp_3, __func__ << endl);

    BESDEBUG(dmrpp_3, "d_use_parallel_transfers: " << DmrppRequestHandler::d_use_parallel_transfers << endl);
    BESDEBUG(dmrpp_3, "d_max_parallel_transfers: " << DmrppRequestHandler::d_max_parallel_transfers << endl);

    if (DmrppRequestHandler::d_use_parallel_transfers) {
        queue<Chunk *> chunks_to_read;

        // Queue all of the chunks
        for (vector<Chunk>::iterator c = chunk_refs.begin(), e = chunk_refs.end(); c != e; ++c)
            chunks_to_read.push(&(*c));

        // This pipe is used by the child threads to indicate completion
        int fds[2];
        pipe(fds);

        // Start the max number of processing pipelines
        pthread_t thread[DmrppRequestHandler::d_max_parallel_transfers];
        unsigned int threads = 0;
        for (unsigned int i = 0; i < (unsigned int)DmrppRequestHandler::d_max_parallel_transfers && chunks_to_read.size() > 0; ++i) {
            Chunk *chunk = chunks_to_read.front();
            chunks_to_read.pop();

            // thread number is 'i'
            one_chunk_unconstrained_args *args = new one_chunk_unconstrained_args(fds, i, chunk, this, array_shape, chunk_shape);
            int status = pthread_create(&thread[i], NULL, dmrpp::one_chunk_unconstrained_thread, (void*) args);
            if (status == 0) {
                ++threads;
            }
            else {
                ostringstream oss("Could not start process_one_chunk_unconstrained thread for chunk ");
                oss << i << ": " << strerror(status);
                throw BESInternalError(oss.str(), __FILE__, __LINE__);
            }
        }

         // Now join the child threads, creating replacement threads if needed
        while (threads > 0) {
            unsigned char tid;   // bytes can be written atomically
            // Block here until a child thread writes to the pipe, then read the byte
            ::read(fds[0], &tid, sizeof(tid));

            string *error;
            int status = pthread_join(thread[(unsigned int)tid], (void**)&error);
            if (status != 0) {
                ostringstream oss("Could not join process_one_chunk_unconstrained thread for chunk ");
                oss << tid << ": " << strerror(status);
                throw BESInternalError(oss.str(), __FILE__, __LINE__);
            }
            else if (error != 0) {
                BESInternalError e(*error, __FILE__, __LINE__);
                delete error;
                throw e;
            }
            else if (chunks_to_read.size() > 0) {
                Chunk *chunk = chunks_to_read.front();
                chunks_to_read.pop();

                // thread number is 'tid,' the number of the thread that just completed
                one_chunk_unconstrained_args *args = new one_chunk_unconstrained_args(fds, tid, chunk, this, array_shape, chunk_shape);
                int status = pthread_create(&thread[tid], NULL, dmrpp::one_chunk_unconstrained_thread, (void*) args);
                if (status != 0) {
                    ostringstream oss("Could not start process_one_chunk_unconstrained thread for chunk ");
                    oss << tid << ": " << strerror(status);
                    throw BESInternalError(oss.str(), __FILE__, __LINE__);
                }
            }
            else {
                // there are no more chunks to process, decrement the thread count
                --threads;
            }
        }
#if 0
        while (chunks_to_read.size() > 0) {

            // Start the max number of processing pipelines
            pthread_t thread[DmrppRequestHandler::d_max_parallel_transfers];
            unsigned int threads = 0;
            for (unsigned int i = 0; i < (unsigned int) DmrppRequestHandler::d_max_parallel_transfers && chunks_to_read.size() > 0; ++i) {
                Chunk *chunk = chunks_to_read.front();
                chunks_to_read.pop();

                one_chunk_unconstrained_args *args = new one_chunk_unconstrained_args(fds, i, chunk, this, array_shape, chunk_shape);

                int status = pthread_create(&thread[i], NULL, dmrpp::one_chunk_unconstrained_thread, (void*) args);
                if (status == 0) {
                    ++threads;
                }
                else {
                    ostringstream oss("Could not start process_one_chunk_unconstrained thread for chunk ");
                    oss << i << ": " << strerror(status);
                    throw BESInternalError(oss.str(), __FILE__, __LINE__);
                }
            }
            // Now join the child threads.
            for (unsigned int i = 0; i < threads; ++i) {
                string *error;
                int status = pthread_join(thread[i], (void**) &error);
                if (status != 0) {
                    ostringstream oss("Could not join process_one_chunk_unconstrained thread for chunk ");
                    oss << i << ": " << strerror(status);
                    throw BESInternalError(oss.str(), __FILE__, __LINE__);
                }
                else if (error != 0) {
                    BESInternalError e(*error, __FILE__, __LINE__);
                    delete error;
                    throw e;
                }
            }
        }
#endif
    }
    else {  // Serial transfers
        for (vector<Chunk>::iterator c = chunk_refs.begin(), e = chunk_refs.end(); c != e; ++c) {
            Chunk &chunk = *c;
            process_one_chunk_unconstrained(&chunk, this, array_shape, chunk_shape);
        }
    }

    set_read_p(true);
}

/**
 * @brief Read data for the array
 *
 * This reads data for a variable and loads it into memory. The software is
 * specialized for reading data using HTTP for either arrays stored in one
 * contiguous piece of memory or in a series of chunks.
 *
 * @return Always returns true
 * @exception BESError Thrown when the data cannot be read, for a number of
 * reasons, including various network I/O issues.
 */
bool DmrppArray::read()
{
    if (read_p()) return true;

    // Single chunk and 'contiguous' are the same for this code.

    if (get_immutable_chunks().size() == 1 || get_chunk_dimension_sizes().empty()) {
        read_contiguous();    // Throws on various errors
    }
    else {  // Handle the more complex case where the data is chunked.
        if (!is_projected())
            read_chunks_unconstrained();
        else
            read_chunks();

    }

    return true;
}

/**
 * Classes used with the STL for_each() algorithm; stolen from libdap::Array.
 */
///@{
class PrintD4ArrayDimXMLWriter: public unary_function<Array::dimension&, void> {
    XMLWriter &xml;
    // Was this variable constrained using local/direct slicing? i.e., is d_local_constraint set?
    // If so, don't use shared dimensions; instead emit Dim elements that are anonymous.
    bool d_constrained;
public:

    PrintD4ArrayDimXMLWriter(XMLWriter &xml, bool c) :
        xml(xml), d_constrained(c)
    {
    }

    void operator()(Array::dimension &d)
    {
        // This duplicates code in D4Dimensions (where D4Dimension::print_dap4() is defined
        // because of the need to print the constrained size of a dimension. I think that
        // the constraint information has to be kept here and not in the dimension (since they
        // are shared dims). Could hack print_dap4() to take the constrained size, however.
        if (xmlTextWriterStartElement(xml.get_writer(), (const xmlChar*) "Dim") < 0)
            throw InternalErr(__FILE__, __LINE__, "Could not write Dim element");

        string name = (d.dim) ? d.dim->fully_qualified_name() : d.name;
        // If there is a name, there must be a Dimension (named dimension) in scope
        // so write its name but not its size.
        if (!d_constrained && !name.empty()) {
            if (xmlTextWriterWriteAttribute(xml.get_writer(), (const xmlChar*) "name", (const xmlChar*) name.c_str()) < 0)
                throw InternalErr(__FILE__, __LINE__, "Could not write attribute for name");
        }
        else if (d.use_sdim_for_slice) {
            assert(!name.empty());
            if (xmlTextWriterWriteAttribute(xml.get_writer(), (const xmlChar*) "name", (const xmlChar*) name.c_str()) < 0)
                throw InternalErr(__FILE__, __LINE__, "Could not write attribute for name");
        }
        else {
            ostringstream size;
            size << (d_constrained ? d.c_size : d.size);
            if (xmlTextWriterWriteAttribute(xml.get_writer(), (const xmlChar*) "size", (const xmlChar*) size.str().c_str()) < 0)
                throw InternalErr(__FILE__, __LINE__, "Could not write attribute for name");
        }

        if (xmlTextWriterEndElement(xml.get_writer()) < 0) throw InternalErr(__FILE__, __LINE__, "Could not end Dim element");
    }
};

class PrintD4ConstructorVarXMLWriter: public unary_function<BaseType*, void> {
    XMLWriter &xml;
    bool d_constrained;
public:
    PrintD4ConstructorVarXMLWriter(XMLWriter &xml, bool c) :
        xml(xml), d_constrained(c)
    {
    }

    void operator()(BaseType *btp)
    {
        btp->print_dap4(xml, d_constrained);
    }
};

class PrintD4MapXMLWriter: public unary_function<D4Map*, void> {
    XMLWriter &xml;

public:
    PrintD4MapXMLWriter(XMLWriter &xml) :
        xml(xml)
    {
    }

    void operator()(D4Map *m)
    {
        m->print_dap4(xml);
    }
};
///@}

/**
 * @brief Shadow libdap::Array::print_dap4() - optionally prints DMR++ chunk information
 *
 * This version of libdap::BaseType::print_dap4() will print information about
 * HDF5 chunks when the value of the static class filed dmrpp::DmrppCommon::d_print_chunks
 * is true. The method DMRpp::print_dmrpp() will set the _d_pprint_chunks_ field to
 * true causing this method to include the _chunks_ elements in its output. When
 * the field's value is false, this method prints the same output as libdap::Array.
 *
 * @note There are, no doubt, better ways to do this than using what is essentially a
 * global flag; one way is to  synchronize access to a DMR C++ object and a DOM
 * tree for the same DMR document. The chunk information can be read from the DMR and
 * inserted into the DOM tree, which then printed. If the
 * approach I took here becomes an issue (i.e., if we have to fix problems in libdap and
 * here because of code duplication), we should probably recode this and the related
 * methods to use the 'DOM tree approach.'
 *
 * @param xml Write the XML to this instance of XMLWriter
 * @param constrained True if the response should be constrained. False by default
 *
 * @see DmrppCommon::print_dmrpp()
 * @see DMRpp::print_dmrpp()
 */
void DmrppArray::print_dap4(XMLWriter &xml, bool constrained /*false*/)
{
    if (constrained && !send_p()) return;

    if (xmlTextWriterStartElement(xml.get_writer(), (const xmlChar*) var()->type_name().c_str()) < 0)
        throw InternalErr(__FILE__, __LINE__, "Could not write " + type_name() + " element");

    if (!name().empty())
        if (xmlTextWriterWriteAttribute(xml.get_writer(), (const xmlChar*) "name", (const xmlChar*) name().c_str()) < 0)
            throw InternalErr(__FILE__, __LINE__, "Could not write attribute for name");

    // Hack job... Copied from D4Enum::print_xml_writer. jhrg 11/12/13
    if (var()->type() == dods_enum_c) {
        D4Enum *e = static_cast<D4Enum*>(var());
        string path = e->enumeration()->name();
        if (e->enumeration()->parent()) {
            // print the FQN for the enum def; D4Group::FQN() includes the trailing '/'
            path = static_cast<D4Group*>(e->enumeration()->parent()->parent())->FQN() + path;
        }
        if (xmlTextWriterWriteAttribute(xml.get_writer(), (const xmlChar*) "enum", (const xmlChar*) path.c_str()) < 0)
            throw InternalErr(__FILE__, __LINE__, "Could not write attribute for enum");
    }

    if (prototype()->is_constructor_type()) {
        Constructor &c = static_cast<Constructor&>(*prototype());
        for_each(c.var_begin(), c.var_end(), PrintD4ConstructorVarXMLWriter(xml, constrained));
        // bind2nd(mem_fun_ref(&BaseType::print_dap4), xml));
    }

    // Drop the local_constraint which is per-array and use a per-dimension on instead
    for_each(dim_begin(), dim_end(), PrintD4ArrayDimXMLWriter(xml, constrained));

    attributes()->print_dap4(xml);

    for_each(maps()->map_begin(), maps()->map_end(), PrintD4MapXMLWriter(xml));

    // Only print the chunks info if there. This is the code added to libdap::Array::print_dap4().
    // jhrg 5/10/18
    if (DmrppCommon::d_print_chunks && get_immutable_chunks().size() > 0) print_chunks_element(xml, DmrppCommon::d_ns_prefix);

    if (xmlTextWriterEndElement(xml.get_writer()) < 0) throw InternalErr(__FILE__, __LINE__, "Could not end " + type_name() + " element");
}

void DmrppArray::dump(ostream & strm) const
{
    strm << BESIndent::LMarg << "DmrppArray::" << __func__ << "(" << (void *) this << ")" << endl;
    BESIndent::Indent();
    DmrppCommon::dump(strm);
    Array::dump(strm);
    strm << BESIndent::LMarg << "value: " << "----" << /*d_buf <<*/endl;
    BESIndent::UnIndent();
}

} // namespace dmrpp<|MERGE_RESOLUTION|>--- conflicted
+++ resolved
@@ -515,41 +515,8 @@
 Chunk *
 DmrppArray::find_needed_chunks(unsigned int dim, vector<unsigned int> *target_element_address, Chunk *chunk)
 {
-<<<<<<< HEAD
-=======
-#if 0
-<<<<<<< HEAD
-BESDEBUG("dmrpp", "DmrppArray::" << __func__ <<"() BEGIN" << endl);
-
-int still_running;
-int repeats = 0;
-long long lap_counter = 0;  // TODO Remove or ... see below
-CURLMcode mcode;
-
-do {
-    int numfds;
-
-    lap_counter++;        // TODO make this depend on BESDEBG if we really need it
-    BESDEBUG("dmrpp", "DmrppArray::" << __func__ <<"() Calling curl_multi_perform()" << endl);
-    // Read from one or more handles and get the number 'still running'.
-    // This returns when there's currently no more to read
-    mcode = curl_multi_perform(multi_handle, &still_running);
-    BESDEBUG("dmrpp", "DmrppArray::" << __func__ <<"() Completed curl_multi_perform() mcode: " << mcode << endl);
-
-    if (mcode == CURLM_OK) {
-        /* wait for activity, timeout or "nothing" */
-        BESDEBUG("dmrpp", "DmrppArray::" << __func__ <<"() Calling curl_multi_wait()" << endl);
-        // Block until one or more handles have new data to be read or until a timer expires.
-        // The timer is set to 1000 milliseconds. Return the numer of handles ready for reading.
-        mcode = curl_multi_wait(multi_handle, NULL, 0, 1000, &numfds);
-        BESDEBUG("dmrpp", "DmrppArray::" << __func__ <<"() Completed curl_multi_wait() mcode: " << mcode << endl);
-    }
-    =======
-#endif
-
     BESDEBUG(dmrpp_3, __func__ << " BEGIN, dim: " << dim << endl);
 
->>>>>>> dae76ac6
     // The size, in elements, of each of the chunk's dimensions.
     const vector<unsigned int> &chunk_shape = get_chunk_dimension_sizes();
 
