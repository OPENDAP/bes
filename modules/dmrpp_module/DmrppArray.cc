// -*- mode: c++; c-basic-offset:4 -*-

// This file is part of the BES

// Copyright (c) 2016 OPeNDAP, Inc.
// Author: James Gallagher <jgallagher@opendap.org>
//
// This library is free software; you can redistribute it and/or
// modify it under the terms of the GNU Lesser General Public
// License as published by the Free Software Foundation; either
// version 2.1 of the License, or (at your option) any later version.
//
// This library is distributed in the hope that it will be useful,
// but WITHOUT ANY WARRANTY; without even the implied warranty of
// MERCHANTABILITY or FITNESS FOR A PARTICULAR PURPOSE.  See the GNU
// Lesser General Public License for more details.
//
// You should have received a copy of the GNU Lesser General Public
// License along with this library; if not, write to the Free Software
// Foundation, Inc., 51 Franklin Street, Fifth Floor, Boston, MA  02110-1301  USA
//
// You can contact OPeNDAP, Inc. at PO Box 112, Saunderstown, RI. 02874-0112.

#include "config.h"

#include <string>
#include <sstream>
#include <vector>
#include <queue>
#include <iterator>

#include <cstring>
#include <cassert>
#include <cerrno>

#include <pthread.h>
#include <cmath>

#include <unistd.h>

#include <D4Enum.h>
#include <D4Attributes.h>
#include <D4Maps.h>
#include <D4Group.h>

#include "BESInternalError.h"
#include "BESDebug.h"

#include "byteswap_compat.h"
#include "CurlHandlePool.h"
#include "Chunk.h"
#include "DmrppArray.h"
#include "DmrppRequestHandler.h"

// Used with BESDEBUG
#define dmrpp_3 "dmrpp:3"
#define dmrpp_4 "dmrpp:4"

using namespace libdap;
using namespace std;

#define MB (1024*1024)

namespace dmrpp {

void DmrppArray::_duplicate(const DmrppArray &)
{
}

DmrppArray::DmrppArray(const string &n, BaseType *v) :
        Array(n, v, true /*is dap4*/), DmrppCommon()
{
}

DmrppArray::DmrppArray(const string &n, const string &d, BaseType *v) :
        Array(n, d, v, true), DmrppCommon()
{
}

BaseType *
DmrppArray::ptr_duplicate()
{
    return new DmrppArray(*this);
}

DmrppArray::DmrppArray(const DmrppArray &rhs) :
        Array(rhs), DmrppCommon(rhs)
{
    _duplicate(rhs);
}

DmrppArray &
DmrppArray::operator=(const DmrppArray &rhs)
{
    if (this == &rhs) return *this;

    dynamic_cast<Array &>(*this) = rhs; // run Constructor=

    _duplicate(rhs);
    DmrppCommon::m_duplicate_common(rhs);

    return *this;
}

/**
 * @brief Is this Array subset?
 * @return True if the array has a projection expression, false otherwise
 */
bool DmrppArray::is_projected()
{
    for (Dim_iter p = dim_begin(), e = dim_end(); p != e; ++p)
        if (dimension_size(p, true) != dimension_size(p, false)) return true;

    return false;
}

/**
 * @brief Compute the index of the address_in_target for an an array of target_shape.
 *
 * Internally we store N-dimensional arrays using a one dimensional array (i.e., a
 * vector). Compute the offset in that vector that corresponds to a location in
 * the N-dimensional array. For example, for three dimensional array of size
 * 2 x 3 x 4, the data values are stored in a 24 element vector and the item at
 * location 1,1,1 (zero-based indexing) would be at offset 1*1 + 1*4 + 1 * 4*3 == 15.
 *
 * @note When getting the whole AIRS file, the profiler shows that the code spends
 * about 1s here. There is a better performing replacement for this function. See
 * multiplier(const vector<unsigned int> &shape, unsigned int k) below in
 * read_chunk_unconstrained() and elsewhere in this file.
 *
 * @param address_in_target N-tuple zero-based index of an element in N-space
 * @param target_shape N-tuple of the array's dimension sizes.
 * @return The offset into the vector used to store the values.
 */
static unsigned long long
get_index(const vector<unsigned int> &address_in_target, const vector<unsigned int> &target_shape)
{
    assert(address_in_target.size() == target_shape.size());    // ranks must be equal

    vector<unsigned int>::const_reverse_iterator shape_index = target_shape.rbegin();
    vector<unsigned int>::const_reverse_iterator index = address_in_target.rbegin(), index_end = address_in_target.rend();

    unsigned long long multiplier = *shape_index++;
    unsigned long long offset = *index++;

    while (index != index_end) {
        assert(*index < *shape_index); // index < shape for each dim

        offset += multiplier * *index++;
        multiplier *= *shape_index++;
    }

    return offset;
}

/**
 * @brief Return the total number of elements in this Array
 * @param constrained If true, use the constrained size of the array,
 * otherwise use the full size.
 * @return The number of elements in this Array
 */
unsigned long long DmrppArray::get_size(bool constrained)
{
    // number of array elements in the constrained array
    unsigned long long size = 1;
    for (Dim_iter dim = dim_begin(), end = dim_end(); dim != end; dim++) {
        size *= dimension_size(dim, constrained);
    }
    return size;
}

/**
 * @brief Get the array shape
 *
 * @param constrained If true, return the shape of the constrained array.
 * @return A vector<int> that describes the shape of the array.
 */
vector<unsigned int> DmrppArray::get_shape(bool constrained)
{
    Dim_iter dim = dim_begin(), edim = dim_end();
    vector<unsigned int> shape;

    // For a 3d array, this method took 14ms without reserve(), 5ms with
    // (when called many times).
    shape.reserve(edim - dim);

    for (; dim != edim; dim++) {
        shape.push_back(dimension_size(dim, constrained));
    }

    return shape;
}

/**
 * @brief Return the ith dimension object for this Array
 * @param i The index of the dimension object to return
 * @return The dimension object
 */
DmrppArray::dimension DmrppArray::get_dimension(unsigned int i)
{
    assert(i <= (dim_end() - dim_begin()));
    return *(dim_begin() + i);
}

/// The first of three read() implementations, for the case where the data
/// are not chunked (which this module treats as using a single chunk).

/**
 * @brief Insert data into a variable. A helper method.
 *
 * This recursive private method collects values from the rbuf and copies
 * them into buf. It supports stop, stride, and start and while correct is not
 * efficient.
 *
 * This method is used only for contiguous data. It is called only by itself
 * and read_contiguous().
 */
void DmrppArray::insert_constrained_contiguous(Dim_iter dim_iter, unsigned long *target_index,
                                               vector<unsigned int> &subset_addr,
                                               const vector<unsigned int> &array_shape, char /*Chunk*/*src_buf)
{
    BESDEBUG("dmrpp", "DmrppArray::" << __func__ << "() - subsetAddress.size(): " << subset_addr.size() << endl);

    unsigned int bytes_per_elem = prototype()->width();

    char *dest_buf = get_buf();

    unsigned int start = this->dimension_start(dim_iter, true);
    unsigned int stop = this->dimension_stop(dim_iter, true);
    unsigned int stride = this->dimension_stride(dim_iter, true);

    dim_iter++;

    // The end case for the recursion is dimIter == dim_end(); stride == 1 is an optimization
    // See the else clause for the general case.
    if (dim_iter == dim_end() && stride == 1) {
        // For the start and stop indexes of the subset, get the matching indexes in the whole array.
        subset_addr.push_back(start);
        unsigned long start_index = get_index(subset_addr, array_shape);
        subset_addr.pop_back();

        subset_addr.push_back(stop);
        unsigned long stop_index = get_index(subset_addr, array_shape);
        subset_addr.pop_back();

        // Copy data block from start_index to stop_index
        // TODO Replace this loop with a call to std::memcpy()
        for (unsigned long source_index = start_index; source_index <= stop_index; source_index++) {
            unsigned long target_byte = *target_index * bytes_per_elem;
            unsigned long source_byte = source_index * bytes_per_elem;
            // Copy a single value.
            for (unsigned long i = 0; i < bytes_per_elem; i++) {
                dest_buf[target_byte++] = src_buf[source_byte++];
            }
            (*target_index)++;
        }
    }
    else {
        for (unsigned int myDimIndex = start; myDimIndex <= stop; myDimIndex += stride) {

            // Is it the last dimension?
            if (dim_iter != dim_end()) {
                // Nope! Then we recurse to the last dimension to read stuff
                subset_addr.push_back(myDimIndex);
                insert_constrained_contiguous(dim_iter, target_index, subset_addr, array_shape, src_buf);
                subset_addr.pop_back();
            }
            else {
                // We are at the last (inner most) dimension, so it's time to copy values.
                subset_addr.push_back(myDimIndex);
                unsigned int sourceIndex = get_index(subset_addr, array_shape);
                subset_addr.pop_back();

                // Copy a single value.
                unsigned long target_byte = *target_index * bytes_per_elem;
                unsigned long source_byte = sourceIndex * bytes_per_elem;

                for (unsigned int i = 0; i < bytes_per_elem; i++) {
                    dest_buf[target_byte++] = src_buf[source_byte++];
                }
                (*target_index)++;
            }
        }
    }
}

/**
 * @brief Manage parallel transfer for contiguous data
 *
 * Read data for one of the 'child chunks' made to read data for a variable
 * with contiguous storage in parallel.
 *
 * This is only used for threads started by read_contiguous().
 *
 * @param arg_list A pointer to a one_child_chunk_args
 */
void *one_child_chunk_thread(void *arg_list)
{
    one_child_chunk_args *args = reinterpret_cast<one_child_chunk_args *>(arg_list);

    try {
        args->child_chunk->read_chunk();

        assert(args->master_chunk->get_rbuf());
        assert(args->child_chunk->get_rbuf());
        assert(args->child_chunk->get_bytes_read() == args->child_chunk->get_size());

        // master offset \/
        // master chunk:  mmmmmmmmmmmmmmmm
        // child chunks:  1111222233334444 (there are four child chunks)
        // child offsets: ^   ^   ^   ^
        // For this example, child_1_offset - master_offset == 0 (that's always true)
        // child_2_offset - master_offset == 4; child_2_offset - master_offset == 8
        // and child_3_offset - master_offset == 12.
        // Those are the starting locations with in the data buffer of the master chunk
        // where that child chunk should be written.
        // Note: all of the offset values start at the begining of the file.

        unsigned int offset_within_master_chunk = args->child_chunk->get_offset() - args->master_chunk->get_offset();

        memcpy(args->master_chunk->get_rbuf() + offset_within_master_chunk, args->child_chunk->get_rbuf(),
               args->child_chunk->get_bytes_read());
    }
    catch (BESError &error) {
        write(args->fds[1], &args->tid, sizeof(args->tid));
        delete args;
        pthread_exit(new string(error.get_verbose_message()));
    }

    // tid is a char and thus us written atomically. Writing this tells the parent
    // thread the child is complete and it should call pthread_join(tid, ...)
    write(args->fds[1], &args->tid, sizeof(args->tid));
    delete args;
    pthread_exit(NULL);
}

/**
 * @brief Read an array that is stored using one 'chunk.'
 *
 * If parallel transfers are enabled in the BES configuration files, this
 * method will split a contiguous (hdf5) variable, which the DMR++ describes
 * as using one chunk, into a number of 'child' chunks. It will transfer those in
 * parallel. Once all of the chunks have been received, they are assembeled, the
 * result is decompressed and then inserted into the variable's memory.
 *
 * If the size of the contiguous variable is < 2MB, or if parallel transfers are
 * not enabled, the chunk is transferred in one I/O operation.
 *
 * @todo This code should be tested to make sure that an access that requires
 * authentication which then fails is properly handled. All the threads will
 * need to be stopped. Also, an auth that succeeds _may_ need to be restarted.
 *
 * @return Always returns true, matching the libdap::Array::read() behavior.
 */
void DmrppArray::read_contiguous()
{
    // These first four lines reproduce DmrppCommon::read_atomic(). The call
    // to Chunk::inflate_chunk() handles 'contiguous' data that are compressed.
    // And since we need the chunk, I copied the read_atomic code here.

    vector<Chunk> &chunk_refs = get_chunks();

    if (chunk_refs.size() != 1)
        throw BESInternalError(string("Expected only a single chunk for variable ") + name(), __FILE__, __LINE__);

    // This is the original chunk for this 'contiguous' variable.
    Chunk &master_chunk = chunk_refs[0];

    unsigned long long master_chunk_size = master_chunk.get_size();

    // If we want to read the chunk in parallel. Only read in parallel above some threshold. jhrg 9/21/19
    // Only use parallel read if the chunk is over 2MB, otherwise it is easier to just read it as is kln 9/23/19
    if (!DmrppRequestHandler::d_use_parallel_transfers || master_chunk_size <= DmrppRequestHandler::d_min_size) {
        // Else read the master_chunk as is. This is the non-parallel I/O case
        master_chunk.read_chunk();
    }
    else {
        // Allocated memory for the 'master chunk' so the threads can transfer data
        // from the child chunks to it.
        master_chunk.set_rbuf_to_size();

        // The number of child chunks are determined based on the size of the data.
        // If the size of the master chunk is 3MB then 3 chunks will be made. We will round down
        //  when necessary and handle the remainder later on (3.3MB = 3 chunks, 4.2MB = 4 chunks, etc.) kln 9/23/19
<<<<<<< HEAD
        unsigned int num_chunks = floor(master_chunk_size / MB);
        if (num_chunks >= DmrppRequestHandler::d_max_parallel_transfers)
            num_chunks = DmrppRequestHandler::d_max_parallel_transfers;

        // This pipe is used by the child threads to indicate completion
        int fds[2];
        int status = pipe(fds);
        if (status < 0)
            throw BESInternalError(string("Could not open a pipe for thread communication: ").append(strerror(errno)),
                                   __FILE__, __LINE__);

        // Use the original chunk's size and offset to evenly split it into smaller chunks
        unsigned long long chunk_size = master_chunk_size / num_chunks;
        unsigned long long chunk_offset = master_chunk.get_offset();

        // If the size of the master chunk is not evenly divisible by num_chunks, capture
        // the remainder here and increase the size of the last chunk by this number of bytes.
        unsigned int chunk_remainder = master_chunk.get_size() % num_chunks;

        string chunk_url = master_chunk.get_data_url();

        // Setup a queue to break up the original master_chunk and keep track of the pieces
        queue<Chunk *> chunks_to_read;

        for (unsigned int i = 0; i < num_chunks - 1; i++) {
            chunks_to_read.push(new Chunk(chunk_url, chunk_size, (chunk_size * i) + chunk_offset));
        }
        // See above for details about chunk_remainder. jhrg 9/21/19
        chunks_to_read.push(
                new Chunk(chunk_url, chunk_size + chunk_remainder, (chunk_size * (num_chunks - 1)) + chunk_offset));

        // Start the max number of processing pipelines
        pthread_t threads[DmrppRequestHandler::d_max_parallel_transfers];
        memset(&threads[0], 0, sizeof(pthread_t) * DmrppRequestHandler::d_max_parallel_transfers);

        try {
            unsigned int num_threads = 0;

            // start initial set of threads
            for (unsigned int i = 0;
                 i < (unsigned int) DmrppRequestHandler::d_max_parallel_transfers && chunks_to_read.size() > 0; ++i) {
                Chunk *current_chunk = chunks_to_read.front();
                chunks_to_read.pop();

                // thread number is 'i'
                one_child_chunk_args *args = new one_child_chunk_args(fds, i, current_chunk, &master_chunk);
                status = pthread_create(&threads[i], NULL, dmrpp::one_child_chunk_thread, (void *) args);

                if (status == 0) {
                    ++num_threads;
                    BESDEBUG(dmrpp_3, "started thread: " << i << endl);
                }
                else {
                    ostringstream oss("Could not start process_one_chunk_unconstrained thread for master_chunk ",
                                      std::ios::ate);
                    oss << i << ": " << strerror(status);
                    BESDEBUG(dmrpp_3, oss.str());
                    throw BESInternalError(oss.str(), __FILE__, __LINE__);
                }
            }

            // Now join the child threads, creating replacement threads if needed
            while (num_threads > 0) {
                unsigned char tid;   // bytes can be written atomically
                // Block here until a child thread writes to the pipe, then read the byte
                int bytes = ::read(fds[0], &tid, sizeof(tid));
                if (bytes != sizeof(tid))
                    throw BESInternalError(string("Could not read the thread id: ").append(strerror(errno)), __FILE__,
                                           __LINE__);

                if (tid >= DmrppRequestHandler::d_max_parallel_transfers) {
                    ostringstream oss("Invalid thread id read after thread exit: ", std::ios::ate);
                    oss << tid;
                    throw BESInternalError(oss.str(), __FILE__, __LINE__);
                }

                string *error;
                status = pthread_join(threads[tid], (void **) &error);
                --num_threads;
                BESDEBUG(dmrpp_3, "joined thread: " << (unsigned int) tid << ", there are: " << num_threads << endl);

                if (status != 0) {
                    ostringstream oss("Could not join process_one_chunk_unconstrained thread for master_chunk ",
                                      std::ios::ate);
                    oss << tid << ": " << strerror(status);
                    throw BESInternalError(oss.str(), __FILE__, __LINE__);
                }
                else if (error != 0) {
                    BESInternalError e(*error, __FILE__, __LINE__);
                    delete error;
                    throw e;
                }
                else if (chunks_to_read.size() > 0) {
                    Chunk *current_chunk = chunks_to_read.front();
                    chunks_to_read.pop();

                    // thread number is 'tid,' the number of the thread that just completed
                    one_child_chunk_args *args = new one_child_chunk_args(fds, tid, current_chunk, &master_chunk);
                    int status = pthread_create(&threads[tid], NULL, dmrpp::one_child_chunk_thread, (void *) args);

                    if (status != 0) {
                        ostringstream oss;
                        oss << "Could not start process_one_chunk_unconstrained thread for master_chunk " << tid << ": "
                            << strerror(status);
                        throw BESInternalError(oss.str(), __FILE__, __LINE__);
                    }
                    ++num_threads;
                    BESDEBUG(dmrpp_3, "started thread: " << (unsigned int) tid << ", there are: " << threads << endl);
                }
            }

            // Once done with the threads, close the communication pipe.
            close(fds[0]);
            close(fds[1]);
        }
        catch (...) {
            // cancel all the threads, otherwise we'll have threads out there using up resources
            // defined in DmrppCommon.cc
            join_threads(threads, DmrppRequestHandler::d_max_parallel_transfers);
            // close the pipe used to communicate with the child threads
            close(fds[0]);
            close(fds[1]);
            // re-throw the exception
            throw;
        }
=======
        unsigned int num_chunks = floor(master_chunk_size/MB);
        if ( num_chunks >= DmrppRequestHandler::d_max_parallel_transfers)
        	num_chunks = DmrppRequestHandler::d_max_parallel_transfers;

		// This pipe is used by the child threads to indicate completion
		int fds[2];
		int status = pipe(fds);
		if (status < 0)
			throw BESInternalError(string("Could not open a pipe for thread communication: ").append(strerror(errno)), __FILE__, __LINE__);

		// Use the original chunk's size and offset to evenly split it into smaller chunks
		unsigned long long chunk_size = master_chunk_size / num_chunks;
		unsigned long long chunk_offset = master_chunk.get_offset();
		std::string chunk_byteorder = master_chunk.get_byte_order();

		// If the size of the master chunk is not evenly divisible by num_chunks, capture
		// the remainder here and increase the size of the last chunk by this number of bytes.
		unsigned int chunk_remainder = master_chunk.get_size() % num_chunks;

		string chunk_url = master_chunk.get_data_url();

		// Setup a queue to break up the original master_chunk and keep track of the pieces
		queue<Chunk *> chunks_to_read;

		for (unsigned int i = 0; i < num_chunks-1; i++) {
			chunks_to_read.push(new Chunk(chunk_url, chunk_byteorder, chunk_size, (chunk_size * i) + chunk_offset));
		}
		// See above for details about chunk_remainder. jhrg 9/21/19
		chunks_to_read.push(new Chunk(chunk_url, chunk_byteorder, chunk_size + chunk_remainder, (chunk_size * (num_chunks-1)) + chunk_offset));

		// Start the max number of processing pipelines
		pthread_t threads[DmrppRequestHandler::d_max_parallel_transfers];
		memset(&threads[0], 0, sizeof(pthread_t) * DmrppRequestHandler::d_max_parallel_transfers);

		try {
			unsigned int num_threads = 0;

			// start initial set of threads
			for (unsigned int i = 0; i < (unsigned int) DmrppRequestHandler::d_max_parallel_transfers && chunks_to_read.size() > 0; ++i) {
				Chunk *current_chunk = chunks_to_read.front();
				chunks_to_read.pop();

				// thread number is 'i'
				one_child_chunk_args *args = new one_child_chunk_args(fds, i, current_chunk, &master_chunk);
				int status = pthread_create(&threads[i], NULL, dmrpp::one_child_chunk_thread, (void*) args);

				if (status == 0) {
					++num_threads;
					BESDEBUG(dmrpp_3, "started thread: " << i << endl);
				}
				else {
					ostringstream oss("Could not start process_one_chunk_unconstrained thread for master_chunk ", std::ios::ate);
					oss << i << ": " << strerror(status);
					BESDEBUG(dmrpp_3, oss.str());
					throw BESInternalError(oss.str(), __FILE__, __LINE__);
				}
			}

			// Now join the child threads, creating replacement threads if needed
			while (num_threads > 0) {
				unsigned char tid;   // bytes can be written atomically
				// Block here until a child thread writes to the pipe, then read the byte
				int bytes = ::read(fds[0], &tid, sizeof(tid));
				if (bytes != sizeof(tid))
					throw BESInternalError(string("Could not read the thread id: ").append(strerror(errno)), __FILE__, __LINE__);

				if (!(tid < DmrppRequestHandler::d_max_parallel_transfers)) {
					ostringstream oss("Invalid thread id read after thread exit: ", std::ios::ate);
					oss << tid;
					throw BESInternalError(oss.str(), __FILE__, __LINE__);
				}

				string *error;
				int status = pthread_join(threads[tid], (void**)&error);
				--num_threads;
				BESDEBUG(dmrpp_3, "joined thread: " << (unsigned int)tid << ", there are: " << num_threads << endl);

				if (status != 0) {
					ostringstream oss("Could not join process_one_chunk_unconstrained thread for master_chunk ", std::ios::ate);
					oss << tid << ": " << strerror(status);
					throw BESInternalError(oss.str(), __FILE__, __LINE__);
				}
				else if (error != 0) {
					BESInternalError e(*error, __FILE__, __LINE__);
					delete error;
					throw e;
				}
				else if (chunks_to_read.size() > 0) {
					Chunk *current_chunk = chunks_to_read.front();
					chunks_to_read.pop();

					// thread number is 'tid,' the number of the thread that just completed
					one_child_chunk_args *args = new one_child_chunk_args(fds, tid, current_chunk, &master_chunk);
					int status = pthread_create(&threads[tid], NULL, dmrpp::one_child_chunk_thread, (void*) args);

					if (status != 0) {
						ostringstream oss;
						oss << "Could not start process_one_chunk_unconstrained thread for master_chunk " << tid << ": " << strerror(status);
						throw BESInternalError(oss.str(), __FILE__, __LINE__);
					}
					++num_threads;
					BESDEBUG(dmrpp_3, "started thread: " << (unsigned int)tid << ", there are: " << threads << endl);
				}
			}

			// Once done with the threads, close the communication pipe.
			close(fds[0]);
			close(fds[1]);
		}
		catch (...) {
			// cancel all the threads, otherwise we'll have threads out there using up resources
			// defined in DmrppCommon.cc
			join_threads(threads, DmrppRequestHandler::d_max_parallel_transfers);
			// close the pipe used to communicate with the child threads
			close(fds[0]);
			close(fds[1]);
			// re-throw the exception
			throw;
		}
    }
    else {
        // Else read the master_chunk as is
		master_chunk.read_chunk();
>>>>>>> d0d27e3f
    }

    // Now decompress the master chunk
    master_chunk.inflate_chunk(is_deflate_compression(), is_shuffle_compression(), get_chunk_size_in_elements(),
                               var()->width());

    // 'master_chunk' now holds the data. Transfer it to the Array.
    if (!is_projected()) {  // if there is no projection constraint
        val2buf(master_chunk.get_rbuf());      // yes, it's not type-safe
    }
    else {                  // apply the constraint
        vector<unsigned int> array_shape = get_shape(false);

        // Reserve space in this array for the constrained size of the data request
        reserve_value_capacity(get_size(true));
        unsigned long target_index = 0;
        vector<unsigned int> subset;

        insert_constrained_contiguous(dim_begin(), &target_index, subset, array_shape, master_chunk.get_rbuf());
    }

    set_read_p(true);
}

/// Read data for a chunked array when the whole array is to be returned.
/// See below for the most general case - when chunked data are constrained.

/**
 * For dimension \arg k, compute the multiplier needed for the row-major array
 * offset formula. The formula is:
 *
 * Given an Array A has dimension sizes N0, N1, N2, ..., Nd-1
 *
 * for k = 0 to d-1 sum ( for l = k+1 to d-1 product ( Nl ) nk )
 *                        ^^^^^^^^^^^^^^^^^^^^^^^^^^^^^^^^^
 *                                    multiplier
 *
 * @param shape The sizes of the dimensions of the array
 * @param k The dimension in question
 */
static unsigned long multiplier(const vector<unsigned int> &shape, unsigned int k)
{
    assert(shape.size() > 1);
    assert(shape.size() > k + 1);

    vector<unsigned int>::const_iterator i = shape.begin(), e = shape.end();
    advance(i, k + 1);
    unsigned long multiplier = *i++;
    while (i != e) {
        multiplier *= *i++;
    }

    return multiplier;
}

/**
 * @brief Insert a chunk into an unconstrained Array
 *
 * This code is called recursively, until the \arg dim is rank-1 for this
 * Array.
 *
 * @note dimensions 0..k are d0, d1, d2, ..., dk, and dk, the rightmost
 * dimension, varies the fastest (row-major order). To compute the offset
 * for coordinate c0, c1, c2, ..., ck. e.g., c0(d1 * d2) + c1(d2) + c2 when
 * k == 2
 *
 * @param chunk The chunk that holds data to insert
 * @param dim The current dimension
 * @param array_offset Insert values at this point in the Array
 * @param array_shape The size of the Array's dimensions
 * @param chunk_offset Insert data from this point in the chunk
 * @param chunk_shape The size of the chunk's dimensions
 * @param chunk_origin Where this chunk fits into the Array
 */
void DmrppArray::insert_chunk_unconstrained(Chunk *chunk, unsigned int dim, unsigned long long array_offset,
                                            const vector<unsigned int> &array_shape,
                                            unsigned long long chunk_offset, const vector<unsigned int> &chunk_shape,
                                            const vector<unsigned int> &chunk_origin)
{
    // Now we figure out the correct last element. It's possible that a
    // chunk 'extends beyond' the Array bounds. Here 'end_element' is the
    // last element of the destination array
    dimension thisDim = this->get_dimension(dim);
    unsigned long long end_element = chunk_origin[dim] + chunk_shape[dim] - 1;
    if ((unsigned) thisDim.stop < end_element) {
        end_element = thisDim.stop;
    }

    unsigned long long chunk_end = end_element - chunk_origin[dim];

    unsigned int last_dim = chunk_shape.size() - 1;
    if (dim == last_dim) {
        unsigned int elem_width = prototype()->width();

        array_offset += chunk_origin[dim];

        // Compute how much we are going to copy
        unsigned long long chunk_bytes = (end_element - chunk_origin[dim] + 1) * elem_width;
        char *source_buffer = chunk->get_rbuf();
        char *target_buffer = get_buf();
        memcpy(target_buffer + (array_offset * elem_width), source_buffer + (chunk_offset * elem_width), chunk_bytes);
    }
    else {
        unsigned long mc = multiplier(chunk_shape, dim);
        unsigned long ma = multiplier(array_shape, dim);

        // Not the last dimension, so we continue to proceed down the Recursion Branch.
        for (unsigned int chunk_index = 0 /*chunk_start*/; chunk_index <= chunk_end; ++chunk_index) {
            unsigned long long next_chunk_offset = chunk_offset + (mc * chunk_index);
            unsigned long long next_array_offset = array_offset + (ma * (chunk_index + chunk_origin[dim]));

            // Re-entry here:
            insert_chunk_unconstrained(chunk, dim + 1, next_array_offset, array_shape, next_chunk_offset, chunk_shape,
                                       chunk_origin);
        }
    }
}

/**
 * @brief Thread to insert data from one chunk
 *
 * @param arg_list A pointer to a one_chunk_unconstrained_args
 */
void *one_chunk_unconstrained_thread(void *arg_list)
{
    one_chunk_unconstrained_args *args = reinterpret_cast<one_chunk_unconstrained_args *>(arg_list);

    try {
        process_one_chunk_unconstrained(args->chunk, args->array, args->array_shape, args->chunk_shape);
    }
    catch (BESError &error) {
        write(args->fds[1], &args->tid, sizeof(args->tid));
        delete args;
        pthread_exit(new string(error.get_verbose_message()));
    }

    // tid is a char and thus us written atomically. Writing this tells the parent
    // thread the child is complete and it should call pthread_join(tid, ...)
    write(args->fds[1], &args->tid, sizeof(args->tid));

    delete args;
    pthread_exit(NULL);
}

/**
 * @brief Insert data from one chunk in this this array
 *
 * This is a private 'friend function.' It's a function because the
 * thread function one_chunk_unconstrained_thread() uses it. It's a
 * friend so that it can get access to the class' private info.
 */
void process_one_chunk_unconstrained(Chunk *chunk, DmrppArray *array, const vector<unsigned int> &array_shape,
                                     const vector<unsigned int> &chunk_shape)
{
    chunk->read_chunk();

    if (array->is_deflate_compression() || array->is_shuffle_compression())
        chunk->inflate_chunk(array->is_deflate_compression(), array->is_shuffle_compression(),
                             array->get_chunk_size_in_elements(),
                             array->var()->width());

    array->insert_chunk_unconstrained(chunk, 0, 0, array_shape, 0, chunk_shape, chunk->get_position_in_array());
}

/**
 * @brief Read data for a chunked array
 *
 * Read data for an array when those data are split across multiple
 * chunks. This is virtually always HDF5 data, but it could be any
 * format. This method contains optimizations for the case when the
 * entire array will be read. It's faster than the code that can
 * process a constraint because that code includes a step where the
 * chunks needed are computed and then only those chunks are read.
 * This code always reads all the chunks.
 */
void DmrppArray::read_chunks_unconstrained()
{
    vector<Chunk> &chunk_refs = get_chunks();
    if (chunk_refs.size() < 2)
        throw BESInternalError(string("Expected chunks for variable ") + name(), __FILE__, __LINE__);

    reserve_value_capacity(get_size());

    // The size in element of each of the array's dimensions
    const vector<unsigned int> array_shape = get_shape(true);
    // The size, in elements, of each of the chunk's dimensions
    const vector<unsigned int> chunk_shape = get_chunk_dimension_sizes();

    BESDEBUG(dmrpp_3, __func__ << endl);
    BESDEBUG(dmrpp_3, "d_use_parallel_transfers: " << DmrppRequestHandler::d_use_parallel_transfers << endl);
    BESDEBUG(dmrpp_3, "d_max_parallel_transfers: " << DmrppRequestHandler::d_max_parallel_transfers << endl);

    if (!DmrppRequestHandler::d_use_parallel_transfers) {  // Serial transfers
        for (vector<Chunk>::iterator c = chunk_refs.begin(), e = chunk_refs.end(); c != e; ++c) {
            Chunk &chunk = *c;
            process_one_chunk_unconstrained(&chunk, this, array_shape, chunk_shape);
        }
    }
    else {      // Parallel transfers
        queue<Chunk *> chunks_to_read;

        // Queue all of the chunks
        for (vector<Chunk>::iterator c = chunk_refs.begin(), e = chunk_refs.end(); c != e; ++c)
            chunks_to_read.push(&(*c));

        // This pipe is used by the child threads to indicate completion
        int fds[2];
        if (pipe(fds) < 0)
            throw BESInternalError(string("Could not open a pipe for thread communication: ").append(strerror(errno)),
                                   __FILE__, __LINE__);

        // Start the max number of processing pipelines
        pthread_t threads[DmrppRequestHandler::d_max_parallel_transfers];
        memset(&threads[0], 0, sizeof(pthread_t) * DmrppRequestHandler::d_max_parallel_transfers);

        try {
            unsigned int num_threads = 0;
            for (unsigned int i = 0;
                 i < (unsigned int) DmrppRequestHandler::d_max_parallel_transfers && chunks_to_read.size() > 0; ++i) {
                Chunk *chunk = chunks_to_read.front();
                chunks_to_read.pop();

                // thread number is 'i'
                one_chunk_unconstrained_args *args = new one_chunk_unconstrained_args(fds, i, chunk, this, array_shape,
                                                                                      chunk_shape);
                int status = pthread_create(&threads[i], NULL, dmrpp::one_chunk_unconstrained_thread, (void *)args);
                if (0 == status) {
                    ++num_threads;
                    BESDEBUG(dmrpp_3, "started thread: " << i << endl);
                }
                else {
                    ostringstream oss("Could not start process_one_chunk_unconstrained thread for chunk ", ios::ate);
                    oss << i << ": " << strerror(status);
                    BESDEBUG(dmrpp_3, oss.str());
                    throw BESInternalError(oss.str(), __FILE__, __LINE__);
                }
            }

            // Now join the child threads, creating replacement threads if needed
            while (num_threads > 0) {
                unsigned char tid;   // bytes can be written atomically
                // Block here until a child thread writes to the pipe, then read the byte
                int bytes = ::read(fds[0], &tid, sizeof(tid));
                if (bytes != sizeof(tid))
                    throw BESInternalError(string("Could not read the thread id: ").append(strerror(errno)), __FILE__,
                                           __LINE__);

                if (tid >= DmrppRequestHandler::d_max_parallel_transfers) {
                    ostringstream oss("Invalid thread id read after thread exit: ", std::ios::ate);
                    oss << tid;
                    throw BESInternalError(oss.str(), __FILE__, __LINE__);
                }

                string *error;
                int status = pthread_join(threads[tid], (void **) &error);
                --num_threads;
                BESDEBUG(dmrpp_3, "joined thread: " << (unsigned int) tid << ", there are: " << num_threads << endl);

                if (status != 0) {
                    ostringstream oss("Could not join thread for chunk ", ios::ate);
                    oss << tid << ": " << strerror(status);
                    throw BESInternalError(oss.str(), __FILE__, __LINE__);
                }
                else if (error != 0) {
                    BESInternalError e(*error, __FILE__, __LINE__);
                    delete error;
                    throw e;
                }
                else if (chunks_to_read.size() > 0) {
                    Chunk *chunk = chunks_to_read.front();
                    chunks_to_read.pop();

                    // thread number is 'tid,' the number of the thread that just completed
                    one_chunk_unconstrained_args *args = new one_chunk_unconstrained_args(fds, tid, chunk, this,
                                                                                          array_shape, chunk_shape);
                    status = pthread_create(&threads[tid], NULL, dmrpp::one_chunk_unconstrained_thread, (void *) args);
                    if (status != 0) {
                        ostringstream oss("Could not start thread for chunk ", ios::ate);
                        oss << tid << ": " << strerror(status);
                        throw BESInternalError(oss.str(), __FILE__, __LINE__);
                    }
                    ++num_threads;
                    BESDEBUG(dmrpp_3, "started thread: " << (unsigned int) tid << ", there are: " << threads << endl);
                }
            }

            // Once done with the threads, close the communication pipe.
            close(fds[0]);
            close(fds[1]);
        }
        catch (...) {
            // cancel all the threads, otherwise we'll have threads out there using up resources
            // defined in DmrppCommon.cc
            join_threads(threads, DmrppRequestHandler::d_max_parallel_transfers);
            // close the pipe used to communicate with the child threads
            close(fds[0]);
            close(fds[1]);
            // re-throw the exception
            throw;
        }
    }

    set_read_p(true);
}

/// This is the most general version of the read() code. It reads chunked
/// data that are constrained to be less than the array's whole size.

/**
 * @brief What is the first element to use from a chunk
 *
 * For a chunk that fits in the array at \arg chunk_origin, what is the first element
 * of that chunk that will be transferred to the array? It may be that the first element
 * is actually not part of the chunk (given the array, its constraint, and the
 * \arg chunk_origin), and that indicates this chunk will not be used at all.
 *
 * @param thisDim Look at this dimension of the chunk and array
 * @param chunk_origin The chunk's position in the array for this given dimension
 * @return The first _element_ of the chunk to transfer.
 */
unsigned long long DmrppArray::get_chunk_start(const dimension &thisDim, unsigned int chunk_origin)
{
    // What's the first element that we are going to access for this dimension of the chunk?
    unsigned long long first_element_offset = 0; // start with 0
    if ((unsigned) (thisDim.start) < chunk_origin) {
        // If the start is behind this chunk, then it's special.
        if (thisDim.stride != 1) {
            // And if the stride isn't 1, we have to figure our where to begin in this chunk.
            first_element_offset = (chunk_origin - thisDim.start) % thisDim.stride;
            // If it's zero great!
            if (first_element_offset != 0) {
                // otherwise we adjustment to get correct first element.
                first_element_offset = thisDim.stride - first_element_offset;
            }
        }
    }
    else {
        first_element_offset = thisDim.start - chunk_origin;
    }

    return first_element_offset;
}

/**
 * @brief Look at all the chunks and mark those that should be read.
 *
 * This method is used by read_chunks_parallel() to determine which
 * of the chunks that make up this array should be read, decompressed
 * and inserted into the array. The assumption is that the array is
 * subset in some way, so not all of the chunks need to be read.
 *
 * This method works in elements, not bytes.
 *
 * This method calls itself, completing to computation when \arg dim
 * has gone from 0 to the rank (rank-1, actually) of the array. As it does this, the
 * vector `target_element_address` is built up for the given chunk.
 * When \arg dim is the array's rank, `target_element_address` will
 * have a value for all but the rightmost dimension.
 *
 * @param dim Starting with 0, compute values for this dimension of the array
 * @param target_element_address Initially empty, this becomes the location
 * in the array where data should be written.
 * @param chunk This is the chunk.
 */
Chunk *
DmrppArray::find_needed_chunks(unsigned int dim, vector<unsigned int> *target_element_address, Chunk *chunk)
{
    BESDEBUG(dmrpp_3, __func__ << " BEGIN, dim: " << dim << endl);

    // The size, in elements, of each of the chunk's dimensions.
    const vector<unsigned int> &chunk_shape = get_chunk_dimension_sizes();

    // The chunk's origin point a.k.a. its "position in array".
    const vector<unsigned int> &chunk_origin = chunk->get_position_in_array();

    dimension thisDim = this->get_dimension(dim);

    // Do we even want this chunk?
    if ((unsigned) thisDim.start > (chunk_origin[dim] + chunk_shape[dim]) ||
        (unsigned) thisDim.stop < chunk_origin[dim]) {
        return 0; // No. No, we do not. Skip this chunk.
    }

    // What's the first element that we are going to access for this dimension of the chunk?
    unsigned long long chunk_start = get_chunk_start(thisDim, chunk_origin[dim]);

    // Is the next point to be sent in this chunk at all? If no, return.
    if (chunk_start > chunk_shape[dim]) {
        return 0;
    }

    // Now we figure out the correct last element, based on the subset expression
    unsigned long long end_element = chunk_origin[dim] + chunk_shape[dim] - 1;
    if ((unsigned) thisDim.stop < end_element) {
        end_element = thisDim.stop;
    }

    unsigned long long chunk_end = end_element - chunk_origin[dim];

    unsigned int last_dim = chunk_shape.size() - 1;
    if (dim == last_dim) {
        return chunk;
    }
    else {
        // Not the last dimension, so we continue to proceed down the Recursion Branch.
        for (unsigned int chunk_index = chunk_start; chunk_index <= chunk_end; chunk_index += thisDim.stride) {
            (*target_element_address)[dim] = (chunk_index + chunk_origin[dim] - thisDim.start) / thisDim.stride;

            // Re-entry here:
            Chunk *needed = find_needed_chunks(dim + 1, target_element_address, chunk);
            if (needed) return needed;
        }
    }

    return 0;
}

/**
 * @brief Insert a chunk into this array
 *
 * This method inserts the given chunk into the array. Unlike other versions of this
 * method, it _does not_ first check to see if the chunk should be inserted.
 *
 * This method is called recursively, with successive values of \arg dim, until
 * dim is equal to the rank of the array (act. rank - 1). The \arg target_element_address
 * and \arg chunk_element_address are the addresses, in 'element space' of the
 * location in this array where
 *
 * @note Only call this method when it is known that \arg chunk should be inserted
 * into the array. The chunk must be both read and decompressed.
 *
 * @param dim
 * @param target_element_address
 * @param chunk_element_address
 * @param chunk
 */
void DmrppArray::insert_chunk(unsigned int dim, vector<unsigned int> *target_element_address,
                              vector<unsigned int> *chunk_element_address,
                              Chunk *chunk, const vector<unsigned int> &constrained_array_shape)
{
    // The size, in elements, of each of the chunk's dimensions.
    const vector<unsigned int> &chunk_shape = get_chunk_dimension_sizes();

    // The chunk's origin point a.k.a. its "position in array".
    const vector<unsigned int> &chunk_origin = chunk->get_position_in_array();

    dimension thisDim = this->get_dimension(dim);

    // What's the first element that we are going to access for this dimension of the chunk?
    unsigned long long chunk_start = get_chunk_start(thisDim, chunk_origin[dim]);

    // Now we figure out the correct last element, based on the subset expression
    unsigned long long end_element = chunk_origin[dim] + chunk_shape[dim] - 1;
    if ((unsigned) thisDim.stop < end_element) {
        end_element = thisDim.stop;
    }

    unsigned long long chunk_end = end_element - chunk_origin[dim];

    unsigned int last_dim = chunk_shape.size() - 1;
    if (dim == last_dim) {
        char *source_buffer = chunk->get_rbuf();
        char *target_buffer = get_buf();
        unsigned int elem_width = prototype()->width();

        if (thisDim.stride == 1) {
            // The start element in this array
            unsigned long long start_element = chunk_origin[dim] + chunk_start;
            // Compute how much we are going to copy
            unsigned long long chunk_constrained_inner_dim_bytes = (end_element - start_element + 1) * elem_width;

            // Compute where we need to put it.
            (*target_element_address)[dim] = (start_element - thisDim.start); // / thisDim.stride;
            // Compute where we are going to read it from
            (*chunk_element_address)[dim] = chunk_start;

            // See below re get_index()
            unsigned int target_char_start_index =
                    get_index(*target_element_address, constrained_array_shape) * elem_width;
            unsigned int chunk_char_start_index = get_index(*chunk_element_address, chunk_shape) * elem_width;

            memcpy(target_buffer + target_char_start_index, source_buffer + chunk_char_start_index,
                   chunk_constrained_inner_dim_bytes);
        }
        else {
            // Stride != 1
            for (unsigned int chunk_index = chunk_start; chunk_index <= chunk_end; chunk_index += thisDim.stride) {
                // Compute where we need to put it.
                (*target_element_address)[dim] = (chunk_index + chunk_origin[dim] - thisDim.start) / thisDim.stride;

                // Compute where we are going to read it from
                (*chunk_element_address)[dim] = chunk_index;

                // These calls to get_index() can be removed as with the insert...unconstrained() code.
                unsigned int target_char_start_index =
                        get_index(*target_element_address, constrained_array_shape) * elem_width;
                unsigned int chunk_char_start_index = get_index(*chunk_element_address, chunk_shape) * elem_width;

                memcpy(target_buffer + target_char_start_index, source_buffer + chunk_char_start_index, elem_width);
            }
        }
    }
    else {
        // Not the last dimension, so we continue to proceed down the Recursion Branch.
        for (unsigned int chunk_index = chunk_start; chunk_index <= chunk_end; chunk_index += thisDim.stride) {
            (*target_element_address)[dim] = (chunk_index + chunk_origin[dim] - thisDim.start) / thisDim.stride;
            (*chunk_element_address)[dim] = chunk_index;

            // Re-entry here:
            insert_chunk(dim + 1, target_element_address, chunk_element_address, chunk, constrained_array_shape);
        }
    }
}

void *one_chunk_thread(void *arg_list)
{
    one_chunk_args *args = reinterpret_cast<one_chunk_args *>(arg_list);

    try {
        process_one_chunk(args->chunk, args->array, args->array_shape);
    }
    catch (BESError &error) {
        write(args->fds[1], &args->tid, sizeof(args->tid));
        delete args;
        pthread_exit(new string(error.get_verbose_message()));
    }

    // tid is a char and thus us written atomically. Writing this tells the parent
    // thread the child is complete and it should call pthread_join(tid, ...)
    write(args->fds[1], &args->tid, sizeof(args->tid));
    delete args;
    pthread_exit(NULL);
}


void process_one_chunk(Chunk *chunk, DmrppArray *array, const vector<unsigned int> &constrained_array_shape)
{
    chunk->read_chunk();

    if (array->is_deflate_compression() || array->is_shuffle_compression())
        chunk->inflate_chunk(array->is_deflate_compression(), array->is_shuffle_compression(),
                             array->get_chunk_size_in_elements(), array->var()->width());

    vector<unsigned int> target_element_address = chunk->get_position_in_array();
    vector<unsigned int> chunk_source_address(array->dimensions(), 0);

    array->insert_chunk(0 /* dimension */, &target_element_address, &chunk_source_address, chunk, constrained_array_shape);
}

/**
 * @brief Read chunked data
 *
 * @todo This code could be made faster if it moved handling the multiple curl
 * easy_handles here (either using pthreads or the multi api or multi sockets
 * api). This would enable reading and inserting chunks in parallel. Right now
 * we just read in parallel, then insert, then read, ...
 *
 * Read chunked data, using either parallel or serial data transfers, depending on
 * the DMR++ handler configuration parameters.
 */
void DmrppArray::read_chunks()
{
    vector<Chunk> &chunk_refs = get_chunks();
    if (chunk_refs.size() < 2)
        throw BESInternalError(string("Expected chunks for variable ") + name(), __FILE__, __LINE__);

    // Find all the chunks to read. I used a queue to preserve the chunk order, which
    // made using a debugger easier. However, order does not matter, AFAIK.
    queue<Chunk *> chunks_to_read;

    // Look at all the chunks
    for (vector<Chunk>::iterator c = chunk_refs.begin(), e = chunk_refs.end(); c != e; ++c) {
        Chunk &chunk = *c;

        vector<unsigned int> target_element_address = chunk.get_position_in_array();
        Chunk *needed = find_needed_chunks(0 /* dimension */, &target_element_address, &chunk);
        if (needed) chunks_to_read.push(needed);
    }

    reserve_value_capacity(get_size(true));
    vector<unsigned int> array_shape = get_shape(true);

    BESDEBUG(dmrpp_3, "d_use_parallel_transfers: " << DmrppRequestHandler::d_use_parallel_transfers << endl);
    BESDEBUG(dmrpp_3, "d_max_parallel_transfers: " << DmrppRequestHandler::d_max_parallel_transfers << endl);

    if (!DmrppRequestHandler::d_use_parallel_transfers) {
        // This version is the 'serial' version of the code. It reads a chunk, inserts it,
        // reads the next one, and so on.
        while (chunks_to_read.size() > 0) {
            Chunk *chunk = chunks_to_read.front();
            chunks_to_read.pop();

            process_one_chunk(chunk, this, array_shape);
        }
    }
    else {
#if 0
        // temporary version
        while (chunks_to_read.size() > 0) {
            Chunk *chunk = chunks_to_read.front();
            chunks_to_read.pop();

            process_one_chunk(chunk, this, array_shape);
        }
#endif
        // Parallel version based on read_chunks_unconstrained(). There is
        // substantial duplication of the code in read_chunks_unconstrained(), but
        // wait to remove that when we move to C++11 which has threads integrated.

        // This pipe is used by the child threads to indicate completion
        int fds[2];
        if (pipe(fds) < 0)
            throw BESInternalError(string("Could not open a pipe for thread communication: ").append(strerror(errno)),
                                   __FILE__, __LINE__);

        // Start the max number of processing pipelines
        pthread_t threads[DmrppRequestHandler::d_max_parallel_transfers];
        memset(&threads[0], 0, sizeof(pthread_t) * DmrppRequestHandler::d_max_parallel_transfers);

        try {
            unsigned int num_threads = 0;
            for (unsigned int i = 0;
                 i < (unsigned int) DmrppRequestHandler::d_max_parallel_transfers && chunks_to_read.size() > 0; ++i) {
                Chunk *chunk = chunks_to_read.front();
                chunks_to_read.pop();

                // thread number is 'i'
                one_chunk_args *args = new one_chunk_args(fds, i, chunk, this, array_shape);
                int status = pthread_create(&threads[i], NULL, dmrpp::one_chunk_thread, (void *)args);
                if (0 == status) {
                    ++num_threads;
                    BESDEBUG(dmrpp_3, "started thread: " << i << endl);
                }
                else {
                    ostringstream oss("Could not start thread for chunk ", ios::ate);
                    oss << i << ": " << strerror(status);
                    BESDEBUG(dmrpp_3, oss.str());
                    throw BESInternalError(oss.str(), __FILE__, __LINE__);
                }
            }

            // Now join the child threads, creating replacement threads if needed
            while (num_threads > 0) {
                unsigned char tid;   // bytes can be written atomically
                // Block here until a child thread writes to the pipe, then read the byte
                int bytes = ::read(fds[0], &tid, sizeof(tid));
                if (bytes != sizeof(tid))
                    throw BESInternalError(string("Could not read the thread id: ").append(strerror(errno)), __FILE__,
                                           __LINE__);

                if (tid >= DmrppRequestHandler::d_max_parallel_transfers) {
                    ostringstream oss("Invalid thread id read after thread exit: ", std::ios::ate);
                    oss << tid;
                    throw BESInternalError(oss.str(), __FILE__, __LINE__);
                }

                string *error;
                int status = pthread_join(threads[tid], (void **) &error);
                --num_threads;
                BESDEBUG(dmrpp_3, "joined thread: " << (unsigned int) tid << ", there are: " << num_threads << endl);

                if (status != 0) {
                    ostringstream oss("Could not join thread for chunk ", ios::ate);
                    oss << tid << ": " << strerror(status);
                    throw BESInternalError(oss.str(), __FILE__, __LINE__);
                }
                else if (error != 0) {
                    BESInternalError e(*error, __FILE__, __LINE__);
                    delete error;
                    throw e;
                }
                else if (chunks_to_read.size() > 0) {
                    Chunk *chunk = chunks_to_read.front();
                    chunks_to_read.pop();

                    // thread number is 'tid,' the number of the thread that just completed
                    one_chunk_args *args = new one_chunk_args(fds, tid, chunk, this, array_shape);
                    status = pthread_create(&threads[tid], NULL, dmrpp::one_chunk_thread, (void *)args);
                    if (status != 0) {
                        ostringstream oss("Could not start thread for chunk ", ios::ate);
                        oss << tid << ": " << strerror(status);
                        throw BESInternalError(oss.str(), __FILE__, __LINE__);
                    }
                    ++num_threads;
                    BESDEBUG(dmrpp_3, "started thread: " << (unsigned int) tid << ", there are: " << threads << endl);
                }
            }

            // Once done with the threads, close the communication pipe.
            close(fds[0]);
            close(fds[1]);
        }
        catch (...) {
            // cancel all the threads, otherwise we'll have threads out there using up resources
            // defined in DmrppCommon.cc
            join_threads(threads, DmrppRequestHandler::d_max_parallel_transfers);
            // close the pipe used to communicate with the child threads
            close(fds[0]);
            close(fds[1]);
            // re-throw the exception
            throw;
        }
    }

    set_read_p(true);
}

#ifdef USE_READ_SERIAL
/**
 * Insert data from \arg chunk into the array given the current constraint
 *
 * Recursive calls build up the two vectors \arg target_element_address and
 * \arg chunk_element_address. These vectors start out with \arg dim elements,
 * the \arg chunk_element_address holds 0, 0, ..., 0 and the \arg target_element_address
 * holds the index of the first value of this chunk in the target array
 *
 * @note This method will be called several time for any given chunk, so the
 * chunk_read() and chunk_inflate() methods 'protect' the chunk against being read
 * or decompressed more than once. For reading this is not a fatal error (but a waste
 * of time), but it is a fatal error decompression. The code in read_chunk_parallel()
 * does not have this problem (but it uses the same read and inflate code and thus
 * I've left in the tracking booleans.
 *
 * @param dim
 * @param target_element_address
 * @param chunk_element_address
 * @param chunk
 * @return
 */
void DmrppArray::insert_chunk_serial(unsigned int dim, vector<unsigned int> *target_element_address, vector<unsigned int> *chunk_element_address,
    Chunk *chunk)
{
    BESDEBUG("dmrpp", __func__ << " dim: "<< dim << " BEGIN "<< endl);

    // The size, in elements, of each of the chunk's dimensions.
    const vector<unsigned int> &chunk_shape = get_chunk_dimension_sizes();

    // The chunk's origin point a.k.a. its "position in array".
    const vector<unsigned int> &chunk_origin = chunk->get_position_in_array();

    dimension thisDim = this->get_dimension(dim);

    // Do we even want this chunk?
    if ((unsigned) thisDim.start > (chunk_origin[dim] + chunk_shape[dim]) || (unsigned) thisDim.stop < chunk_origin[dim]) {
        return; // No. No, we do not. Skip this.
    }

    // What's the first element that we are going to access for this dimension of the chunk?
    unsigned int first_element_offset = get_chunk_start(dim, chunk_origin);

    // Is the next point to be sent in this chunk at all? If no, return.
    if (first_element_offset > chunk_shape[dim]) {
        return;
    }

    // Now we figure out the correct last element, based on the subset expression
    unsigned long long end_element = chunk_origin[dim] + chunk_shape[dim] - 1;
    if ((unsigned) thisDim.stop < end_element) {
        end_element = thisDim.stop;
    }

    unsigned long long chunk_start = first_element_offset; //start_element - chunk_origin[dim];
    unsigned long long chunk_end = end_element - chunk_origin[dim];
    vector<unsigned int> constrained_array_shape = get_shape(true);

    unsigned int last_dim = chunk_shape.size() - 1;
    if (dim == last_dim) {
        // Read and Process chunk
        chunk->read_chunk();

        chunk->inflate_chunk(is_deflate_compression(), is_shuffle_compression(), get_chunk_size_in_elements(), var()->width());

        char *source_buffer = chunk->get_rbuf();
        char *target_buffer = get_buf();
        unsigned int elem_width = prototype()->width();

        if (thisDim.stride == 1) {
            // The start element in this array
            unsigned long long start_element = chunk_origin[dim] + first_element_offset;
            // Compute how much we are going to copy
            unsigned long long chunk_constrained_inner_dim_bytes = (end_element - start_element + 1) * elem_width;

            // Compute where we need to put it.
            (*target_element_address)[dim] = (start_element - thisDim.start) / thisDim.stride;
            // Compute where we are going to read it from
            (*chunk_element_address)[dim] = first_element_offset;

            unsigned int target_char_start_index = get_index(*target_element_address, constrained_array_shape) * elem_width;
            unsigned int chunk_char_start_index = get_index(*chunk_element_address, chunk_shape) * elem_width;

            memcpy(target_buffer + target_char_start_index, source_buffer + chunk_char_start_index, chunk_constrained_inner_dim_bytes);
        }
        else {
            // Stride != 1
            for (unsigned int chunk_index = chunk_start; chunk_index <= chunk_end; chunk_index += thisDim.stride) {
                // Compute where we need to put it.
                (*target_element_address)[dim] = (chunk_index + chunk_origin[dim] - thisDim.start) / thisDim.stride;

                // Compute where we are going to read it from
                (*chunk_element_address)[dim] = chunk_index;

                unsigned int target_char_start_index = get_index(*target_element_address, constrained_array_shape) * elem_width;
                unsigned int chunk_char_start_index = get_index(*chunk_element_address, chunk_shape) * elem_width;

                memcpy(target_buffer + target_char_start_index, source_buffer + chunk_char_start_index, elem_width);
            }
        }
    }
    else {
        // Not the last dimension, so we continue to proceed down the Recursion Branch.
        for (unsigned int chunk_index = chunk_start; chunk_index <= chunk_end; chunk_index += thisDim.stride) {
            (*target_element_address)[dim] = (chunk_index + chunk_origin[dim] - thisDim.start) / thisDim.stride;
            (*chunk_element_address)[dim] = chunk_index;

            // Re-entry here:
            insert_chunk_serial(dim + 1, target_element_address, chunk_element_address, chunk);
        }
    }
}

void DmrppArray::read_chunks_serial()
{
    BESDEBUG("dmrpp", __func__ << " for variable '" << name() << "' - BEGIN" << endl);

    vector<Chunk> &chunk_refs = get_chunk_vec();
    if (chunk_refs.size() == 0) throw BESInternalError(string("Expected one or more chunks for variable ") + name(), __FILE__, __LINE__);

    // Allocate target memory.
    reserve_value_capacity(get_size(true));

    /*
     * Find the chunks to be read, make curl_easy handles for them, and
     * stuff them into our curl_multi handle. This is a recursive activity
     * which utilizes the same code that copies the data from the chunk to
     * the variables.
     */
    for (unsigned long i = 0; i < chunk_refs.size(); i++) {
        Chunk &chunk = chunk_refs[i];

        vector<unsigned int> chunk_source_address(dimensions(), 0);
        vector<unsigned int> target_element_address = chunk.get_position_in_array();

        // Recursive insertion operation.
        insert_chunk_serial(0, &target_element_address, &chunk_source_address, &chunk);
    }

    set_read_p(true);

    BESDEBUG("dmrpp", "DmrppArray::"<< __func__ << "() for " << name() << " END"<< endl);
}
#endif

/**
 * @brief Read data for the array
 *
 * This reads data for a variable and loads it into memory. The software is
 * specialized for reading data using HTTP for either arrays stored in one
 * contiguous piece of memory or in a series of chunks.
 *
 * @return Always returns true
 * @exception BESError Thrown when the data cannot be read, for a number of
 * reasons, including various network I/O issues.
 */
bool DmrppArray::read()
{
<<<<<<< HEAD
    if (read_p()) return true;

    // Single chunk and 'contiguous' are the same for this code.

    if (get_immutable_chunks().size() == 1) { // Removed: || get_chunk_dimension_sizes().empty()) {
        BESDEBUG(dmrpp_4, "Calling read_contiguous() for " << name() << endl);
        read_contiguous();    // Throws on various errors
    }
    else {  // Handle the more complex case where the data is chunked.
        if (!is_projected()) {
            BESDEBUG(dmrpp_4, "Calling read_chunks_unconstrained() for " << name() << endl);
            read_chunks_unconstrained();
=======
    if (!read_p())
    {
        // Single chunk and 'contiguous' are the same for this code.

        if (get_immutable_chunks().size() == 1 || get_chunk_dimension_sizes().empty()) {
            BESDEBUG(dmrpp_4, "Calling read_contiguous() for " << name() << endl);
            read_contiguous();    // Throws on various errors
        } else {  // Handle the more complex case where the data is chunked.
            if (!is_projected()) {
                BESDEBUG(dmrpp_4, "Calling read_chunks_unconstrained() for " << name() << endl);
                read_chunks_unconstrained();
            } else {
                BESDEBUG(dmrpp_4, "Calling read_chunks() for " << name() << endl);
                read_chunks();
            }
>>>>>>> d0d27e3f
        }
    }

    if (this->twiddle_bytes()) {
        int num = this->length();
        Type var_type = this->var()->type();

        switch (var_type) {
            case dods_int16_c:
            case dods_uint16_c: {
                dods_uint16 *local = reinterpret_cast<dods_uint16*>(this->get_buf());
                while (num--) {
                    *local = bswap_16(*local);
                    local++;
                }
                break;
            }
            case dods_int32_c:
            case dods_uint32_c: {
                dods_uint32 *local = reinterpret_cast<dods_uint32*>(this->get_buf());;
                while (num--) {
                    *local = bswap_32(*local);
                    local++;
                }
                break;
            }
            case dods_int64_c:
            case dods_uint64_c: {
                dods_uint64 *local = reinterpret_cast<dods_uint64*>(this->get_buf());;
                while (num--) {
                    *local = bswap_64(*local);
                    local++;
                }
                break;
            }
            default: break; // Do nothing for all other types..
        }
    }

    return true;
}

/**
 * Classes used with the STL for_each() algorithm; stolen from libdap::Array.
 */
///@{
class PrintD4ArrayDimXMLWriter : public unary_function<Array::dimension &, void> {
    XMLWriter &xml;
    // Was this variable constrained using local/direct slicing? i.e., is d_local_constraint set?
    // If so, don't use shared dimensions; instead emit Dim elements that are anonymous.
    bool d_constrained;
public:

    PrintD4ArrayDimXMLWriter(XMLWriter &xml, bool c) :
            xml(xml), d_constrained(c)
    {
    }

    void operator()(Array::dimension &d)
    {
        // This duplicates code in D4Dimensions (where D4Dimension::print_dap4() is defined
        // because of the need to print the constrained size of a dimension. I think that
        // the constraint information has to be kept here and not in the dimension (since they
        // are shared dims). Could hack print_dap4() to take the constrained size, however.
        if (xmlTextWriterStartElement(xml.get_writer(), (const xmlChar *) "Dim") < 0)
            throw InternalErr(__FILE__, __LINE__, "Could not write Dim element");

        string name = (d.dim) ? d.dim->fully_qualified_name() : d.name;
        // If there is a name, there must be a Dimension (named dimension) in scope
        // so write its name but not its size.
        if (!d_constrained && !name.empty()) {
            if (xmlTextWriterWriteAttribute(xml.get_writer(), (const xmlChar *) "name",
                                            (const xmlChar *) name.c_str()) < 0)
                throw InternalErr(__FILE__, __LINE__, "Could not write attribute for name");
        }
        else if (d.use_sdim_for_slice) {
            assert(!name.empty());
            if (xmlTextWriterWriteAttribute(xml.get_writer(), (const xmlChar *) "name",
                                            (const xmlChar *) name.c_str()) < 0)
                throw InternalErr(__FILE__, __LINE__, "Could not write attribute for name");
        }
        else {
            ostringstream size;
            size << (d_constrained ? d.c_size : d.size);
            if (xmlTextWriterWriteAttribute(xml.get_writer(), (const xmlChar *) "size",
                                            (const xmlChar *) size.str().c_str()) < 0)
                throw InternalErr(__FILE__, __LINE__, "Could not write attribute for name");
        }

        if (xmlTextWriterEndElement(xml.get_writer()) < 0)
            throw InternalErr(__FILE__, __LINE__, "Could not end Dim element");
    }
};

class PrintD4ConstructorVarXMLWriter : public unary_function<BaseType *, void> {
    XMLWriter &xml;
    bool d_constrained;
public:
    PrintD4ConstructorVarXMLWriter(XMLWriter &xml, bool c) :
            xml(xml), d_constrained(c)
    {
    }

    void operator()(BaseType *btp)
    {
        btp->print_dap4(xml, d_constrained);
    }
};

class PrintD4MapXMLWriter : public unary_function<D4Map *, void> {
    XMLWriter &xml;

public:
    PrintD4MapXMLWriter(XMLWriter &xml) :
            xml(xml)
    {
    }

    void operator()(D4Map *m)
    {
        m->print_dap4(xml);
    }
};
///@}

/**
 * @brief Shadow libdap::Array::print_dap4() - optionally prints DMR++ chunk information
 *
 * This version of libdap::BaseType::print_dap4() will print information about
 * HDF5 chunks when the value of the static class filed dmrpp::DmrppCommon::d_print_chunks
 * is true. The method DMRpp::print_dmrpp() will set the _d_pprint_chunks_ field to
 * true causing this method to include the _chunks_ elements in its output. When
 * the field's value is false, this method prints the same output as libdap::Array.
 *
 * @note There are, no doubt, better ways to do this than using what is essentially a
 * global flag; one way is to  synchronize access to a DMR C++ object and a DOM
 * tree for the same DMR document. The chunk information can be read from the DMR and
 * inserted into the DOM tree, which then printed. If the
 * approach I took here becomes an issue (i.e., if we have to fix problems in libdap and
 * here because of code duplication), we should probably recode this and the related
 * methods to use the 'DOM tree approach.'
 *
 * @param xml Write the XML to this instance of XMLWriter
 * @param constrained True if the response should be constrained. False by default
 *
 * @see DmrppCommon::print_dmrpp()
 * @see DMRpp::print_dmrpp()
 */
void DmrppArray::print_dap4(XMLWriter &xml, bool constrained /*false*/)
{
    if (constrained && !send_p()) return;

    if (xmlTextWriterStartElement(xml.get_writer(), (const xmlChar *) var()->type_name().c_str()) < 0)
        throw InternalErr(__FILE__, __LINE__, "Could not write " + type_name() + " element");

    if (!name().empty())
        if (xmlTextWriterWriteAttribute(xml.get_writer(), (const xmlChar *) "name", (const xmlChar *) name().c_str()) <
            0)
            throw InternalErr(__FILE__, __LINE__, "Could not write attribute for name");

    // Hack job... Copied from D4Enum::print_xml_writer. jhrg 11/12/13
    if (var()->type() == dods_enum_c) {
        D4Enum *e = static_cast<D4Enum *>(var());
        string path = e->enumeration()->name();
        if (e->enumeration()->parent()) {
            // print the FQN for the enum def; D4Group::FQN() includes the trailing '/'
            path = static_cast<D4Group *>(e->enumeration()->parent()->parent())->FQN() + path;
        }
        if (xmlTextWriterWriteAttribute(xml.get_writer(), (const xmlChar *) "enum", (const xmlChar *) path.c_str()) < 0)
            throw InternalErr(__FILE__, __LINE__, "Could not write attribute for enum");
    }

    if (prototype()->is_constructor_type()) {
        Constructor &c = static_cast<Constructor &>(*prototype());
        for_each(c.var_begin(), c.var_end(), PrintD4ConstructorVarXMLWriter(xml, constrained));
        // bind2nd(mem_fun_ref(&BaseType::print_dap4), xml));
    }

    // Drop the local_constraint which is per-array and use a per-dimension on instead
    for_each(dim_begin(), dim_end(), PrintD4ArrayDimXMLWriter(xml, constrained));

    attributes()->print_dap4(xml);

    for_each(maps()->map_begin(), maps()->map_end(), PrintD4MapXMLWriter(xml));

    // Only print the chunks info if there. This is the code added to libdap::Array::print_dap4().
    // jhrg 5/10/18
    if (DmrppCommon::d_print_chunks && get_immutable_chunks().size() > 0)
        print_chunks_element(xml, DmrppCommon::d_ns_prefix);

    if (xmlTextWriterEndElement(xml.get_writer()) < 0)
        throw InternalErr(__FILE__, __LINE__, "Could not end " + type_name() + " element");
}

void DmrppArray::dump(ostream &strm) const
{
    strm << BESIndent::LMarg << "DmrppArray::" << __func__ << "(" << (void *) this << ")" << endl;
    BESIndent::Indent();
    DmrppCommon::dump(strm);
    Array::dump(strm);
    strm << BESIndent::LMarg << "value: " << "----" << /*d_buf <<*/endl;
    BESIndent::UnIndent();
}

} // namespace dmrpp<|MERGE_RESOLUTION|>--- conflicted
+++ resolved
@@ -382,7 +382,6 @@
         // The number of child chunks are determined based on the size of the data.
         // If the size of the master chunk is 3MB then 3 chunks will be made. We will round down
         //  when necessary and handle the remainder later on (3.3MB = 3 chunks, 4.2MB = 4 chunks, etc.) kln 9/23/19
-<<<<<<< HEAD
         unsigned int num_chunks = floor(master_chunk_size / MB);
         if (num_chunks >= DmrppRequestHandler::d_max_parallel_transfers)
             num_chunks = DmrppRequestHandler::d_max_parallel_transfers;
@@ -397,6 +396,7 @@
         // Use the original chunk's size and offset to evenly split it into smaller chunks
         unsigned long long chunk_size = master_chunk_size / num_chunks;
         unsigned long long chunk_offset = master_chunk.get_offset();
+        std::string chunk_byteorder = master_chunk.get_byte_order();
 
         // If the size of the master chunk is not evenly divisible by num_chunks, capture
         // the remainder here and increase the size of the last chunk by this number of bytes.
@@ -408,11 +408,11 @@
         queue<Chunk *> chunks_to_read;
 
         for (unsigned int i = 0; i < num_chunks - 1; i++) {
-            chunks_to_read.push(new Chunk(chunk_url, chunk_size, (chunk_size * i) + chunk_offset));
+            chunks_to_read.push(new Chunk(chunk_url, chunk_byteorder, chunk_size, (chunk_size * i) + chunk_offset));
         }
         // See above for details about chunk_remainder. jhrg 9/21/19
-        chunks_to_read.push(
-                new Chunk(chunk_url, chunk_size + chunk_remainder, (chunk_size * (num_chunks - 1)) + chunk_offset));
+        chunks_to_read.push(new Chunk(chunk_url, chunk_byteorder, chunk_size + chunk_remainder,
+                                      (chunk_size * (num_chunks - 1)) + chunk_offset));
 
         // Start the max number of processing pipelines
         pthread_t threads[DmrppRequestHandler::d_max_parallel_transfers];
@@ -508,131 +508,6 @@
             // re-throw the exception
             throw;
         }
-=======
-        unsigned int num_chunks = floor(master_chunk_size/MB);
-        if ( num_chunks >= DmrppRequestHandler::d_max_parallel_transfers)
-        	num_chunks = DmrppRequestHandler::d_max_parallel_transfers;
-
-		// This pipe is used by the child threads to indicate completion
-		int fds[2];
-		int status = pipe(fds);
-		if (status < 0)
-			throw BESInternalError(string("Could not open a pipe for thread communication: ").append(strerror(errno)), __FILE__, __LINE__);
-
-		// Use the original chunk's size and offset to evenly split it into smaller chunks
-		unsigned long long chunk_size = master_chunk_size / num_chunks;
-		unsigned long long chunk_offset = master_chunk.get_offset();
-		std::string chunk_byteorder = master_chunk.get_byte_order();
-
-		// If the size of the master chunk is not evenly divisible by num_chunks, capture
-		// the remainder here and increase the size of the last chunk by this number of bytes.
-		unsigned int chunk_remainder = master_chunk.get_size() % num_chunks;
-
-		string chunk_url = master_chunk.get_data_url();
-
-		// Setup a queue to break up the original master_chunk and keep track of the pieces
-		queue<Chunk *> chunks_to_read;
-
-		for (unsigned int i = 0; i < num_chunks-1; i++) {
-			chunks_to_read.push(new Chunk(chunk_url, chunk_byteorder, chunk_size, (chunk_size * i) + chunk_offset));
-		}
-		// See above for details about chunk_remainder. jhrg 9/21/19
-		chunks_to_read.push(new Chunk(chunk_url, chunk_byteorder, chunk_size + chunk_remainder, (chunk_size * (num_chunks-1)) + chunk_offset));
-
-		// Start the max number of processing pipelines
-		pthread_t threads[DmrppRequestHandler::d_max_parallel_transfers];
-		memset(&threads[0], 0, sizeof(pthread_t) * DmrppRequestHandler::d_max_parallel_transfers);
-
-		try {
-			unsigned int num_threads = 0;
-
-			// start initial set of threads
-			for (unsigned int i = 0; i < (unsigned int) DmrppRequestHandler::d_max_parallel_transfers && chunks_to_read.size() > 0; ++i) {
-				Chunk *current_chunk = chunks_to_read.front();
-				chunks_to_read.pop();
-
-				// thread number is 'i'
-				one_child_chunk_args *args = new one_child_chunk_args(fds, i, current_chunk, &master_chunk);
-				int status = pthread_create(&threads[i], NULL, dmrpp::one_child_chunk_thread, (void*) args);
-
-				if (status == 0) {
-					++num_threads;
-					BESDEBUG(dmrpp_3, "started thread: " << i << endl);
-				}
-				else {
-					ostringstream oss("Could not start process_one_chunk_unconstrained thread for master_chunk ", std::ios::ate);
-					oss << i << ": " << strerror(status);
-					BESDEBUG(dmrpp_3, oss.str());
-					throw BESInternalError(oss.str(), __FILE__, __LINE__);
-				}
-			}
-
-			// Now join the child threads, creating replacement threads if needed
-			while (num_threads > 0) {
-				unsigned char tid;   // bytes can be written atomically
-				// Block here until a child thread writes to the pipe, then read the byte
-				int bytes = ::read(fds[0], &tid, sizeof(tid));
-				if (bytes != sizeof(tid))
-					throw BESInternalError(string("Could not read the thread id: ").append(strerror(errno)), __FILE__, __LINE__);
-
-				if (!(tid < DmrppRequestHandler::d_max_parallel_transfers)) {
-					ostringstream oss("Invalid thread id read after thread exit: ", std::ios::ate);
-					oss << tid;
-					throw BESInternalError(oss.str(), __FILE__, __LINE__);
-				}
-
-				string *error;
-				int status = pthread_join(threads[tid], (void**)&error);
-				--num_threads;
-				BESDEBUG(dmrpp_3, "joined thread: " << (unsigned int)tid << ", there are: " << num_threads << endl);
-
-				if (status != 0) {
-					ostringstream oss("Could not join process_one_chunk_unconstrained thread for master_chunk ", std::ios::ate);
-					oss << tid << ": " << strerror(status);
-					throw BESInternalError(oss.str(), __FILE__, __LINE__);
-				}
-				else if (error != 0) {
-					BESInternalError e(*error, __FILE__, __LINE__);
-					delete error;
-					throw e;
-				}
-				else if (chunks_to_read.size() > 0) {
-					Chunk *current_chunk = chunks_to_read.front();
-					chunks_to_read.pop();
-
-					// thread number is 'tid,' the number of the thread that just completed
-					one_child_chunk_args *args = new one_child_chunk_args(fds, tid, current_chunk, &master_chunk);
-					int status = pthread_create(&threads[tid], NULL, dmrpp::one_child_chunk_thread, (void*) args);
-
-					if (status != 0) {
-						ostringstream oss;
-						oss << "Could not start process_one_chunk_unconstrained thread for master_chunk " << tid << ": " << strerror(status);
-						throw BESInternalError(oss.str(), __FILE__, __LINE__);
-					}
-					++num_threads;
-					BESDEBUG(dmrpp_3, "started thread: " << (unsigned int)tid << ", there are: " << threads << endl);
-				}
-			}
-
-			// Once done with the threads, close the communication pipe.
-			close(fds[0]);
-			close(fds[1]);
-		}
-		catch (...) {
-			// cancel all the threads, otherwise we'll have threads out there using up resources
-			// defined in DmrppCommon.cc
-			join_threads(threads, DmrppRequestHandler::d_max_parallel_transfers);
-			// close the pipe used to communicate with the child threads
-			close(fds[0]);
-			close(fds[1]);
-			// re-throw the exception
-			throw;
-		}
-    }
-    else {
-        // Else read the master_chunk as is
-		master_chunk.read_chunk();
->>>>>>> d0d27e3f
     }
 
     // Now decompress the master chunk
@@ -1498,7 +1373,6 @@
  */
 bool DmrppArray::read()
 {
-<<<<<<< HEAD
     if (read_p()) return true;
 
     // Single chunk and 'contiguous' are the same for this code.
@@ -1511,23 +1385,10 @@
         if (!is_projected()) {
             BESDEBUG(dmrpp_4, "Calling read_chunks_unconstrained() for " << name() << endl);
             read_chunks_unconstrained();
-=======
-    if (!read_p())
-    {
-        // Single chunk and 'contiguous' are the same for this code.
-
-        if (get_immutable_chunks().size() == 1 || get_chunk_dimension_sizes().empty()) {
-            BESDEBUG(dmrpp_4, "Calling read_contiguous() for " << name() << endl);
-            read_contiguous();    // Throws on various errors
-        } else {  // Handle the more complex case where the data is chunked.
-            if (!is_projected()) {
-                BESDEBUG(dmrpp_4, "Calling read_chunks_unconstrained() for " << name() << endl);
-                read_chunks_unconstrained();
-            } else {
-                BESDEBUG(dmrpp_4, "Calling read_chunks() for " << name() << endl);
-                read_chunks();
-            }
->>>>>>> d0d27e3f
+        }
+        else {
+            BESDEBUG(dmrpp_4, "Calling read_chunks() for " << name() << endl);
+            read_chunks();
         }
     }
 
