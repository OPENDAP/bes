--- conflicted
+++ resolved
@@ -1258,7 +1258,6 @@
     set_read_p(true);
 }
 
-<<<<<<< HEAD
 //The direct chunk IO routine of read chunks with the buffer chunk, mostly copy from the general IO handling routines.
 void DmrppArray::read_buffer_chunks_dio_unconstrained()
 {
@@ -1388,9 +1387,6 @@
 }
 
 
-
-=======
->>>>>>> 265128e5
 // Retrieve data from the linked blocks.  We don't need to use the super chunk technique
 // since the adjacent blocks are already combined. We just need to read the data
 // from each chunk, combine them and decompress the buffer if necessary.
@@ -2350,27 +2346,19 @@
     // So just choose the the whole array size first.
     unsigned long long buffer_size = bytes_per_element * this->get_size(false);
 
-<<<<<<< HEAD
     //unsigned long long max_buffer_size = bytes_per_element * this->get_maximum_constrained_buffer_nelmts();
     //BESDEBUG(MODULE, prolog <<  "max_buffer_size:  " << max_buffer_size << endl);
     
 
-     // Make sure buffer_size at least can hold one chunk.
-=======
     // Make sure buffer_size at least can hold one chunk.
->>>>>>> 265128e5
     if (buffer_size < first_needed_chunk_size)
         buffer_size = first_needed_chunk_size;
 
 
     // The end position of the buffer should not exceed the max_buffer_end_position.
-<<<<<<< HEAD
-    unsigned long long buffer_end_position = min((buffer_size + first_needed_chunk_offset),max_buffer_end_position);
+    unsigned long long buffer_end_position = min((buffer_size + first_needed_chunk_offset), max_buffer_end_position);
 #endif 
 //Kent end debugging
-=======
-    unsigned long long buffer_end_position = min((buffer_size + first_needed_chunk_offset), max_buffer_end_position);
->>>>>>> 265128e5
 
     unsigned long long sc_count = 0;
     stringstream sc_id;
@@ -2383,23 +2371,12 @@
     current_super_chunk->set_non_contiguous_chunk_flag(true);
     super_chunks.push(current_super_chunk);
 
-<<<<<<< HEAD
     unsigned long long buf_end_pos_counter = 0;
     for (unsigned long long i = 0; i < chunks.size(); i++) {
         if (chunks_needed[i]){
             bool added = current_super_chunk->add_chunk_non_contiguous(chunks[i],buf_end_pos_vec[buf_end_pos_counter]);
             if(!added){
                 sc_id.str(std::string()); // clears stringstream.
-=======
-    // Loop through all the needed chunks and put them to the super chunk.
-    for (const auto &chunk : get_immutable_chunks()) {
-        vector<unsigned long long> target_element_address = chunk->get_position_in_array();
-        auto needed = find_needed_chunks(0 /* dimension */, &target_element_address, chunk);
-        if (needed) {
-            bool added = current_super_chunk->add_chunk_non_contiguous(chunk, buffer_end_position);
-            if (!added) {
-                sc_id.str(std::string()); // Clears stringstream.
->>>>>>> 265128e5
                 sc_count++;
                 sc_id << name() << "-" << sc_count;
                 current_super_chunk = shared_ptr<SuperChunk>(new SuperChunk(sc_id.str(), this));
@@ -2407,21 +2384,10 @@
                 // We need to mark that this superchunk includes non-contiguous chunks.
                 current_super_chunk->set_non_contiguous_chunk_flag(true);
                 super_chunks.push(current_super_chunk);
-
-<<<<<<< HEAD
                 buf_end_pos_counter++;
                 if(!current_super_chunk->add_chunk_non_contiguous(chunks[i],buf_end_pos_vec[buf_end_pos_counter])){
                     stringstream msg ;
                     msg << prolog << "Failed to add chunk to new superchunk. chunk: " << (chunks[i])->to_string();
-=======
-                // Here we need to make sure buffer_size is not too small although this rarely happens.
-                if (buffer_size < chunk->get_size())
-                    buffer_size = chunk->get_size();
-                buffer_end_position = min((buffer_size + chunk->get_offset()), max_buffer_end_position);
-                if (!current_super_chunk->add_chunk_non_contiguous(chunk, buffer_end_position)) {
-                    stringstream msg;
-                    msg << prolog << "Failed to add Chunk to new SuperChunk. chunk: " << chunk->to_string();
->>>>>>> 265128e5
                     throw BESInternalError(msg.str(), __FILE__, __LINE__);
 
                 }
@@ -2986,12 +2952,8 @@
                             array_to_read->read_chunks_dio_unconstrained();
                     }
                     // Also buffer chunks for the non-contiguous chunk case.
-<<<<<<< HEAD
                     else if(buffer_chunk_case && DmrppRequestHandler::use_buffer_chunk) { 
                         BESDEBUG(MODULE, prolog << "Using buffer chunk" << endl);
-=======
-                    else if (buffer_chunk_case)
->>>>>>> 265128e5
                         array_to_read->read_buffer_chunks_unconstrained();
                     }
                     else {
@@ -3002,18 +2964,12 @@
                     BESDEBUG(MODULE, prolog << "Reading data from chunks, constrained." << endl);
 
                     // Also buffer chunks for the non-contiguous chunk case.
-<<<<<<< HEAD
                     if (buffer_chunk_case && DmrppRequestHandler::use_buffer_chunk)  {
                         BESDEBUG(MODULE, prolog << "Using buffer chunk" << endl);
                         array_to_read->read_buffer_chunks();
                     }
                     else { 
                         BESDEBUG(MODULE, prolog << "Using general approach" << endl);
-=======
-                    if (buffer_chunk_case)
-                        array_to_read->read_buffer_chunks();
-                    else
->>>>>>> 265128e5
                         array_to_read->read_chunks();
                     }
                 }
@@ -3683,13 +3639,6 @@
 
     BESDEBUG(dmrpp_3, prolog << "coming to read_buffer_chunks_unconstrained()  " << endl);
 
-<<<<<<< HEAD
-    
-=======
-    // Here we can adjust the buffer size as needed, for now we just use the whole array size as the starting point.
-    unsigned long long buffer_size = bytes_per_element * this->get_size(false);
-
->>>>>>> 265128e5
     if (get_chunk_count() < 2)
         throw BESInternalError(string("Expected chunks for variable ") + name(), __FILE__, __LINE__);
 
@@ -3852,7 +3801,6 @@
     // cloud access several times even with super chunks. So we will try to use the buffer chunk for those cases too. KY 2025-11-20
     // To make the process clear and simple, we don't handle structure data.
     // Also when all the chunks are filled with the fill values, we should not use the buffer chunk.
-<<<<<<< HEAD
     if (chunks.size() >1 && this->var()->type() !=dods_structure_c && this->get_var_chunks_storage_size()!=0){
         for (unsigned i = 0; i < (chunks.size()-1); i++) {
             unsigned long long chunk_offset = chunks[i]->get_offset();
@@ -3863,14 +3811,6 @@
                 break;
             }
         }
-=======
-    if (chunks.size() > 1 && this->var()->type() != dods_structure_c && this->get_var_chunks_storage_size() != 0) {
-        unsigned long long first_chunk_offset = (chunks[0])->get_offset();
-        unsigned long long first_chunk_size = (chunks[0])->get_size();
-        unsigned long long second_chunk_offset = (chunks[1])->get_offset();
-        if ((first_chunk_offset + first_chunk_size) != second_chunk_offset)
-            ret_value = true;
->>>>>>> 265128e5
     }
 
     return ret_value;
