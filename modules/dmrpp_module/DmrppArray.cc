--- conflicted
+++ resolved
@@ -1003,203 +1003,9 @@
                 (*chunk_element_address)[dim] = chunk_index;
 
                 // These calls to get_index() can be removed as with the insert...unconstrained() code.
-<<<<<<< HEAD
-                unsigned int target_char_start_index = get_index(*target_element_address, constrained_array_shape) * elem_width;
-                unsigned int chunk_char_start_index = get_index(*chunk_element_address, chunk_shape) * elem_width;
-
-                memcpy(target_buffer + target_char_start_index, source_buffer + chunk_char_start_index, elem_width);
-            }
-        }
-    }
-    else {
-        // Not the last dimension, so we continue to proceed down the Recursion Branch.
-        for (unsigned int chunk_index = chunk_start; chunk_index <= chunk_end; chunk_index += thisDim.stride) {
-            (*target_element_address)[dim] = (chunk_index + chunk_origin[dim] - thisDim.start) / thisDim.stride;
-            (*chunk_element_address)[dim] = chunk_index;
-
-            // Re-entry here:
-            insert_chunk(dim + 1, target_element_address, chunk_element_address, chunk, constrained_array_shape);
-        }
-    }
-}
-
-/**
- * @brief Read chunked data
- *
- * @todo This code could be made faster if it moved handling the multiple curl
- * easy_handles here (either using pthreads or the multi api or multi sockets
- * api). This would enable reading and inserting chunks in parallel. Right now
- * we just read in parallel, then insert, then read, ...
- *
- * Read chunked data, using either parallel or serial data transfers, depending on
- * the DMR++ handler configuration parameters.
- */
-void DmrppArray::read_chunks()
-{
-    vector<Chunk> &chunk_refs = get_chunk_vec();
-    if (chunk_refs.size() == 0) throw BESInternalError(string("Expected one or more chunks for variable ") + name(), __FILE__, __LINE__);
-
-    // Find all the chunks to read. I used a queue to preserve the chunk order, which
-    // made using a debugger easier. However, order does not matter, AFAIK.
-    queue<Chunk *> chunks_to_read;
-
-    // Look at all the chunks
-    for (vector<Chunk>::iterator c = chunk_refs.begin(), e = chunk_refs.end(); c != e; ++c) {
-        Chunk &chunk = *c;
-
-        vector<unsigned int> target_element_address = chunk.get_position_in_array();
-        Chunk *needed = find_needed_chunks(0 /* dimension */, &target_element_address, &chunk);
-        if (needed) chunks_to_read.push(needed);
-    }
-
-    reserve_value_capacity(get_size(true));
-    vector<unsigned int> constrained_array_shape = get_shape(true);
-
-    BESDEBUG(dmrpp_3, "d_use_parallel_transfers: " << DmrppRequestHandler::d_use_parallel_transfers << endl);
-    BESDEBUG(dmrpp_3, "d_max_parallel_transfers: " << DmrppRequestHandler::d_max_parallel_transfers << endl);
-
-    // TODO Move this to the handler startup? This is a CentOS6 issue, it goes away with C7, Ubuntu, ...
-#if !HAVE_CURL_MULTI_API
-    if (DmrppRequestHandler::d_use_parallel_transfers)
-        LOG("The DMR++ handler is configured to use parallel transfers, but the libcurl Multi API is not present, defaulting to serial transfers");
-#endif
-
-    if (DmrppRequestHandler::d_use_parallel_transfers && have_curl_multi_api) {
-        // This is the parallel version of the code. It reads a set of chunks in parallel
-        // using the multi curl API, then inserts them, then reads the next set, ... jhrg 5/1/18
-        unsigned int max_handles = DmrppRequestHandler::curl_handle_pool->get_max_handles();
-        dmrpp_multi_handle *mhandle = DmrppRequestHandler::curl_handle_pool->get_multi_handle();
-
-        // Look only at the chunks we need, found above. jhrg 4/30/18
-        while (chunks_to_read.size() > 0) {
-            queue<Chunk*> chunks_to_insert;
-            for (unsigned int i = 0; i < max_handles && chunks_to_read.size() > 0; ++i) {
-                Chunk *chunk = chunks_to_read.front();
-                chunks_to_read.pop();
-
-                chunk->set_rbuf_to_size();
-                dmrpp_easy_handle *handle = DmrppRequestHandler::curl_handle_pool->get_easy_handle(chunk);
-                if (!handle) {
-                    throw BESInternalError("No more libcurl handles.", __FILE__, __LINE__);
-                }
-
-                BESDEBUG(dmrpp_3, "Queuing: " << chunk->to_string() << endl);
-                mhandle->add_easy_handle(handle);
-
-                chunks_to_insert.push(chunk);
-            }
-
-            // FIXME ? Trap this like the issue in Chunk.cc:573. jhrg 6/19/20
-            mhandle->read_data(); // read, then remove the easy_handles
-
-            while (chunks_to_insert.size() > 0) {
-                Chunk *chunk = chunks_to_insert.front();
-                chunks_to_insert.pop();
-
-                chunk->inflate_chunk(is_deflate_compression(), is_shuffle_compression(), get_chunk_size_in_elements(), var()->width());
-
-                vector<unsigned int> target_element_address = chunk->get_position_in_array();
-                vector<unsigned int> chunk_source_address(dimensions(), 0);
-
-                BESDEBUG(dmrpp_3, "Inserting: " << chunk->to_string() << endl);
-                insert_chunk(0 /* dimension */, &target_element_address, &chunk_source_address, chunk, constrained_array_shape);
-            }
-        }
-    }
-    else {
-        // This version is the 'serial' version of the code. It reads a chunk, inserts it,
-        // reads the next one, and so on.
-        while (chunks_to_read.size() > 0) {
-            Chunk *chunk = chunks_to_read.front();
-            chunks_to_read.pop();
-
-            BESDEBUG(dmrpp_3, "Reading: " << chunk->to_string() << endl);
-            chunk->read_chunk();
-
-            chunk->inflate_chunk(is_deflate_compression(), is_shuffle_compression(), get_chunk_size_in_elements(), var()->width());
-
-            vector<unsigned int> target_element_address = chunk->get_position_in_array();
-            vector<unsigned int> chunk_source_address(dimensions(), 0);
-
-            BESDEBUG(dmrpp_3, "Inserting: " << chunk->to_string() << endl);
-            insert_chunk(0 /* dimension */, &target_element_address, &chunk_source_address, chunk, constrained_array_shape);
-        }
-    }
-
-    set_read_p(true);
-}
-
-/**
- * For dimension \arg k, compute the multiplier needed for the row-major array
- * offset formula. The formula is:
- *
- * Given an Array A has dimension sizes N0, N1, N2, ..., Nd-1
- *
- * for k = 0 to d-1 sum ( for l = k+1 to d-1 product ( Nl ) nk )
- *                        ^^^^^^^^^^^^^^^^^^^^^^^^^^^^^^^^^
- *                                    multiplier
- *
- * @param shape The sizes of the dimensions of the array
- * @param k The dimension in question
- */
-static unsigned long multiplier(const vector<unsigned int> &shape, unsigned int k)
-{
-    assert(shape.size() > 1);
-    assert(shape.size() > k + 1);
-
-    vector<unsigned int>::const_iterator i = shape.begin(), e = shape.end();
-    advance(i, k + 1);
-    unsigned long multiplier = *i++;
-    while (i != e) {
-        multiplier *= *i++;
-    }
-
-    return multiplier;
-}
-
-/**
- * @brief Insert a chunk into an unconstrained Array
- *
- * This code is called recursively, until the \arg dim is rank-1 for this
- * Array.
- *
- * @note dimensions 0..k are d0, d1, d2, ..., dk and dk, the rightmost
- * dimension, varies the fastest (row-major order). To compute the offset
- * for coordinate c0, c1, c2, ..., ck. e.g., c0(d1 * d2) + c1(d2) + c2 when
- * k == 2
- *
- * @param chunk The chunk that holds data to insert
- * @param dim The current dimension
- * @param array_offset Insert values at this point in the Array
- * @param array_shape The size of the Array's dimensions
- * @param chunk_offset Insert data from this point in the chunk
- * @param chunk_shape The size of the chunk's dimensions
- * @param chunk_origin Where this chunk fits into the Array
- */
-void DmrppArray::insert_chunk_unconstrained(Chunk *chunk, unsigned int dim, unsigned long long array_offset, const vector<unsigned int> &array_shape,
-    unsigned long long chunk_offset, const vector<unsigned int> &chunk_shape, const vector<unsigned int> &chunk_origin)
-{
-    // Now we figure out the correct last element. It's possible that a
-    // chunk 'extends beyond' the Array bounds. Here 'end_element' is the
-    // last element of the destination array
-    dimension thisDim = this->get_dimension(dim);
-    unsigned long long end_element = chunk_origin[dim] + chunk_shape[dim] - 1;
-    if ((unsigned) thisDim.stop < end_element) {
-        end_element = thisDim.stop;
-    }
-
-    unsigned long long chunk_end = end_element - chunk_origin[dim];
-
-    unsigned int last_dim = chunk_shape.size() - 1;
-    if (dim == last_dim) {
-        unsigned int elem_width = prototype()->width();
-
-        array_offset += chunk_origin[dim];
-=======
-                unsigned int target_char_start_index =
+               unsigned int target_char_start_index =
                         get_index(*target_element_address, constrained_array_shape) * elem_width;
                 unsigned int chunk_char_start_index = get_index(*chunk_element_address, chunk_shape) * elem_width;
->>>>>>> 09b005fb
 
                 memcpy(target_buffer + target_char_start_index, source_buffer + chunk_char_start_index, elem_width);
             }
