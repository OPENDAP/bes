
// -*- mode: c++; c-basic-offset:4 -*-

// This file is part of the BES

// Copyright (c) 2016 OPeNDAP, Inc.
// Author: James Gallagher <jgallagher@opendap.org>
//
// This library is free software; you can redistribute it and/or
// modify it under the terms of the GNU Lesser General Public
// License as published by the Free Software Foundation; either
// version 2.1 of the License, or (at your option) any later version.
//
// This library is distributed in the hope that it will be useful,
// but WITHOUT ANY WARRANTY; without even the implied warranty of
// MERCHANTABILITY or FITNESS FOR A PARTICULAR PURPOSE.  See the GNU
// Lesser General Public License for more details.
//
// You should have received a copy of the GNU Lesser General Public
// License along with this library; if not, write to the Free Software
// Foundation, Inc., 51 Franklin Street, Fifth Floor, Boston, MA  02110-1301  USA
//
// You can contact OPeNDAP, Inc. at PO Box 112, Saunderstown, RI. 02874-0112.

#include "config.h"

#include <string>

#include <BESError.h>
#include <BESDebug.h>

#include "DmrppFloat64.h"

using namespace libdap;
using namespace std;

namespace dmrpp {

<<<<<<< HEAD
void
DmrppFloat64::_duplicate(const DmrppFloat64 &)
{
}

DmrppFloat64::DmrppFloat64(const string &n) : Float64(n), DmrppCommon()
{
}

DmrppFloat64::DmrppFloat64(const string &n, const string &d) : Float64(n, d), DmrppCommon()
{
}

DmrppFloat64::DmrppFloat64(const string &n, shared_ptr<DMZ> dmz) : Float64(n), DmrppCommon(dmz)
{
}

DmrppFloat64::DmrppFloat64(const string &n, const string &d, shared_ptr<DMZ> dmz) : Float64(n, d), DmrppCommon(dmz)
{
}

BaseType *
DmrppFloat64::ptr_duplicate()
{
    return new DmrppFloat64(*this);
}

DmrppFloat64::DmrppFloat64(const DmrppFloat64 &rhs) : Float64(rhs), DmrppCommon(rhs)
{
    _duplicate(rhs);
}

=======
>>>>>>> 4257955e
DmrppFloat64 &
DmrppFloat64::operator=(const DmrppFloat64 &rhs)
{
    if (this == &rhs)
    return *this;

    dynamic_cast<Float64 &>(*this) = rhs; // run Constructor=

    dynamic_cast<DmrppCommon &>(*this) = rhs;
    //DmrppCommon::m_duplicate_common(rhs);

    return *this;
}

bool
DmrppFloat64::read()
{
	BESDEBUG("dmrpp", "Entering " <<__PRETTY_FUNCTION__ << " for '" << name() << "'" << endl);

    if (!get_chunks_loaded())
        load_chunks(this);

    if (read_p())
        return true;

    set_value(*reinterpret_cast<dods_float64*>(read_atomic(name())));

    set_read_p(true);

    return true;
}

void DmrppFloat64::dump(ostream & strm) const
{
    strm << BESIndent::LMarg << "DmrppFloat64::dump - (" << (void *) this << ")" << endl;
    BESIndent::Indent();
    DmrppCommon::dump(strm);
    Float64::dump(strm);
    strm << BESIndent::LMarg << "value:    " << d_buf << endl;
    BESIndent::UnIndent();
}

} // namespace dmrpp

<|MERGE_RESOLUTION|>--- conflicted
+++ resolved
@@ -36,41 +36,6 @@
 
 namespace dmrpp {
 
-<<<<<<< HEAD
-void
-DmrppFloat64::_duplicate(const DmrppFloat64 &)
-{
-}
-
-DmrppFloat64::DmrppFloat64(const string &n) : Float64(n), DmrppCommon()
-{
-}
-
-DmrppFloat64::DmrppFloat64(const string &n, const string &d) : Float64(n, d), DmrppCommon()
-{
-}
-
-DmrppFloat64::DmrppFloat64(const string &n, shared_ptr<DMZ> dmz) : Float64(n), DmrppCommon(dmz)
-{
-}
-
-DmrppFloat64::DmrppFloat64(const string &n, const string &d, shared_ptr<DMZ> dmz) : Float64(n, d), DmrppCommon(dmz)
-{
-}
-
-BaseType *
-DmrppFloat64::ptr_duplicate()
-{
-    return new DmrppFloat64(*this);
-}
-
-DmrppFloat64::DmrppFloat64(const DmrppFloat64 &rhs) : Float64(rhs), DmrppCommon(rhs)
-{
-    _duplicate(rhs);
-}
-
-=======
->>>>>>> 4257955e
 DmrppFloat64 &
 DmrppFloat64::operator=(const DmrppFloat64 &rhs)
 {
