
// -*- mode: c++; c-basic-offset:4 -*-

// This file is part of the BES

// Copyright (c) 2016 OPeNDAP, Inc.
// Author: James Gallagher <jgallagher@opendap.org>
//
// This library is free software; you can redistribute it and/or
// modify it under the terms of the GNU Lesser General Public
// License as published by the Free Software Foundation; either
// version 2.1 of the License, or (at your option) any later version.
//
// This library is distributed in the hope that it will be useful,
// but WITHOUT ANY WARRANTY; without even the implied warranty of
// MERCHANTABILITY or FITNESS FOR A PARTICULAR PURPOSE.  See the GNU
// Lesser General Public License for more details.
//
// You should have received a copy of the GNU Lesser General Public
// License along with this library; if not, write to the Free Software
// Foundation, Inc., 51 Franklin Street, Fifth Floor, Boston, MA  02110-1301  USA
//
// You can contact OPeNDAP, Inc. at PO Box 112, Saunderstown, RI. 02874-0112.

#ifndef _dmrpp_common_h
#define _dmrpp_common_h 1

#include <string>
#include <vector>
#include <memory>

//#include <H5Ppublic.h>

#include "dods-datatypes.h"
#include "Chunk.h"
#include "SuperChunk.h"

#include "config.h"
#include "byteswap_compat.h"

namespace libdap {
class DMR;
class BaseType;
class D4BaseTypeFactory;
class D4Group;
class D4Attributes;
class D4EnumDef;
class D4Dimension;
class XMLWriter;
}

namespace dmrpp {

void join_threads(pthread_t threads[], unsigned int num_threads);

/**
 * @brief Size and offset information of data included in DMR++ files.
 *
 * A mixin class the provides common behavior for the libdap types
 * when they are used with the DMR++ handler. This includes instances
 * of the Chunk object, code to help the parser break apart the info
 * in the DMR++ XML documents, and other stuff.
 *
 * Included in this class is the read_atomic() method that reads the
 * atomic types like Byte, Int32, ... Str.
 *
 */
class DmrppCommon {

	friend class DmrppCommonTest;
    friend class DmrppParserTest;
    friend class DmrppTypeReadTest;

private:
	bool d_deflate;
	bool d_shuffle;
	bool d_compact;
	std::string d_byte_order;
	std::vector<unsigned int> d_chunk_dimension_sizes;
<<<<<<< HEAD
    std::vector<Chunk> d_chunks;
    std::vector<SuperChunk *> d_super_chunks;
=======
	std::vector<std::shared_ptr<Chunk>> d_chunks;
>>>>>>> c284ec06
	bool d_twiddle_bytes;

protected:
    void m_duplicate_common(const DmrppCommon &dc) {
    	d_deflate = dc.d_deflate;
    	d_shuffle = dc.d_shuffle;
    	d_compact = dc.d_compact;
    	d_chunk_dimension_sizes = dc.d_chunk_dimension_sizes;
    	d_chunks = dc.d_chunks;
    	d_byte_order = dc.d_byte_order;
    	d_twiddle_bytes = dc.d_twiddle_bytes;
    }

    /// @brief Returns a reference to the internal Chunk vector.
    /// @see get_immutable_chunks()
    virtual std::vector<std::shared_ptr<Chunk>> &get_chunks() {
    	return d_chunks;
    }

    virtual char *read_atomic(const std::string &name);

public:
    static bool d_print_chunks;     ///< if true, print_dap4() prints chunk elements
    static std::string d_dmrpp_ns;       ///< The DMR++ XML namespace
    static std::string d_ns_prefix;      ///< The XML namespace prefix to use

    DmrppCommon() : d_deflate(false), d_shuffle(false), d_compact(false),d_byte_order(""), d_twiddle_bytes(false)
    {
    }

    DmrppCommon(const DmrppCommon &dc)
    {
        m_duplicate_common(dc);
    }

    virtual ~DmrppCommon(){}

    /// @brief Returns true if this object utilizes deflate compression.
    virtual bool is_deflate_compression() const {
        return d_deflate;
    }

    /// @brief Set the value of the deflate property
    void set_deflate(bool value) {
        d_deflate = value;
    }

    /// @brief Returns true if this object utilizes shuffle compression.
    virtual bool is_shuffle_compression() const {
        return d_shuffle;
    }

    /// @brief Set the value of the shuffle property
    void set_shuffle(bool value) {
        d_shuffle = value;
    }

    /// @brief Returns true if this object utilizes COMPACT layout.
    virtual bool is_compact_layout() const {
        return d_compact;
    }

    /// @brief Set the value of the compact property
    void set_compact(bool value) {
        d_compact = value;
    }

    /// @brief Returns true if this object utilizes shuffle compression.
    virtual bool twiddle_bytes() const { return d_twiddle_bytes; }

    /// @brief A const reference to the vector of chunks
    /// @see get_chunks()
    virtual const std::vector< std::shared_ptr<Chunk>> &get_immutable_chunks() const {
    	return d_chunks;
    }

    virtual const std::vector<unsigned int> &get_chunk_dimension_sizes() const {
    	return d_chunk_dimension_sizes;
    }

    /**
     * @brief Get the number of elements in this chunk
     *
     * @return The number of elements; multiply by element size to get the number of bytes.
     */
    virtual unsigned int get_chunk_size_in_elements() const {
        unsigned int elements = 1;
        for (std::vector<unsigned int>::const_iterator i = d_chunk_dimension_sizes.begin(),
                e = d_chunk_dimension_sizes.end(); i != e; ++i) {
            elements *= *i;
        }

        return elements;
    }

    void print_chunks_element(libdap::XMLWriter &xml, const std::string &name_space = "");

    void print_compact_element(libdap::XMLWriter &xml, const std::string &name_space = "", const std::string &encoded = "");

    void print_dmrpp(libdap::XMLWriter &writer, bool constrained = false);

    // Replaced hsize_t with size_t. This eliminates a dependency on hdf5. jhrg 9/7/18
    /// @brief Set the value of the chunk dimension sizes given a vector of HDF5 hsize_t
    void set_chunk_dimension_sizes(const std::vector<size_t> &chunk_dims)
    {
        // tried using copy(chunk_dims.begin(), chunk_dims.end(), d_chunk_dimension_sizes.begin())
        // it didn't work, maybe because of the differing element types?
        for (std::vector<size_t>::const_iterator i = chunk_dims.begin(), e = chunk_dims.end(); i != e; ++i) {
            d_chunk_dimension_sizes.push_back(*i);
        }
    }

    virtual void parse_chunk_dimension_sizes(std::string chunk_dim_sizes_string);

    virtual void ingest_compression_type(std::string compression_type_string);

    virtual void ingest_byte_order(std::string byte_order_string);
    virtual std::string get_byte_order() const { return d_byte_order; }

    virtual unsigned long add_chunk(const std::string &data_url, const std::string &byte_order,
            unsigned long long size, unsigned long long offset, std::string position_in_array = "");

    virtual unsigned long add_chunk(const std::string &data_url, const std::string &byte_order,
            unsigned long long size, unsigned long long offset, const std::vector<unsigned int> &position_in_array);

    virtual void dump(std::ostream & strm) const;
};

} // namepsace dmrpp

#endif // _dmrpp_common_h
<|MERGE_RESOLUTION|>--- conflicted
+++ resolved
@@ -33,7 +33,6 @@
 
 #include "dods-datatypes.h"
 #include "Chunk.h"
-#include "SuperChunk.h"
 
 #include "config.h"
 #include "byteswap_compat.h"
@@ -77,12 +76,7 @@
 	bool d_compact;
 	std::string d_byte_order;
 	std::vector<unsigned int> d_chunk_dimension_sizes;
-<<<<<<< HEAD
-    std::vector<Chunk> d_chunks;
-    std::vector<SuperChunk *> d_super_chunks;
-=======
 	std::vector<std::shared_ptr<Chunk>> d_chunks;
->>>>>>> c284ec06
 	bool d_twiddle_bytes;
 
 protected:
