--- conflicted
+++ resolved
@@ -282,11 +282,8 @@
 
     void print_compact_element(libdap::XMLWriter &xml, const std::string &name_space = "", const std::string &encoded = "") const;
     void print_missing_data_element(const libdap::XMLWriter &xml, const std::string &name_space = "", const std::string &encoded = "") const;
-<<<<<<< HEAD
+    void print_missing_data_element(const libdap::XMLWriter &xml, const std::string &name_space, const char *data, int length) const;
     void print_special_structure_element(const libdap::XMLWriter &xml, const std::string &name_space = "", const std::string &encoded = "") const;
-=======
-    void print_missing_data_element(const libdap::XMLWriter &xml, const std::string &name_space, const char *data, int length) const;
->>>>>>> f13d1bca
 
     void print_dmrpp(libdap::XMLWriter &writer, bool constrained = false);
 
