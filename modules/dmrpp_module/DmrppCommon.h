--- conflicted
+++ resolved
@@ -28,22 +28,6 @@
 #include <string>
 #include <vector>
 #include <memory>
-
-<<<<<<< HEAD
-#include "dods-datatypes.h"
-#include "Chunk.h"
-#include "SuperChunk.h"
-
-#include "config.h"
-#include "byteswap_compat.h"
-=======
-//#include <libdap/dods-datatypes.h>
-//#include <BESUtil.h>
-
-//#include "DmrppRequestHandler.h"
-//#include "Chunk.h"
-//#include "SuperChunk.h"
->>>>>>> d0b6edd5
 
 namespace libdap {
 class DMR;
@@ -62,11 +46,10 @@
 
 namespace dmrpp {
 
-<<<<<<< HEAD
 class DMZ;
-=======
 class Chunk;
->>>>>>> d0b6edd5
+class DmrppArray;
+class SuperChunk;
 
 void join_threads(pthread_t threads[], unsigned int num_threads);
 
@@ -124,23 +107,19 @@
 
     // This declaration allows code in the SuperChunky program to use the protected method.
     // jhrg 10/25/21
-    friend void compute_super_chunks(dmrpp::DmrppArray *array, bool only_constrained, vector<SuperChunk *> &super_chunks);
+    friend void compute_super_chunks(dmrpp::DmrppArray *array, bool only_constrained, std::vector<dmrpp::SuperChunk *> &super_chunks);
 
 public:
     static bool d_print_chunks;         ///< if true, print_dap4() prints chunk elements
     static std::string d_dmrpp_ns;      ///< The DMR++ XML namespace
     static std::string d_ns_prefix;     ///< The XML namespace prefix to use
 
-<<<<<<< HEAD
     DmrppCommon() : d_compact(false), d_twiddle_bytes(false), d_chunks_loaded(false), d_attributes_loaded(false)
     {
     }
 
     DmrppCommon(std::shared_ptr<DMZ> dmz) : d_compact(false), d_twiddle_bytes(false), d_chunks_loaded(false),
         d_attributes_loaded(false), d_dmz(dmz)
-=======
-    DmrppCommon() :d_compact(false), d_twiddle_bytes(false)
->>>>>>> d0b6edd5
     {
     }
 
@@ -151,11 +130,7 @@
 
     virtual ~DmrppCommon()= default;
 
-<<<<<<< HEAD
-    /// @brief Returns true if this object utilizes deflate compression.
-=======
     /// @brief Return the names of all the filters in the order they were applied
->>>>>>> d0b6edd5
     virtual std::string get_filters() const {
         return d_filters;
     }
@@ -189,11 +164,7 @@
 
     /// @brief A const reference to the vector of chunks
     /// @see get_chunks()
-<<<<<<< HEAD
     virtual const std::vector<std::shared_ptr<Chunk>> &get_immutable_chunks() const {
-=======
-    virtual std::vector<std::shared_ptr<Chunk>> get_immutable_chunks() const {
->>>>>>> d0b6edd5
         return d_chunks;
     }
 
