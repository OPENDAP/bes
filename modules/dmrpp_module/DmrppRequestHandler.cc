// DmrppRequestHandler.cc

// Copyright (c) 2016 OPeNDAP, Inc. Author: James Gallagher
// <jgallagher@opendap.org>, Patrick West <pwest@opendap.org>
// Nathan Potter <npotter@opendap.org>
//
// modify it under the terms of the GNU Lesser General Public License
// as published by the Free Software Foundation; either version 2.1 of
// the License, or (at your option) any later version.
//
// This library is distributed in the hope that it will be useful, but
// WITHOUT ANY WARRANTY; without even the implied warranty of
// MERCHANTABILITY or FITNESS FOR A PARTICULAR PURPOSE. See the GNU
// Lesser General Public License for more details.
//
// License along with this library; if not, write to the Free Software
// Foundation, Inc., 51 Franklin Street, Fifth Floor, Boston, MA
// 02110-1301 U\ SA
//
// You can contact OPeNDAP, Inc. at PO Box 112, Saunderstown, RI.
// 02874-0112.

#include "config.h"

#include <string>
#include <memory>
#include <sstream>

#include <curl/curl.h>

#include <libdap/Ancillary.h>
#include <libdap/DMR.h>
#include <libdap/D4Group.h>
#include <libdap/DAS.h>

#include <libdap/InternalErr.h>
#include <libdap/mime_util.h>  // for name_path

#include "BESResponseHandler.h"
#include "BESResponseNames.h"
#include "BESDapNames.h"
#include "BESDataNames.h"
#include "BESDASResponse.h"
#include "BESDDSResponse.h"
#include "BESDataDDSResponse.h"
#include "BESVersionInfo.h"
#include "BESContainer.h"
#include "ObjMemCache.h"

#include "BESDMRResponse.h"

#include "BESConstraintFuncs.h"
#include "BESServiceRegistry.h"
#include "BESUtil.h"
#include "BESLog.h"
#include "TheBESKeys.h"

#include "BESDapError.h"
#include "BESInternalFatalError.h"
#include "BESSyntaxUserError.h"
#include "BESDebug.h"
#include "BESStopWatch.h"

#include "DapUtils.h"

#define PUGIXML_NO_XPATH
#define PUGIXML_HEADER_ONLY
#include <pugixml.hpp>

#include "DmrppNames.h"
#include "DmrppTypeFactory.h"
#include "DmrppRequestHandler.h"
#include "CurlHandlePool.h"
#include "CredentialsManager.h"

using namespace bes;
using namespace http;
using namespace libdap;
using namespace std;

#define MODULE_NAME "dmrpp_module"
#ifndef MODULE_VERSION
#define MODULE_VERSION "unset"      // Set this in the Makefile.am
#endif

#define prolog std::string("DmrppRequestHandler::").append(__func__).append("() - ")
#define dmrpp_cache "dmrpp:cache"

#define USE_DMZ_TO_MANAGE_XML 1

namespace dmrpp {

unique_ptr<ObjMemCache> DmrppRequestHandler::das_cache{nullptr};
unique_ptr<ObjMemCache> DmrppRequestHandler::dds_cache{nullptr};
unique_ptr<ObjMemCache> DmrppRequestHandler::dmr_cache{nullptr};

shared_ptr<DMZ> DmrppRequestHandler::dmz(nullptr);

// This is used to maintain a pool of reusable curl handles that enable connection
// reuse. jhrg
CurlHandlePool *DmrppRequestHandler::curl_handle_pool = nullptr;

bool DmrppRequestHandler::d_use_object_cache = true;
unsigned int DmrppRequestHandler::d_object_cache_entries = 100;
double DmrppRequestHandler::d_object_cache_purge_level = 0.2;

bool DmrppRequestHandler::d_use_transfer_threads = true;
unsigned int DmrppRequestHandler::d_max_transfer_threads = 8;

bool DmrppRequestHandler::d_use_compute_threads = true;
unsigned int DmrppRequestHandler::d_max_compute_threads = 8;

// Default minimum value is 2MB: 2 * (1024*1024)
unsigned long long DmrppRequestHandler::d_contiguous_concurrent_threshold = DMRPP_DEFAULT_CONTIGUOUS_CONCURRENT_THRESHOLD;

// This behavior mirrors the SAX2 parser behavior where the software doesn't require that
// a variable actually have chunks (that is, some variable might not have any data).
// We could make this a run-time option if needed. jhrg 11/4/21
bool DmrppRequestHandler::d_require_chunks = false;

// See the comment in the header for more about this kludge. jhrg 11/9/21
bool DmrppRequestHandler::d_emulate_original_filter_order_behavior = false;

bool DmrppRequestHandler::is_netcdf4_response = false;

static void read_key_value(const std::string &key_name, bool &key_value)
{
    bool key_found = false;
    string value;
    TheBESKeys::TheKeys()->get_value(key_name, value, key_found);
    if (key_found) {
        value = BESUtil::lowercase(value);
        key_value = (value == "true" || value == "yes");
    }
}

static void read_key_value(const std::string &key_name, unsigned int &key_value)
{
    bool key_found = false;
    string value;
    TheBESKeys::TheKeys()->get_value(key_name, value, key_found);
    if (key_found) {
        istringstream iss(value);
        iss >> key_value;
    }
}
static void read_key_value(const std::string &key_name, unsigned long long &key_value)
{
    bool key_found = false;
    string value;
    TheBESKeys::TheKeys()->get_value(key_name, value, key_found);
    if (key_found) {
        istringstream iss(value);
        iss >> key_value;
    }
}

/**
 * Here we register all of our handler functions so that the BES Dispatch machinery
 * knows what kinds of things we handle.
 */
DmrppRequestHandler::DmrppRequestHandler(const string &name) :
    BESRequestHandler(name)
{
    add_method(DMR_RESPONSE, dap_build_dmr);
    add_method(DAP4DATA_RESPONSE, dap_build_dap4data);
    add_method(DAS_RESPONSE, dap_build_das);
    add_method(DDS_RESPONSE, dap_build_dds);
    add_method(DATA_RESPONSE, dap_build_dap2data);

    add_method(VERS_RESPONSE, dap_build_vers);
    add_method(HELP_RESPONSE, dap_build_help);

    stringstream msg;
    read_key_value(DMRPP_USE_TRANSFER_THREADS_KEY, d_use_transfer_threads);
    read_key_value(DMRPP_MAX_TRANSFER_THREADS_KEY, d_max_transfer_threads);
    msg << prolog << "Concurrent Transfer Threads: ";
    if(DmrppRequestHandler::d_use_transfer_threads){
        msg << "Enabled. max_transfer_threads: " << DmrppRequestHandler::d_max_transfer_threads << endl;
    }
    else{
        msg << "Disabled." << endl;
    }

    INFO_LOG(msg.str() );
    msg.str(std::string());

    read_key_value(DMRPP_USE_COMPUTE_THREADS_KEY, d_use_compute_threads);
    read_key_value(DMRPP_MAX_COMPUTE_THREADS_KEY, d_max_compute_threads);
    msg << prolog << "Concurrent Compute Threads: ";
    if(DmrppRequestHandler::d_use_compute_threads){
        msg << "Enabled. max_compute_threads: " << DmrppRequestHandler::d_max_compute_threads << endl;
    }
    else{
        msg << "Disabled." << endl;
    }

    INFO_LOG(msg.str() );
    msg.str(std::string());

    // DMRPP_CONTIGUOUS_CONCURRENT_THRESHOLD_KEY
    read_key_value(DMRPP_CONTIGUOUS_CONCURRENT_THRESHOLD_KEY, d_contiguous_concurrent_threshold);
    msg << prolog << "Contiguous Concurrency Threshold: " << d_contiguous_concurrent_threshold << " bytes." << endl;
    INFO_LOG(msg.str() );

#if !HAVE_CURL_MULTI_API
    if (DmrppRequestHandler::d_use_transfer_threads)
        ERROR_LOG("The DMR++ handler is configured to use parallel transfers, but the libcurl Multi API is not present, defaulting to serial transfers");
#endif

    if (!curl_handle_pool)
        curl_handle_pool = new CurlHandlePool(d_max_transfer_threads);

    // dmr_cache = new ObjMemCache(100, 0.2);
    dmr_cache = make_unique<ObjMemCache>(100, 0.2);
    dds_cache = make_unique<ObjMemCache>(100, 0.2);
    das_cache = make_unique<ObjMemCache>(100, 0.2);

    // This and the matching cleanup function can be called many times as long as
    // they are called in balanced pairs. jhrg 9/3/20
    // TODO 10/8/21 move this into the http at the top level of the BES. That is, all
    //  calls to this should be moved out of handlers and handlers can/should
    //  assume that curl is present and init'd. jhrg
    curl_global_init(CURL_GLOBAL_DEFAULT);
}

DmrppRequestHandler::~DmrppRequestHandler()
{
    delete curl_handle_pool;
    curl_global_cleanup();
}

/**
 * @brief function-try-block to reduce catch() clause duplication
 * @param file
 * @param line
 */
void
handle_exception(const string &file, int line)
    try {
        throw;
    }
    catch (const BESError &e) {
        throw;
    }
    catch (const InternalErr &e) {
        throw BESDapError(e.get_error_message(), true, e.get_error_code(), file, line);
    }
    catch (const Error &e) {
        throw BESDapError(e.get_error_message(), false, e.get_error_code(), file, line);
    }
    catch (const std::exception &e) {
        throw BESInternalFatalError(string("C++ exception: ").append(e.what()), file, line);
    }
    catch (...) {
        throw BESInternalFatalError("Unknown exception caught building DAP4 Data response", file, line);
    }

/**
 * @brief Get (maybe, if it's remote), parse, and build a DMR from a DMR++ XML file.
 *
 * @param container When run in the NASA Cloud, this is likely a NgapContainer; It can
 * be any container that references a DMR++ XML file. In the NGAP case, the server will
 * use the RemoteResources class to pull the DMR++ document into the local host.
 * @param request_xml_base The base URL for the request. Used when pulling the DMR++
 * from a cache.
 * @param dmr Value-result parameter. The DMR either built from the DMR++ XML file or
 * copied from the object cache.
 */
void DmrppRequestHandler::get_dmrpp_from_container_or_cache(BESContainer *container,
                                                            const string &request_xml_base,
                                                            DMR *dmr)
{
    try {
        string filename = container->get_real_name();
        const DMR* cached_dmr = nullptr;
        if (dmr_cache && (cached_dmr = dynamic_cast<DMR*>(dmr_cache->get(filename)))) {
            BESDEBUG(dmrpp_cache, prolog << "DMR Cache hit for : " << filename << endl);
            // copy the cached DMR into the BES response object
            *dmr = *cached_dmr; // Copy the cached object
            dmr->set_request_xml_base(request_xml_base);
        }
        else {  // Not cached (or maybe no cache)
            BESDEBUG(dmrpp_cache, prolog << "DMR Cache miss for : " << filename << endl);
            string data_pathname = container->access();

            dmr->set_filename(data_pathname);
            dmr->set_name(name_path(data_pathname));

<<<<<<< HEAD

#if USE_DMZ_TO_MANAGE_XML
    dmz = shared_ptr<DMZ>(new DMZ);
=======
            // this shared_ptr is held by the DMRpp BaseType instances
            dmz = shared_ptr<DMZ>(new DMZ);
>>>>>>> e6532142

            // Enable adding the DMZ to the BaseTypes built by the factory
            DmrppTypeFactory factory(dmz);
            dmr->set_factory(&factory);

<<<<<<< HEAD
    dmz->parse_xml_doc(data_pathname);
    dmz->build_thin_dmr(dmr,DmrppRequestHandler::is_netcdf4_response);
=======
            dmz->parse_xml_doc(data_pathname);
            dmz->build_thin_dmr(dmr);
>>>>>>> e6532142

            dmz->load_all_attributes(dmr);

            if (dmr_cache) {
                // Cache a copy of the DMR.
                dmr_cache->add(new DMR(*dmr), filename);
            }
        }
    }
    catch (...) {
        handle_exception(__FILE__, __LINE__);
    }
}

/**
 * @brief Build a DDS that is loaded with attributes
 * @tparam T BESResponseObject specialization (limited to BESDataDDSResponse, BESDDSResponse)
 * @param dhi The Data handler interface object
 * @param bdds A pointer to a BESDDSResponse or BESDataDDSResponse
 */
template <class T>
void DmrppRequestHandler::get_dds_from_dmr_or_cache(BESContainer *container, T *bdds) {
    string container_name_str = bdds->get_explicit_containers() ? container->get_symbolic_name() : "";

    DDS *dds = bdds->get_dds();
    if (!container_name_str.empty()) dds->container_name(container_name_str);

    // Inserted new code here
    string filename = container->get_real_name();
    const DDS *cached_dds = nullptr;
    if (dds_cache && (cached_dds = dynamic_cast<DDS *>(dds_cache->get(filename)))) {
        BESDEBUG(dmrpp_cache, prolog << "DDS Cache hit for : " << filename << endl);
        // copy the cached DMR into the BES response object
        *dds = *cached_dds; // Copy the cached object
    }
    else {
        BESDEBUG(dmrpp_cache, prolog << "DDS Cache miss for : " << filename << endl);
        DMR dmr;
        get_dmrpp_from_container_or_cache(container, bdds->get_request_xml_base(), &dmr);

        delete dds;                         // delete the current one;
        dds = dmr.getDDS();                 // assign the new one.

        // Stuff it into the response.
        bdds->set_dds(dds);

        // Cache it, if the cache is active.
        if (dds_cache) {
            dds_cache->add(new DDS(*dds), filename);
        }
    }
}

/**
 * Given a request for the DMR response, look at the data source and
 * parse it's DMR/XML information. If the data source is a .dmr or .xml
 * file, assume that's all the data source contains and that the plain
 * DMR parser can be used. If the data source is a .dap file, assume it
 * is a DAP4 data response that has been dumped to a file, sans MIME
 * headers. Use the code in libdap::Connect to read the DMR.
 *
 * @param dhi
 * @return Always returns true
 * @throw BESError, libdap::InternalErr, libdap::Error
 */
bool DmrppRequestHandler::dap_build_dmr(BESDataHandlerInterface &dhi)
{
    BESDEBUG(MODULE, prolog << "BEGIN" << endl);

    auto bdmr = dynamic_cast<BESDMRResponse *>(dhi.response_handler->get_response_object());
    if (!bdmr) throw BESInternalError("Cast error, expected a BESDMRResponse object.", __FILE__, __LINE__);

    try {
        get_dmrpp_from_container_or_cache(dhi.container, bdmr->get_request_xml_base(), bdmr->get_dmr());

        bdmr->set_dap4_constraint(dhi);
        bdmr->set_dap4_function(dhi);
    }
    catch (...) {
        handle_exception(__FILE__, __LINE__);
    }

    BESDEBUG(MODULE, prolog << "END" << endl);
    return true;
}

/**
 * @brief Build a DAP4 data response. Adds timing to dap_build_dmr()
 * @param dhi
 * @return
 */
bool DmrppRequestHandler::dap_build_dap4data(BESDataHandlerInterface &dhi)
{
#ifndef NDEBUG
    BESStopWatch sw;
    if (BESISDEBUG(TIMING_LOG_KEY)) sw.start(prolog + "timer" , dhi.data[REQUEST_ID]);
#endif

    BESDEBUG(MODULE, prolog << "BEGIN" << endl);

    auto bdmr = dynamic_cast<BESDMRResponse *>(dhi.response_handler->get_response_object());
    if (!bdmr) throw BESInternalError("Cast error, expected a BESDMRResponse object.", __FILE__, __LINE__);

    try {
<<<<<<< HEAD

        DmrppRequestHandler::is_netcdf4_response =(dhi.data["return_command"]=="netcdf-4");
        if (DmrppRequestHandler::is_netcdf4_response) 
            BESDEBUG(MODULE, prolog << "netcdf-4 response" << endl);
        else
            BESDEBUG(MODULE, prolog << "NOT netcdf-4 response" << endl);
        
        build_dmr_from_file(dhi.container, bdmr->get_dmr());

        // We don't need all the attributes, so use the lazy-load feature implemented
        // using overloads of the BaseType::set_send_p() method.
=======
        get_dmrpp_from_container_or_cache(dhi.container, bdmr->get_request_xml_base(), bdmr->get_dmr());
>>>>>>> e6532142

        bdmr->set_dap4_constraint(dhi);
        bdmr->set_dap4_function(dhi);
    }
    catch (...) {
        handle_exception(__FILE__, __LINE__);
    }

    BESDEBUG(MODULE, prolog << "END" << endl);
    return true;
}


/**
 * Produce a DAP2 Data Response (.dods) response from a DMRPP file.
 */
bool DmrppRequestHandler::dap_build_dap2data(BESDataHandlerInterface & dhi)
{
#ifndef NDEBUG
    BESStopWatch sw;
    if (BESISDEBUG(TIMING_LOG_KEY)) sw.start(prolog + "timer" , dhi.data[REQUEST_ID]);
#endif

    BESDEBUG(MODULE, prolog << "BEGIN" << endl);

    auto bdds = dynamic_cast<BESDataDDSResponse *>(dhi.response_handler->get_response_object());
    if (!bdds) throw BESInternalError("Cast error, expected a BESDataDDSResponse object.", __FILE__, __LINE__);

    try {
        get_dds_from_dmr_or_cache<BESDataDDSResponse>(dhi.container, bdds);

        bdds->set_constraint(dhi);
        bdds->clear_container();
    }
    catch (...) {
        handle_exception(__FILE__, __LINE__);
    }

    BESDEBUG(MODULE, prolog << "END" << endl);
    return true;
}


/**
 * Produce a DAP2 DDS response from a DMRPP file.
 */
bool DmrppRequestHandler::dap_build_dds(BESDataHandlerInterface & dhi)
{
    BESDEBUG(MODULE, prolog << "BEGIN" << endl);

    auto bdds = dynamic_cast<BESDDSResponse *>(dhi.response_handler->get_response_object());
    if (!bdds) throw BESInternalError("Cast error, expected a BESDDSResponse object.", __FILE__, __LINE__);

    try {
        get_dds_from_dmr_or_cache<BESDDSResponse>(dhi.container, bdds);

        bdds->set_constraint(dhi);
        bdds->clear_container();
    }
    catch (...) {
        handle_exception(__FILE__, __LINE__);
    }

    BESDEBUG(MODULE, prolog << "END" << endl);
    return true;
}

/**
 * Produce a DAP2 DAS response from a DMRPP data set. This is a little messy.
 *
 */
bool DmrppRequestHandler::dap_build_das(BESDataHandlerInterface & dhi)
{
    BESDEBUG(MODULE, prolog << "BEGIN" << endl);

    auto bdas = dynamic_cast<BESDASResponse *>(dhi.response_handler->get_response_object());
    if (!bdas) throw BESInternalError("Cast error, expected a BESDASResponse object.", __FILE__, __LINE__);

    try {
        string container_name = bdas->get_explicit_containers() ? dhi.container->get_symbolic_name() : "";

        DAS *das = bdas->get_das();
        if (!container_name.empty()) das->container_name(container_name);

        string filename = dhi.container->get_real_name();
        // Look in memory cache (if it's initialized)
        const DAS *cached_das = nullptr;
        if (das_cache && (cached_das = static_cast<DAS*>(das_cache->get(filename)))) {
            BESDEBUG(dmrpp_cache, prolog << "DAS Cache hit for : " << filename << endl);
            // copy the cached DAS into the BES response object
            *das = *cached_das;
        }
        else {
            BESDEBUG(dmrpp_cache, prolog << "DAS Cache miss for : " << filename << endl);
            DMR dmr;
            get_dmrpp_from_container_or_cache(dhi.container, bdas->get_request_xml_base(), &dmr);

            // Get a DDS from the DMR, getDDS() allocates all new objects. Use unique_ptr
            // to ensure this is deleted. jhrg 11/12/21
            unique_ptr<DDS> dds(dmr.getDDS());

            dds->mark_all(true);
            dap_utils::throw_for_dap4_typed_vars_or_attrs(dds.get(), __FILE__, __LINE__);

            // Load the BESDASResponse DAS from the DDS
            dds->get_das(das);

            // I'm not sure that this makes much sense, but there could be a local DMR++ and
            // it could have ancillary das info.
            Ancillary::read_ancillary_das(*das, filename);
            
            // Add to cache if cache is active
            if (das_cache) {
                 das_cache->add(new DAS(*das), filename);
            }
        }

        bdas->clear_container();
    }
    catch (...) {
        handle_exception(__FILE__, __LINE__);
    }

    BESDEBUG(MODULE, prolog << "END" << endl);
    return true;
}


bool DmrppRequestHandler::dap_build_vers(BESDataHandlerInterface &dhi)
{
    auto info = dynamic_cast<BESVersionInfo *>(dhi.response_handler->get_response_object());
    if (!info) throw BESInternalFatalError("Expected a BESVersionInfo instance.", __FILE__, __LINE__);

    info->add_module(MODULE_NAME, MODULE_VERSION);
    return true;
}

bool DmrppRequestHandler::dap_build_help(BESDataHandlerInterface &dhi)
{
    auto info = dynamic_cast<BESInfo *>(dhi.response_handler->get_response_object());
    if (!info) throw BESInternalFatalError("Expected a BESVersionInfo instance.", __FILE__, __LINE__);

    // This is an example. If you had a help file you could load it like
    // this and if your handler handled the following responses.
    map<string, string> attrs;
    attrs["name"] = MODULE_NAME;
    attrs["version"] = MODULE_VERSION;
    list<string> services;
    BESServiceRegistry::TheRegistry()->services_handled(MODULE, services);
    if (!services.empty()){
        string handles = BESUtil::implode(services, ',');
        attrs["handles"] = handles;
    }
    info->begin_tag("module", &attrs);
    info->end_tag("module");

    return true;
}

void DmrppRequestHandler::dump(ostream &strm) const
{
    strm << BESIndent::LMarg << "DmrppRequestHandler::dump - (" << (void *) this << ")" << endl;
    BESIndent::Indent();
    BESRequestHandler::dump(strm);
    BESIndent::UnIndent();
}

} // namespace dmrpp<|MERGE_RESOLUTION|>--- conflicted
+++ resolved
@@ -287,26 +287,15 @@
             dmr->set_filename(data_pathname);
             dmr->set_name(name_path(data_pathname));
 
-<<<<<<< HEAD
-
-#if USE_DMZ_TO_MANAGE_XML
-    dmz = shared_ptr<DMZ>(new DMZ);
-=======
             // this shared_ptr is held by the DMRpp BaseType instances
             dmz = shared_ptr<DMZ>(new DMZ);
->>>>>>> e6532142
 
             // Enable adding the DMZ to the BaseTypes built by the factory
             DmrppTypeFactory factory(dmz);
             dmr->set_factory(&factory);
 
-<<<<<<< HEAD
-    dmz->parse_xml_doc(data_pathname);
-    dmz->build_thin_dmr(dmr,DmrppRequestHandler::is_netcdf4_response);
-=======
             dmz->parse_xml_doc(data_pathname);
-            dmz->build_thin_dmr(dmr);
->>>>>>> e6532142
+            dmz->build_thin_dmr(dmr,DmrppRequestHandler::is_netcdf4_response);
 
             dmz->load_all_attributes(dmr);
 
@@ -411,7 +400,6 @@
     if (!bdmr) throw BESInternalError("Cast error, expected a BESDMRResponse object.", __FILE__, __LINE__);
 
     try {
-<<<<<<< HEAD
 
         DmrppRequestHandler::is_netcdf4_response =(dhi.data["return_command"]=="netcdf-4");
         if (DmrppRequestHandler::is_netcdf4_response) 
@@ -419,13 +407,7 @@
         else
             BESDEBUG(MODULE, prolog << "NOT netcdf-4 response" << endl);
         
-        build_dmr_from_file(dhi.container, bdmr->get_dmr());
-
-        // We don't need all the attributes, so use the lazy-load feature implemented
-        // using overloads of the BaseType::set_send_p() method.
-=======
         get_dmrpp_from_container_or_cache(dhi.container, bdmr->get_request_xml_base(), bdmr->get_dmr());
->>>>>>> e6532142
 
         bdmr->set_dap4_constraint(dhi);
         bdmr->set_dap4_function(dhi);
