--- conflicted
+++ resolved
@@ -54,12 +54,7 @@
 #
 
 if CPPUNIT
-<<<<<<< HEAD
-UNIT_TESTS = ChunkTest DmrppParserTest DmrppTypeReadTest DmrppChunkedReadTest \
-=======
-UNIT_TESTS = DmrppParserTest DmrppChunkedReadTest \
->>>>>>> 1b759dce
-DmrppHttpReadTest DmrppUtilTest
+UNIT_TESTS = ChunkTest DmrppParserTest DmrppChunkedReadTest DmrppUtilTest
 else
 UNIT_TESTS =
 
@@ -107,8 +102,8 @@
 DmrppChunkedReadTest_SOURCES = DmrppChunkedReadTest.cc
 DmrppChunkedReadTest_LDADD   = $(OBJS) $(LIBADD)
 
-DmrppHttpReadTest_SOURCES = DmrppHttpReadTest.cc
-DmrppHttpReadTest_LDADD   = $(OBJS) $(LIBADD)
+# DmrppHttpReadTest_SOURCES = DmrppHttpReadTest.cc
+# DmrppHttpReadTest_LDADD   = $(OBJS) $(LIBADD)
 
 DmrppUtilTest_SOURCES = DmrppUtilTest.cc
 DmrppUtilTest_LDADD   = $(OBJS) $(LIBADD)
