--- conflicted
+++ resolved
@@ -915,8 +915,4 @@
     }
 
     return wasSuccessful ? 0 : 1;
-<<<<<<< HEAD
-}
-=======
-}
->>>>>>> 1b759dce
+}