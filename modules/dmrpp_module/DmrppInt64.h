
// -*- mode: c++; c-basic-offset:4 -*-

// This file is part of the BES

// Copyright (c) 2016 OPeNDAP, Inc.
// Author: James Gallagher <jgallagher@opendap.org>
//
// This library is free software; you can redistribute it and/or
// modify it under the terms of the GNU Lesser General Public
// License as published by the Free Software Foundation; either
// version 2.1 of the License, or (at your option) any later version.
//
// This library is distributed in the hope that it will be useful,
// but WITHOUT ANY WARRANTY; without even the implied warranty of
// MERCHANTABILITY or FITNESS FOR A PARTICULAR PURPOSE.  See the GNU
// Lesser General Public License for more details.
//
// You should have received a copy of the GNU Lesser General Public
// License along with this library; if not, write to the Free Software
// Foundation, Inc., 51 Franklin Street, Fifth Floor, Boston, MA  02110-1301  USA
//
// You can contact OPeNDAP, Inc. at PO Box 112, Saunderstown, RI. 02874-0112.

#ifndef _dmrpp_int64_h
#define _dmrpp_int64_h 1

#include <string>

#include <Int64.h>
#include "DmrppCommon.h"

namespace libdap {
class XMLWriter;
}

namespace dmrpp {

class DmrppInt64: public libdap::Int64, public DmrppCommon {

public:
    DmrppInt64(const std::string &n) : libdap::Int64(n), DmrppCommon() { }
    DmrppInt64(const std::string &n, const std::string &d) : libdap::Int64(n, d), DmrppCommon() { }
    DmrppInt64(const DmrppInt64 &rhs) = default;

<<<<<<< HEAD
    DmrppInt64(const std::string &n, std::shared_ptr<DMZ> dmz);
    DmrppInt64(const std::string &n, const std::string &d, std::shared_ptr<DMZ> dmz);

    virtual ~DmrppInt64() {}
=======
    virtual ~DmrppInt64() = default;
>>>>>>> 4257955e

    DmrppInt64 &operator=(const DmrppInt64 &rhs);

    virtual libdap::BaseType *ptr_duplicate() {
        return new DmrppInt64(*this);
    }

    virtual bool read();

    virtual void print_dap4(libdap::XMLWriter &writer, bool constrained = false)
    {
        DmrppCommon::print_dmrpp(writer, constrained);
    }

    virtual void dump(ostream & strm) const;
};

} // namespace dmrpp

#endif // _dmrpp_int64_h<|MERGE_RESOLUTION|>--- conflicted
+++ resolved
@@ -41,16 +41,11 @@
 public:
     DmrppInt64(const std::string &n) : libdap::Int64(n), DmrppCommon() { }
     DmrppInt64(const std::string &n, const std::string &d) : libdap::Int64(n, d), DmrppCommon() { }
+    DmrppInt64(const std::string &n, std::shared_ptr<DMZ> dmz) : libdap::Int64(n), DmrppCommon(dmz) { }
+    DmrppInt64(const std::string &n, const std::string &d, std::shared_ptr<DMZ> dmz) : libdap::Int64(n, d), DmrppCommon(dmz) { }
     DmrppInt64(const DmrppInt64 &rhs) = default;
 
-<<<<<<< HEAD
-    DmrppInt64(const std::string &n, std::shared_ptr<DMZ> dmz);
-    DmrppInt64(const std::string &n, const std::string &d, std::shared_ptr<DMZ> dmz);
-
-    virtual ~DmrppInt64() {}
-=======
     virtual ~DmrppInt64() = default;
->>>>>>> 4257955e
 
     DmrppInt64 &operator=(const DmrppInt64 &rhs);
 
