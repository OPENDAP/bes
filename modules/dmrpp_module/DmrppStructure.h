
// -*- mode: c++; c-basic-offset:4 -*-

// This file is part of the BES

// Copyright (c) 2016 OPeNDAP, Inc.
// Author: James Gallagher <jgallagher@opendap.org>
//
// This library is free software; you can redistribute it and/or
// modify it under the terms of the GNU Lesser General Public
// License as published by the Free Software Foundation; either
// version 2.1 of the License, or (at your option) any later version.
//
// This library is distributed in the hope that it will be useful,
// but WITHOUT ANY WARRANTY; without even the implied warranty of
// MERCHANTABILITY or FITNESS FOR A PARTICULAR PURPOSE.  See the GNU
// Lesser General Public License for more details.
//
// You should have received a copy of the GNU Lesser General Public
// License along with this library; if not, write to the Free Software
// Foundation, Inc., 51 Franklin Street, Fifth Floor, Boston, MA  02110-1301  USA
//
// You can contact OPeNDAP, Inc. at PO Box 112, Saunderstown, RI. 02874-0112.

#ifndef _dmrpp_structure_h
#define _dmrpp_structure_h 1

#include <string>

#include <Structure.h>
#include "DmrppCommon.h"

namespace libdap {
class XMLWriter;
}

namespace dmrpp {

class DmrppStructure: public libdap::Structure, public DmrppCommon {

public:
    DmrppStructure(const std::string &n) : libdap::Structure(n), DmrppCommon() { }
    DmrppStructure(const std::string &n, const std::string &d) : libdap::Structure(n, d), DmrppCommon() { }
    DmrppStructure(const DmrppStructure &rhs) = default;

<<<<<<< HEAD
    DmrppStructure(const std::string &n, std::shared_ptr<DMZ> dmz);
    DmrppStructure(const std::string &n, const std::string &d, std::shared_ptr<DMZ> dmz);

    virtual ~DmrppStructure() {}
=======
    virtual ~DmrppStructure() = default;
>>>>>>> 4257955e

    DmrppStructure &operator=(const DmrppStructure &rhs);

    virtual libdap::BaseType *ptr_duplicate()  {
        return new DmrppStructure(*this);
    }

#if 0
    virtual void print_dap4(libdap::XMLWriter &xml, bool constrained);
#endif


    virtual void dump(ostream & strm) const;
};

} // namespace dmrpp

#endif // _dmrpp_structure_h<|MERGE_RESOLUTION|>--- conflicted
+++ resolved
@@ -41,16 +41,11 @@
 public:
     DmrppStructure(const std::string &n) : libdap::Structure(n), DmrppCommon() { }
     DmrppStructure(const std::string &n, const std::string &d) : libdap::Structure(n, d), DmrppCommon() { }
+    DmrppStructure(const std::string &n, std::shared_ptr<DMZ> dmz) : libdap::Structure(n), DmrppCommon(dmz) { }
+    DmrppStructure(const std::string &n, const std::string &d, std::shared_ptr<DMZ> dmz) : libdap::Structure(n, d), DmrppCommon(dmz) { }
     DmrppStructure(const DmrppStructure &rhs) = default;
 
-<<<<<<< HEAD
-    DmrppStructure(const std::string &n, std::shared_ptr<DMZ> dmz);
-    DmrppStructure(const std::string &n, const std::string &d, std::shared_ptr<DMZ> dmz);
-
-    virtual ~DmrppStructure() {}
-=======
     virtual ~DmrppStructure() = default;
->>>>>>> 4257955e
 
     DmrppStructure &operator=(const DmrppStructure &rhs);
 
