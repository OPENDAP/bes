
// -*- mode: c++; c-basic-offset:4 -*-

// This file is part of the BES

// Copyright (c) 2016 OPeNDAP, Inc.
// Author: James Gallagher <jgallagher@opendap.org>
//
// This library is free software; you can redistribute it and/or
// modify it under the terms of the GNU Lesser General Public
// License as published by the Free Software Foundation; either
// version 2.1 of the License, or (at your option) any later version.
//
// This library is distributed in the hope that it will be useful,
// but WITHOUT ANY WARRANTY; without even the implied warranty of
// MERCHANTABILITY or FITNESS FOR A PARTICULAR PURPOSE.  See the GNU
// Lesser General Public License for more details.
//
// You should have received a copy of the GNU Lesser General Public
// License along with this library; if not, write to the Free Software
// Foundation, Inc., 51 Franklin Street, Fifth Floor, Boston, MA  02110-1301  USA
//
// You can contact OPeNDAP, Inc. at PO Box 112, Saunderstown, RI. 02874-0112.

#ifndef _dmrpp_float32_h
#define _dmrpp_float32_h 1

#include <string>

#include <libdap/Float32.h>
#include "DmrppCommon.h"

namespace libdap {
class XMLWriter;
}

namespace dmrpp {

class DmrppFloat32: public libdap::Float32, public DmrppCommon {

public:
    DmrppFloat32(const std::string &n) : Float32(n), DmrppCommon() { }
    DmrppFloat32(const std::string &n, const std::string &d) : Float32(n, d), DmrppCommon() { }
    DmrppFloat32(const DmrppFloat32 &rhs) = default;

<<<<<<< HEAD
    DmrppFloat32(const std::string &n, std::shared_ptr<DMZ> dmz);
    DmrppFloat32(const std::string &n, const std::string &d, std::shared_ptr<DMZ> dmz);

    virtual ~DmrppFloat32() {}
=======
    virtual ~DmrppFloat32() = default;
>>>>>>> 4257955e

    DmrppFloat32 &operator=(const DmrppFloat32 &rhs);

    virtual libdap::BaseType *ptr_duplicate() {
        return new DmrppFloat32(*this);
    }

    virtual bool read();

    virtual void print_dap4(libdap::XMLWriter &writer, bool constrained = false)
    {
        DmrppCommon::print_dmrpp(writer, constrained);
    }

    virtual void dump(ostream & strm) const;
};

} // namespace dmrpp

#endif // _dmrpp_float32_h<|MERGE_RESOLUTION|>--- conflicted
+++ resolved
@@ -41,16 +41,11 @@
 public:
     DmrppFloat32(const std::string &n) : Float32(n), DmrppCommon() { }
     DmrppFloat32(const std::string &n, const std::string &d) : Float32(n, d), DmrppCommon() { }
+    DmrppFloat32(const std::string &n, std::shared_ptr<DMZ> dmz) : Float32(n), DmrppCommon(dmz) { }
+    DmrppFloat32(const std::string &n, const std::string &d, std::shared_ptr<DMZ> dmz) : Float32(n, d), DmrppCommon(dmz) { }
     DmrppFloat32(const DmrppFloat32 &rhs) = default;
 
-<<<<<<< HEAD
-    DmrppFloat32(const std::string &n, std::shared_ptr<DMZ> dmz);
-    DmrppFloat32(const std::string &n, const std::string &d, std::shared_ptr<DMZ> dmz);
-
-    virtual ~DmrppFloat32() {}
-=======
     virtual ~DmrppFloat32() = default;
->>>>>>> 4257955e
 
     DmrppFloat32 &operator=(const DmrppFloat32 &rhs);
 
