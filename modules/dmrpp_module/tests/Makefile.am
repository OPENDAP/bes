
AUTOMAKE_OPTIONS = foreign 

AM_CPPFLAGS = -I$(top_srcdir)

noinst_DATA = bes.conf

CLEANFILES = bes.conf bes.log $(srcdir)/package.m4 $(TESTSUITE) \
bes_serial.conf $(TESTSUITE_S3)

EXTRA_DIST = contiguous chunked compact new_types s3 \
$(srcdir)/package.m4 $(TESTSUITE) $(TESTSUITE).at \
$(TESTSUITE_S3)  $(TESTSUITE_S3).at \
atlocal.in bes.conf.in bes_serial.conf.in

DISTCLEANFILES = atconfig

# Build the bes.conf used for testing so that the value substituted for
# @abs_top_srcdir@ does not contain '../'. This happens when using 
# configure's value for the parameter when running the distcheck target.
%.conf : %.conf.in
	@clean_abs_top_srcdir=`python -c "import os.path; print(os.path.abspath('${abs_top_srcdir}'))"`; \
	sed -e "s%[@]abs_top_srcdir[@]%$$clean_abs_top_srcdir%" \
		-e "s%[@]abs_top_builddir[@]%${abs_top_builddir}%" $< > $@

bes.conf: $(top_srcdir)/configure.ac $(srcdir)/bes.conf.in

bes_serial.conf: $(top_srcdir)/configure.ac $(srcdir)/bes_serial.conf.in

# bes_mds_tests.conf: $(top_srcdir)/configure.ac $(srcdir)/bes_mds_tests.conf.in

# $(builddir)/mds_for_tests:
# 	cp -r $(top_srcdir)/modules/dmrpp_module/data/mds_for_tests $(builddir)/mds_for_tests
# 	chmod -R a+w $(builddir)/mds_for_tests
# 	(cd $(builddir)/mds_for_tests && \
# 	 clean_abs_top_srcdir=`python -c "import os.path; print(os.path.abspath('${abs_top_srcdir}'))"`; \
# 	 for d in *.in; \
# 		do sed -e "s%[@]abs_top_srcdir[@]%$${clean_abs_top_srcdir}%" $$d > `basename $$d .in`; \
# 	 done)

############## Autotest follows #####################

AUTOM4TE = autom4te
AUTOTEST = $(AUTOM4TE) --language=autotest

TESTSUITE = $(srcdir)/testsuite

# TESTSUITE_MDS = $(srcdir)/testsuite_mds_tests

TESTSUITE_S3 = $(srcdir)/testsuite_s3_tests

TESTSUITE_DMRPP = $(srcdir)/testsuite_dmrpp_tests

s3-tests: atconfig atlocal $(TESTSUITE_S3) bes.conf bes_serial.conf
	@echo "# - - - - - - - - - - - - - - - - - - - - - - - - - - - - - - - - - - - - - - - - - - - - "
	@if [ -n "$${CMAC_ID}" ] \
		&& [ -n "$${CMAC_ACCESS_KEY}" ] \
		&& [ -n "$${CMAC_REGION}" ]  \
		&& [ -n "$${CMAC_BUCKET}" ]   \
		&& [ -n "$${CMAC_URL}" ] ; then \
		echo "--- S3 Auth Tests ---"; \
		$(SHELL) '$(TESTSUITE_S3)' $(TESTSUITEFLAGS); \
	else \
		echo "No access credentials available, skipping S3 authentication tests"; \
		true;\
	fi
	@echo "# - - - - - - - - - - - - - - - - - - - - - - - - - - - - - - - - - - - - - - - - - - - - "

<<<<<<< HEAD
mds-tests: atconfig atlocal $(TESTSUITE_MDS) bes_mds_tests.conf mds_for_tests
	$(SHELL) '$(TESTSUITE_MDS)' $(TESTSUITEFLAGS) --conf=bes_mds_tests.conf

tests: atconfig atlocal $(TESTSUITE) bes.conf bes_serial.conf
	$(SHELL) '$(TESTSUITE)' $(TESTSUITEFLAGS)
	$(SHELL) '$(TESTSUITE)' $(TESTSUITEFLAGS) --conf=bes_serial.conf

check-local:
	$(MAKE) $(MFLAGS) tests
	$(MAKE) $(MFLAGS) mds-tests
	$(MAKE) $(MFLAGS) s3-tests

# TODO Remove this if the above works OK. jhrg 11/10/21
old-check-local: atconfig atlocal $(TESTSUITE) $(TESTSUITE_MDS) $(TESTSUITE_S3) bes.conf bes_serial.conf bes_mds_tests.conf mds_for_tests
=======
check-local: atconfig atlocal $(TESTSUITE) $(TESTSUITE_S3) bes.conf bes_serial.conf 
>>>>>>> 4257955e
	$(SHELL) '$(TESTSUITE)' $(TESTSUITEFLAGS)
	$(SHELL) '$(TESTSUITE)' $(TESTSUITEFLAGS) --conf=bes_serial.conf
	@echo "# - - - - - - - - - - - - - - - - - - - - - - - - - - - - - - - - - - - - - - - - - - - - "
	@if [ -n "$${CMAC_ID}" ] \
		&& [ -n "$${CMAC_ACCESS_KEY}" ] \
		&& [ -n "$${CMAC_REGION}" ]  \
		&& [ -n "$${CMAC_URL}" ] ; then \
		echo "--------- S3 Auth Tests ---------"; \
		echo "        CMAC_ID: <Has Been Set>"; \
		echo "CMAC_ACCESS_KEY: <Has Been Set>"; \
		echo "    CMAC_REGION: ${CMAC_REGION}"; \
		echo "       CMAC_URL: ${CMAC_URL}"; \
		$(SHELL) '$(TESTSUITE_S3)' $(TESTSUITEFLAGS); \
	else \
		echo "No access credentials available, skipping S3 authentication tests"; \
		true;\
	fi
	@echo "# - - - - - - - - - - - - - - - - - - - - - - - - - - - - - - - - - - - - - - - - - - - - "

# $(SHELL) '$(TESTSUITE_MDS)' $(TESTSUITEFLAGS) --conf=bes_mds_tests.conf

clean-local:
	test ! -f '$(TESTSUITE)' || $(SHELL) '$(TESTSUITE)' --clean
	test ! -f '$(TESTSUITE_S3)' || $(SHELL) '$(TESTSUITE_S3)' --clean

# test ! -d $(builddir)/mds_for_tests || rm -rf $(builddir)/mds_for_tests
# test ! -f '$(TESTSUITE_MDS)' || $(SHELL) '$(TESTSUITE_MDS)' --clean

%: %.at 
	$(AUTOTEST) -I '$(srcdir)' -o $@ $@.at

$(TESTSUITE): $(TESTSUITE).at $(srcdir)/package.m4 $(top_srcdir)/modules/handler_tests_macros.m4

<<<<<<< HEAD
$(TESTSUITE_MDS): $(TESTSUITE_MDS).at $(srcdir)/package.m4 $(top_srcdr)/modules/handler_tests_macros.m4
=======
# $(TESTSUITE_MDS): $(TESTSUITE_MDS).at $(srcdir)/package.m4 $(top_srcdir)/modules/handler_tests_macros.m4
>>>>>>> 4257955e

$(TESTSUITE_S3): $(TESTSUITE_S3).at $(srcdir)/package.m4 $(top_srcdir)/modules/handler_tests_macros.m4

# The `:;' works around a Bash 3.2 bug when the output is not writable.
$(srcdir)/package.m4: $(top_srcdir)/configure.ac
	:;{ \
	echo '# Signature of the current package.' && \
	echo 'm4_define([AT_PACKAGE_NAME],      [@PACKAGE_NAME@])' && \
	echo 'm4_define([AT_PACKAGE_TARNAME],   [@PACKAGE_TARNAME@])' && \
	echo 'm4_define([AT_PACKAGE_VERSION],   [@PACKAGE_VERSION@])' && \
	echo 'm4_define([AT_PACKAGE_STRING],    [@PACKAGE_STRING@])' && \
	echo 'm4_define([AT_PACKAGE_BUGREPORT], [@PACKAGE_BUGREPORT@])'; \
	} >'$(srcdir)/package.m4'
<|MERGE_RESOLUTION|>--- conflicted
+++ resolved
@@ -5,13 +5,11 @@
 
 noinst_DATA = bes.conf
 
-CLEANFILES = bes.conf bes.log $(srcdir)/package.m4 $(TESTSUITE) \
-bes_serial.conf $(TESTSUITE_S3)
+CLEANFILES = bes.conf bes.log bes_serial.conf $(TESTSUITE) $(TESTSUITE_S3) $(srcdir)/package.m4
 
-EXTRA_DIST = contiguous chunked compact new_types s3 \
-$(srcdir)/package.m4 $(TESTSUITE) $(TESTSUITE).at \
-$(TESTSUITE_S3)  $(TESTSUITE_S3).at \
-atlocal.in bes.conf.in bes_serial.conf.in
+EXTRA_DIST = contiguous chunked compact new_types s3 $(TESTSUITE) $(TESTSUITE).at \
+$(TESTSUITE_S3)  $(TESTSUITE_S3).at atlocal.in bes.conf.in bes_serial.conf.in \
+$(srcdir)/package.m4
 
 DISTCLEANFILES = atconfig
 
@@ -27,17 +25,6 @@
 
 bes_serial.conf: $(top_srcdir)/configure.ac $(srcdir)/bes_serial.conf.in
 
-# bes_mds_tests.conf: $(top_srcdir)/configure.ac $(srcdir)/bes_mds_tests.conf.in
-
-# $(builddir)/mds_for_tests:
-# 	cp -r $(top_srcdir)/modules/dmrpp_module/data/mds_for_tests $(builddir)/mds_for_tests
-# 	chmod -R a+w $(builddir)/mds_for_tests
-# 	(cd $(builddir)/mds_for_tests && \
-# 	 clean_abs_top_srcdir=`python -c "import os.path; print(os.path.abspath('${abs_top_srcdir}'))"`; \
-# 	 for d in *.in; \
-# 		do sed -e "s%[@]abs_top_srcdir[@]%$${clean_abs_top_srcdir}%" $$d > `basename $$d .in`; \
-# 	 done)
-
 ############## Autotest follows #####################
 
 AUTOM4TE = autom4te
@@ -45,45 +32,11 @@
 
 TESTSUITE = $(srcdir)/testsuite
 
-# TESTSUITE_MDS = $(srcdir)/testsuite_mds_tests
-
 TESTSUITE_S3 = $(srcdir)/testsuite_s3_tests
 
 TESTSUITE_DMRPP = $(srcdir)/testsuite_dmrpp_tests
 
-s3-tests: atconfig atlocal $(TESTSUITE_S3) bes.conf bes_serial.conf
-	@echo "# - - - - - - - - - - - - - - - - - - - - - - - - - - - - - - - - - - - - - - - - - - - - "
-	@if [ -n "$${CMAC_ID}" ] \
-		&& [ -n "$${CMAC_ACCESS_KEY}" ] \
-		&& [ -n "$${CMAC_REGION}" ]  \
-		&& [ -n "$${CMAC_BUCKET}" ]   \
-		&& [ -n "$${CMAC_URL}" ] ; then \
-		echo "--- S3 Auth Tests ---"; \
-		$(SHELL) '$(TESTSUITE_S3)' $(TESTSUITEFLAGS); \
-	else \
-		echo "No access credentials available, skipping S3 authentication tests"; \
-		true;\
-	fi
-	@echo "# - - - - - - - - - - - - - - - - - - - - - - - - - - - - - - - - - - - - - - - - - - - - "
-
-<<<<<<< HEAD
-mds-tests: atconfig atlocal $(TESTSUITE_MDS) bes_mds_tests.conf mds_for_tests
-	$(SHELL) '$(TESTSUITE_MDS)' $(TESTSUITEFLAGS) --conf=bes_mds_tests.conf
-
-tests: atconfig atlocal $(TESTSUITE) bes.conf bes_serial.conf
-	$(SHELL) '$(TESTSUITE)' $(TESTSUITEFLAGS)
-	$(SHELL) '$(TESTSUITE)' $(TESTSUITEFLAGS) --conf=bes_serial.conf
-
-check-local:
-	$(MAKE) $(MFLAGS) tests
-	$(MAKE) $(MFLAGS) mds-tests
-	$(MAKE) $(MFLAGS) s3-tests
-
-# TODO Remove this if the above works OK. jhrg 11/10/21
-old-check-local: atconfig atlocal $(TESTSUITE) $(TESTSUITE_MDS) $(TESTSUITE_S3) bes.conf bes_serial.conf bes_mds_tests.conf mds_for_tests
-=======
 check-local: atconfig atlocal $(TESTSUITE) $(TESTSUITE_S3) bes.conf bes_serial.conf 
->>>>>>> 4257955e
 	$(SHELL) '$(TESTSUITE)' $(TESTSUITEFLAGS)
 	$(SHELL) '$(TESTSUITE)' $(TESTSUITEFLAGS) --conf=bes_serial.conf
 	@echo "# - - - - - - - - - - - - - - - - - - - - - - - - - - - - - - - - - - - - - - - - - - - - "
@@ -103,25 +56,14 @@
 	fi
 	@echo "# - - - - - - - - - - - - - - - - - - - - - - - - - - - - - - - - - - - - - - - - - - - - "
 
-# $(SHELL) '$(TESTSUITE_MDS)' $(TESTSUITEFLAGS) --conf=bes_mds_tests.conf
-
 clean-local:
 	test ! -f '$(TESTSUITE)' || $(SHELL) '$(TESTSUITE)' --clean
 	test ! -f '$(TESTSUITE_S3)' || $(SHELL) '$(TESTSUITE_S3)' --clean
-
-# test ! -d $(builddir)/mds_for_tests || rm -rf $(builddir)/mds_for_tests
-# test ! -f '$(TESTSUITE_MDS)' || $(SHELL) '$(TESTSUITE_MDS)' --clean
 
 %: %.at 
 	$(AUTOTEST) -I '$(srcdir)' -o $@ $@.at
 
 $(TESTSUITE): $(TESTSUITE).at $(srcdir)/package.m4 $(top_srcdir)/modules/handler_tests_macros.m4
-
-<<<<<<< HEAD
-$(TESTSUITE_MDS): $(TESTSUITE_MDS).at $(srcdir)/package.m4 $(top_srcdr)/modules/handler_tests_macros.m4
-=======
-# $(TESTSUITE_MDS): $(TESTSUITE_MDS).at $(srcdir)/package.m4 $(top_srcdir)/modules/handler_tests_macros.m4
->>>>>>> 4257955e
 
 $(TESTSUITE_S3): $(TESTSUITE_S3).at $(srcdir)/package.m4 $(top_srcdir)/modules/handler_tests_macros.m4
 
