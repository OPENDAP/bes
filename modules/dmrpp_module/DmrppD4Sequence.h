--- conflicted
+++ resolved
@@ -37,16 +37,11 @@
 public:
     DmrppD4Sequence(const std::string &n) : D4Sequence(n), DmrppCommon() { }
     DmrppD4Sequence(const std::string &n, const std::string &d) : D4Sequence(n, d), DmrppCommon() { }
+    DmrppD4Sequence(const std::string &n, std::shared_ptr<DMZ> dmz) : D4Sequence(n), DmrppCommon(dmz) { }
+    DmrppD4Sequence(const std::string &n, const std::string &d, std::shared_ptr<DMZ> dmz) : D4Sequence(n, d), DmrppCommon(dmz) { }
     DmrppD4Sequence(const DmrppD4Sequence &rhs) = default;
 
-<<<<<<< HEAD
-    DmrppD4Sequence(const std::string &n, std::shared_ptr<DMZ> dmz);
-    DmrppD4Sequence(const std::string &n, const std::string &d, std::shared_ptr<DMZ> dmz);
-
-    virtual ~DmrppD4Sequence() {}
-=======
     virtual ~DmrppD4Sequence() = default;
->>>>>>> 4257955e
 
     DmrppD4Sequence &operator=(const DmrppD4Sequence &rhs);
 
