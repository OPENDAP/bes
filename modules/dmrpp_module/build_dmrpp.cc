// -*- mode: c++; c-basic-offset:4 -*-

// This file is part of the Hyrax data server.

// Copyright (c) 2018 OPeNDAP, Inc.
// Author: James Gallagher <jgallagher@opendap.org>
//
// This library is free software; you can redistribute it and/or
// modify it under the terms of the GNU Lesser General Public
// License as published by the Free Software Foundation; either
// version 2.1 of the License, or (at your option) any later version.
//
// This library is distributed in the hope that it will be useful,
// but WITHOUT ANY WARRANTY; without even the implied warranty of
// MERCHANTABILITY or FITNESS FOR A PARTICULAR PURPOSE.  See the GNU
// Lesser General Public License for more details.
//
// You should have received a copy of the GNU Lesser General Public
// License along with this library; if not, write to the Free Software
// Foundation, Inc., 51 Franklin Street, Fifth Floor, Boston, MA  02110-1301  USA
//
// You can contact OPeNDAP, Inc. at PO Box 112, Saunderstown, RI. 02874-0112.

#include <iostream>
#include <fstream>
#include <sstream>
#include <memory>
#include <iterator>
#include <algorithm>

#include <cstdlib>

#include <Array.h>

//#define H5D_FRIEND		// Workaround, needed to use H5D_chunk_rec_t
//#include <H5Dpkg.h>
#define H5S_MAX_RANK    32
#define H5O_LAYOUT_NDIMS    (H5S_MAX_RANK+1)

#include <H5Ppublic.h>
#include <H5Dpublic.h>
#include <H5Epublic.h>
#include <H5Zpublic.h>  // Constants for compression filters
#include <H5Spublic.h>
#include "h5common.h"

/*
 * "Generic" chunk record.  Each chunk is keyed by the minimum logical
 * N-dimensional coordinates and the datatype size of the chunk.
 * The fastest-varying dimension is assumed to reference individual bytes of
 * the array, so a 100-element 1-D array of 4-byte integers would really be a
 * 2-D array with the slow varying dimension of size 100 and the fast varying
 * dimension of size 4 (the storage dimensionality has very little to do with
 * the real dimensionality).
 *
 * The chunk's file address, filter mask and size on disk are not key values.
 */
typedef struct H5D_chunk_rec_t {
    hsize_t scaled[H5O_LAYOUT_NDIMS];    /* Logical offset to start */
    uint32_t nbytes;                      /* Size of stored data */
    uint32_t filter_mask;                 /* Excluded filters */
    haddr_t chunk_addr;                  /* Address of chunk in file */
} H5D_chunk_rec_t;

#include <DMRpp.h>
#include <D4Attributes.h>
#include <BaseType.h>
#include <D4ParserSax2.h>
#include <GetOpt.h>

#include <TheBESKeys.h>
#include <BESUtil.h>
#include <BESDebug.h>

#include <BESError.h>
#include <BESNotFoundError.h>
#include <BESInternalError.h>
#include <BESDataHandlerInterface.h>

#include "DmrppTypeFactory.h"
#include "DmrppD4Group.h"
#include "DmrppMetadataStore.h"
#include "BESDapNames.h"

using namespace std;
using namespace libdap;
using namespace dmrpp;

static bool verbose = false;
#define VERBOSE(x) do { if (verbose) x; } while(false)

#define DEBUG_KEY "metadata_store,dmrpp_store,dmrpp"
#define ROOT_DIRECTORY "BES.Catalog.catalog.RootDirectory"


///////////////////////////////////////////////////////////////////////////////
/// \fn get_data(hid_t dset, void *buf)
/// will get all data of a \a dset dataset and put it into \a buf.
/// Note: this routine is only used to access HDF5 integer,float and fixed-size string.
//  variable length string is handled by function read_vlen_string.
///
/// \param[in] dset dataset id(dset)
/// \param[out] buf pointer to a buffer
///////////////////////////////////////////////////////////////////////////////
/*
void get_data(hid_t dset, void *buf)
{
    BESDEBUG("h5", ">get_data()" << endl);

    hid_t dtype = -1;
    if ((dtype = H5Dget_type(dset)) < 0) {
        throw InternalErr(__FILE__, __LINE__, "Failed to get the datatype of the dataset");
    }
    hid_t dspace = -1;
    if ((dspace = H5Dget_space(dset)) < 0) {
        H5Tclose(dtype);
        throw InternalErr(__FILE__, __LINE__, "Failed to get the data space of the dataset");
    }
    //  Use HDF5 H5Tget_native_type API
    hid_t memtype = H5Tget_native_type(dtype, H5T_DIR_ASCEND);
    if (memtype < 0) {
        H5Tclose(dtype);
        H5Sclose(dspace);
        throw InternalErr(__FILE__, __LINE__, "failed to get memory type");
    }

    if (H5Dread(dset, memtype, dspace, dspace, H5P_DEFAULT, buf)
        < 0) {
        H5Tclose(dtype);
        H5Tclose(memtype);
        H5Sclose(dspace);
        throw InternalErr(__FILE__, __LINE__, "failed to read data");
    }

    if (H5Tclose(dtype) < 0){
        H5Tclose(memtype);
        H5Sclose(dspace);
        throw InternalErr(__FILE__, __LINE__, "Unable to release the dtype.");
    }

    if (H5Tclose(memtype) < 0){
        H5Sclose(dspace);
        throw InternalErr(__FILE__, __LINE__, "Unable to release the memtype.");
    }

    if(H5Sclose(dspace)<0) {
        throw InternalErr(__FILE__, __LINE__, "Unable to release the data space.");
    }
#if 0
    // Supposed to release the resource at the release at the HDF5Array destructor.
        //if (H5Dclose(dset) < 0){
	 //  throw InternalErr(__FILE__, __LINE__, "Unable to close the dataset.");
	//}
    }
#endif

    BESDEBUG("h5", "<get_data()" << endl);
}

bool read_vlen_string(hid_t dsetid, int nelms, hsize_t *hoffset, hsize_t *hstep, hsize_t *hcount,vector<string> &finstrval)
{

    hid_t dspace = -1;
    hid_t mspace = -1;
    hid_t dtypeid = -1;
    hid_t memtype = -1;
    bool is_scalar = false;


    if ((dspace = H5Dget_space(dsetid))<0) {
        throw InternalErr (__FILE__, __LINE__, "Cannot obtain data space.");
    }

    if(H5S_SCALAR == H5Sget_simple_extent_type(dspace))
        is_scalar = true;


    if (false == is_scalar) {
        if (H5Sselect_hyperslab(dspace, H5S_SELECT_SET,
                                hoffset, hstep,
                                hcount, NULL) < 0) {
            H5Sclose(dspace);
            throw InternalErr (__FILE__, __LINE__, "Cannot generate the hyperslab of the HDF5 dataset.");
        }

        int d_num_dim = H5Sget_simple_extent_ndims(dspace);
        if(d_num_dim < 0) {
            H5Sclose(dspace);
            throw InternalErr (__FILE__, __LINE__, "Cannot obtain the number of dimensions of the data space.");
        }

        mspace = H5Screate_simple(d_num_dim, hcount,NULL);
        if (mspace < 0) {
            H5Sclose(dspace);
            throw InternalErr (__FILE__, __LINE__, "Cannot create the memory space.");
        }
    }


    if ((dtypeid = H5Dget_type(dsetid)) < 0) {

        if (false == is_scalar)
            H5Sclose(mspace);
        H5Sclose(dspace);
        throw InternalErr (__FILE__, __LINE__, "Cannot obtain the datatype.");

    }

    if ((memtype = H5Tget_native_type(dtypeid, H5T_DIR_ASCEND))<0) {

        if (false == is_scalar)
            H5Sclose(mspace);
        H5Tclose(dtypeid);
        H5Sclose(dspace);
        throw InternalErr (__FILE__, __LINE__, "Fail to obtain memory datatype.");

    }

    size_t ty_size = H5Tget_size(memtype);
    if (ty_size == 0) {
        if (false == is_scalar)
            H5Sclose(mspace);
        H5Tclose(memtype);
        H5Tclose(dtypeid);
        H5Sclose(dspace);
        throw InternalErr (__FILE__, __LINE__,"Fail to obtain the size of HDF5 string.");
    }

    vector <char> strval;
    strval.resize(nelms*ty_size);
    hid_t read_ret = -1;
    if (true == is_scalar)
        read_ret = H5Dread(dsetid,memtype,H5S_ALL,H5S_ALL,H5P_DEFAULT,(void*)&strval[0]);
    else
        read_ret = H5Dread(dsetid,memtype,mspace,dspace,H5P_DEFAULT,(void*)&strval[0]);

    if (read_ret < 0) {
        if (false == is_scalar)
            H5Sclose(mspace);
        H5Tclose(memtype);
        H5Tclose(dtypeid);
        H5Sclose(dspace);
        throw InternalErr (__FILE__, __LINE__, "Fail to read the HDF5 variable length string dataset.");
    }

    // For scalar, nelms is 1.
    char*temp_bp = &strval[0];
    char*onestring = NULL;
    for (int i =0;i<nelms;i++) {
        onestring = *(char**)temp_bp;
        if(onestring!=NULL )
            finstrval[i] =string(onestring);
        else // We will add a NULL if onestring is NULL.
            finstrval[i]="";
        temp_bp +=ty_size;
    }

    if (false == strval.empty()) {
        herr_t ret_vlen_claim;
        if (true == is_scalar)
            ret_vlen_claim = H5Dvlen_reclaim(memtype,dspace,H5P_DEFAULT,(void*)&strval[0]);
        else
            ret_vlen_claim = H5Dvlen_reclaim(memtype,mspace,H5P_DEFAULT,(void*)&strval[0]);
        if (ret_vlen_claim < 0){
            if (false == is_scalar)
                H5Sclose(mspace);
            H5Tclose(memtype);
            H5Tclose(dtypeid);
            H5Sclose(dspace);
            throw InternalErr (__FILE__, __LINE__, "Cannot reclaim the memory buffer of the HDF5 variable length string.");

        }
    }

    if (false == is_scalar)
        H5Sclose(mspace);
    H5Tclose(memtype);
    H5Tclose(dtypeid);
    H5Sclose(dspace);

    return true;

}
*/


/**
 * @brief Print information about the data type
 *
 * @note Calling this indicates that the build_dmrpp utility could not
 * get chunk information, and is probably an error, but I'm not sure
 * that's always the case. jhrg 5/7/18
 *
 * @param dataset
 * @param layout_type
 */
static void print_dataset_type_info(hid_t dataset, uint8_t layout_type) {
    hid_t dtype_id = H5Dget_type(dataset);
    if (dtype_id < 0) {
        throw BESInternalError("Cannot obtain the correct HDF5 datatype.", __FILE__, __LINE__);
    }

    if (H5Tget_class(dtype_id) == H5T_INTEGER || H5Tget_class(dtype_id) == H5T_FLOAT) {
        hid_t dcpl_id = H5Dget_create_plist(dataset);
        if (dcpl_id < 0) {
            throw BESInternalError("Cannot obtain the HDF5 dataset creation property list.", __FILE__, __LINE__);
        }

        try {
            // Wrap the resources like dcpl_id in try/catch blocks so that the
            // calls to H5Pclose(dcpl_id) for each error can be removed. jhrg 5/7/18
            H5D_fill_value_t fvalue_status;
            if (H5Pfill_value_defined(dcpl_id, &fvalue_status) < 0) {
                H5Pclose(dcpl_id);
                throw BESInternalError("Cannot obtain the fill value status.", __FILE__, __LINE__);
            }
            if (fvalue_status == H5D_FILL_VALUE_UNDEFINED) {
                // Replace with switch(), here and elsewhere. jhrg 5/7/18
                if (layout_type == 1)
                    cerr << " The storage size is 0 and the storage type is contiguous." << endl;
                else if (layout_type == 2)
                    cerr << " The storage size is 0 and the storage type is chunking." << endl;
                else if (layout_type == 3) cerr << " The storage size is 0 and the storage type is compact." << endl;

                cerr << " The Fillvalue is undefined ." << endl;
            } else {
                if (layout_type == 1)
                    cerr << " The storage size is 0 and the storage type is contiguous." << endl;
                else if (layout_type == 2)
                    cerr << " The storage size is 0 and the storage type is chunking." << endl;
                else if (layout_type == 3) cerr << " The storage size is 0 and the storage type is compact." << endl;

                char *fvalue = NULL;
                size_t fv_size = H5Tget_size(dtype_id);
                if (fv_size == 1)
                    fvalue = (char *) (malloc(1));
                else if (fv_size == 2)
                    fvalue = (char *) (malloc(2));
                else if (fv_size == 4)
                    fvalue = (char *) (malloc(4));
                else if (fv_size == 8) fvalue = (char *) (malloc(8));

                if (fv_size <= 8) {
                    if (H5Pget_fill_value(dcpl_id, dtype_id, (void *) (fvalue)) < 0) {
                        H5Pclose(dcpl_id);
                        throw BESInternalError("Cannot obtain the fill value status.", __FILE__, __LINE__);
                    }
                    if (H5Tget_class(dtype_id) == H5T_INTEGER) {
                        H5T_sign_t fv_sign = H5Tget_sign(dtype_id);
                        if (fv_size == 1) {
                            if (fv_sign == H5T_SGN_NONE) {
                                cerr << "This dataset's datatype is unsigned char " << endl;
                                cerr << "and the fillvalue is " << *fvalue << endl;
                            } else {
                                cerr << "This dataset's datatype is char and the fillvalue is " << *fvalue << endl;
                            }
                        } else if (fv_size == 2) {
                            if (fv_sign == H5T_SGN_NONE) {
                                cerr << "This dataset's datatype is unsigned short and the fillvalue is " << *fvalue
                                     << endl;
                            } else {
                                cerr << "This dataset's datatype is short and the fillvalue is " << *fvalue << endl;
                            }
                        } else if (fv_size == 4) {
                            if (fv_sign == H5T_SGN_NONE) {
                                cerr << "This dataset's datatype is unsigned int and the fillvalue is " << *fvalue
                                     << endl;
                            } else {
                                cerr << "This dataset's datatype is int and the fillvalue is " << *fvalue << endl;
                            }
                        } else if (fv_size == 8) {
                            if (fv_sign == H5T_SGN_NONE) {
                                cerr << "This dataset's datatype is unsigned long long and the fillvalue is " << *fvalue
                                     << endl;
                            } else {
                                cerr << "This dataset's datatype is long long and the fillvalue is " << *fvalue << endl;
                            }
                        }
                    }
                    if (H5Tget_class(dtype_id) == H5T_FLOAT) {
                        if (fv_size == 4) {
                            cerr << "This dataset's datatype is float and the fillvalue is " << *fvalue << endl;
                        } else if (fv_size == 8) {
                            cerr << "This dataset's datatype is double and the fillvalue is " << *fvalue << endl;
                        }
                    }

                    if (fvalue != NULL) free(fvalue);
                } else
                    cerr
                            << "The size of the datatype is greater than 8 bytes, Use HDF5 API H5Pget_fill_value() to retrieve the fill value of this dataset."
                            << endl;
            }
        }
        catch (...) {
            H5Pclose(dcpl_id);
            throw;
        }
        H5Pclose(dcpl_id);
    } else {
        if (layout_type == 1)
            cerr << " The storage size is 0 and the storage type is contiguous." << endl;
        else if (layout_type == 2)
            cerr << " The storage size is 0 and the storage type is chunking." << endl;
        else if (layout_type == 3) cerr << " The storage size is 0 and the storage type is compact." << endl;

        cerr
                << "The datatype is neither float nor integer,use HDF5 API H5Pget_fill_value() to retrieve the fill value of this dataset."
                << endl;
    }
}

// FYI: Filter IDs
// H5Z_FILTER_ERROR         (-1) no filter
// H5Z_FILTER_NONE          0   reserved indefinitely
// H5Z_FILTER_DEFLATE       1   deflation like gzip
// H5Z_FILTER_SHUFFLE       2   shuffle the data
// H5Z_FILTER_FLETCHER32    3   fletcher32 checksum of EDC
// H5Z_FILTER_SZIP          4   szip compression
// H5Z_FILTER_NBIT          5   nbit compression
// H5Z_FILTER_SCALEOFFSET   6   scale+offset compression
// H5Z_FILTER_RESERVED      256 filter ids below this value are reserved for library use

/**
 * @brief Set compression info
 *
 * @param dataset_id The HDF5 dataset id
 * @param dc A pointer to the DmrppCommon instance for that dataset_id
 */
static void set_filter_information(hid_t dataset_id, DmrppCommon *dc) {
    hid_t plist_id = H5Dget_create_plist(dataset_id);

    try {
        int numfilt = H5Pget_nfilters(plist_id);
        VERBOSE(cerr << "Number of filters associated with dataset: " << numfilt << endl);

        for (int filter = 0; filter < numfilt; filter++) {
            size_t nelmts = 0;
            unsigned int flags, filter_info;
            H5Z_filter_t filter_type = H5Pget_filter2(plist_id, filter, &flags, &nelmts, NULL, 0, NULL, &filter_info);
            VERBOSE(cerr << "Filter Type: ");

            switch (filter_type) {
                case H5Z_FILTER_DEFLATE:
                    VERBOSE(cerr << "H5Z_FILTER_DEFLATE" << endl);
                    dc->set_deflate(true);
                    break;
                case H5Z_FILTER_SHUFFLE:
                    VERBOSE(cerr << "H5Z_FILTER_SHUFFLE" << endl);
                    dc->set_shuffle(true);
                    break;
                default: {
                    ostringstream oss("Unsupported HDF5 filter: ", std::ios::ate);
                    oss << filter_type;
                    throw BESInternalError(oss.str(), __FILE__, __LINE__);
                }
            }
        }
    }
    catch (...) {
        H5Pclose(plist_id);
        throw;
    }

    H5Pclose(plist_id);
}

/**
 * @brief Get chunk information for a HDF5 dataset in a file
 *
 * @param file The open HDF5 file
 * @param h5_dset_path The path name of the dataset in the open hdf5 file
 * @param dataset The open HDF5 dataset object
 * @param dc if not null, put the information in this variable (DmrppCommon)
 *
 * @exception BESError is thrown on error.
 */
<<<<<<< HEAD
static void get_variable_chunk_info(hid_t dataset, DmrppCommon *dc) {
=======
static void get_variable_chunk_info(hid_t dataset, DmrppCommon *dc)
{
    std::string byteOrder = "";
    H5T_order_t byte_order = H5T_ORDER_ERROR;

>>>>>>> 94dee4cc
    try {
        hid_t dcpl = H5Dget_create_plist(dataset);
        uint8_t layout_type = H5Pget_layout(dcpl);

        hid_t fspace_id = H5Dget_space(dataset);
        hid_t ftype_id = H5Dget_type(dataset);

        byte_order = H5Tget_order(ftype_id);
        switch (byte_order) {
            case H5T_ORDER_LE: byteOrder = "LE"; break;
            case H5T_ORDER_BE: byteOrder = "BE"; break;
            case H5T_ORDER_NONE: break;
            default:
                ostringstream oss("Unsupported HDF5 dataset byteOrder: ", std::ios::ate);
                oss << byte_order << ".";
                BESInternalError(oss.str(), __FILE__, __LINE__);
                break; // unsupported enumerations: H5T_ORDER_[ERROR,VAX,MIXED,NONE]
        }

        unsigned int dataset_rank = H5Sget_simple_extent_ndims(fspace_id);

        hid_t dtypeid = H5Dget_type(dataset);

        size_t dsize = H5Tget_size(dtypeid);

        /* layout_type:  1 contiguous 2 chunk 3 compact */
        switch (layout_type) {

<<<<<<< HEAD
            case H5D_CONTIGUOUS: { /* Contiguous storage */
                haddr_t cont_addr = 0;
                hsize_t cont_size = 0;
                VERBOSE(cerr << "Storage: contiguous" << endl);


                cont_addr = H5Dget_offset(dataset);
                /* if statement never less than zero due to cont_addr being unsigned int. SBL 1.29.20
                if (cont_addr < 0) {
                        throw BESInternalError("Cannot obtain the offset.", __FILE__, __LINE__);
                }*/
                cont_size = H5Dget_storage_size(dataset);
                /* if statement never less than zero due to cont_size being unsigned int. SBL 1.29.20
                if (cont_size < 0) {
                        throw BESInternalError("Cannot obtain the storage size.", __FILE__, __LINE__);
                }*/
                VERBOSE(cerr << "    Addr: " << cont_addr << endl);
                VERBOSE(cerr << "    Size: " << cont_size << endl);
                if (cont_size > 0) {
                    if (dc) dc->add_chunk("", cont_size, cont_addr, "" /*pos in array*/);
                }
                break;
=======
        case H5D_CONTIGUOUS: { /* Contiguous storage */
            haddr_t cont_addr = 0;
            hsize_t cont_size = 0;

            VERBOSE(cerr << "Storage:   contiguous" << endl);

            cont_addr = H5Dget_offset(dataset);
            /* if statement never less than zero due to cont_addr being unsigned int. SBL 1.29.20
            if (cont_addr < 0) {
            		throw BESInternalError("Cannot obtain the offset.", __FILE__, __LINE__);
            }*/
            cont_size = H5Dget_storage_size(dataset);
            /* if statement never less than zero due to cont_size being unsigned int. SBL 1.29.20
            if (cont_size < 0) {
            		throw BESInternalError("Cannot obtain the storage size.", __FILE__, __LINE__);
            }*/


            VERBOSE(cerr << "     Addr: " << cont_addr << endl);
            VERBOSE(cerr << "     Size: " << cont_size << endl);
            VERBOSE(cerr << "byteOrder: " << byteOrder << endl);

            if (cont_size > 0) {
                if (dc) dc->add_chunk("", byteOrder, cont_size, cont_addr, "" /*pos in array*/);
>>>>>>> 94dee4cc
            }

            case H5D_CHUNKED: { /*chunking storage */
                hsize_t num_chunks = 0;
                herr_t status = H5Dget_num_chunks(dataset, fspace_id, &num_chunks);
                if (status < 0) {
                    throw BESInternalError("Could not get the number of chunks",
                                           __FILE__, __LINE__);
                }

<<<<<<< HEAD
                VERBOSE(cerr << "storage: chunked." << endl);
                VERBOSE(cerr << "Number of chunks is " << num_chunks << endl);
=======
            VERBOSE(cerr << "Storage:   chunked." << endl);
            VERBOSE(cerr << "Number of chunks is: " << num_chunks << endl);
>>>>>>> 94dee4cc

                if (dc)
                    set_filter_information(dataset, dc);

                // Get chunking information: rank and dimensions
                vector <size_t> chunk_dims(dataset_rank);
                unsigned int chunk_rank = H5Pget_chunk(dcpl, dataset_rank, (hsize_t * ) & chunk_dims[0]);
                if (chunk_rank != dataset_rank)
                    throw BESNotFoundError(
                            "Found a chunk with rank different than the dataset's (aka variables's) rank", __FILE__,
                            __LINE__);

                if (dc) dc->set_chunk_dimension_sizes(chunk_dims);

                for (unsigned int i = 0; i < num_chunks; ++i) {

                    vector <hsize_t> temp_coords(dataset_rank);
                    vector<unsigned int> chunk_coords(dataset_rank); //FIXME - see below

                    haddr_t addr = 0;
                    hsize_t size = 0;

                    //H5_DLL herr_t H5Dget_chunk_info(hid_t dset_id, hid_t fspace_id, hsize_t chk_idx, hsize_t *coord, unsigned *filter_mask, haddr_t *addr, hsize_t *size);
                    status = H5Dget_chunk_info(dataset, fspace_id, i, &temp_coords[0], NULL, &addr, &size);
                    if (status < 0) {
                        VERBOSE(cerr << "ERROR" << endl);
                        throw BESInternalError("Cannot get HDF5 dataset storage info.", __FILE__, __LINE__);
                    }

                    VERBOSE(cerr << "chk_idk: " << i << ", addr: " << addr << ", size: " << size << endl);

                    //The coords need to be of type 'unsigned int' when passed into add_chunk()
                    // This loop simply copies the values from the temp_coords to chunk_coords - kln 5/1/19
                    for (unsigned int j = 0; j < chunk_coords.size(); ++j) {
                        chunk_coords[j] = temp_coords[j];
                    }

                    // FIXME Modify add_chunk so that it takes a vector<unsigned long long> or <unsined long>
                    // (depending on the machine/OS/compiler). Limiting the offset to 32-bits won't work
                    // for large files. jhrg 5/21/19
                    if (dc) dc->add_chunk("", size, addr, chunk_coords);
                }

<<<<<<< HEAD
                break;
=======
                // FIXME Modify add_chunk so that it takes a vector<unsigned long long> or <unsined long>
                // (depending on the machine/OS/compiler). Limiting the offset to 32-bits won't work
                // for large files. jhrg 5/21/19
                if (dc) dc->add_chunk("", byteOrder, size, addr, chunk_coords);
>>>>>>> 94dee4cc
            }

            case H5D_COMPACT: { /* Compact storage */
                //else if (layout_type == 3) {
                VERBOSE(cerr << "Storage: compact" << endl);

                size_t comp_size = H5Dget_storage_size(dataset);
                VERBOSE(cerr << "   Size: " << comp_size << endl);

                if (comp_size == 0) {
                    throw BESInternalError("Cannot obtain the compact storage size.",
                                           __FILE__, __LINE__);
                }

                vector<uint8_t> values;

                Array *btp = dynamic_cast<Array *>(dc);
                if (btp != NULL) {
                    dc->set_compact(true);
                    size_t memRequired = btp->length() * dsize;

                    if (comp_size != memRequired) {
                        throw BESInternalError("Compact storage size does not match D4Array.",
                                               __FILE__, __LINE__);
                    }

                    switch (btp->var()->type()) {
                        case dods_byte_c:
                        case dods_char_c:
                        case dods_int8_c:
                        case dods_uint8_c:
                        case dods_int16_c:
                        case dods_uint16_c:
                        case dods_int32_c:
                        case dods_uint32_c:
                        case dods_float32_c:
                        case dods_float64_c:
                        case dods_int64_c:
                        case dods_uint64_c:
                            values.resize(memRequired);
                            get_data(dataset, reinterpret_cast<void *>(&values[0]));
                            btp->set_read_p(true);
                            btp->val2buf(reinterpret_cast<void *>(&values[0]));
                            break;

                        case dods_str_c:
                            if (H5Tis_variable_str(dtypeid) > 0) {
                                vector<string> finstrval = {""};   // passed by reference to read_vlen_string
                                read_vlen_string(dataset, 1, NULL, NULL, NULL, finstrval);
                                btp->set_value(finstrval, finstrval.size());
                                btp->set_read_p(true);
                            } else {
                                // For this case, the Array is really a single string - check for that
                                // with the following assert - but is an Array because the string data
                                // is stored as an array of chars (hello, FORTRAN). Read the chars, make
                                // a string and load that into a vector<string> (which will be a vector
                                // of length one). Set that as the value of the Array. Really, this
                                // value could be stored as a scalar, but that's complicated and client
                                // software might be expecting an array, so better to handle it this way.
                                // jhrg 9/17/20
                                assert(btp->length() == 1);
                                values.resize(memRequired);
                                get_data(dataset, reinterpret_cast<void *>(&values[0]));
                                string str(values.begin(), values.end());
                                vector<string> strings = {str};
                                btp->set_value(strings, strings.size());
                                btp->set_read_p(true);
                            }
                            break;

                        default:
                            throw BESInternalError("Unsupported compact storage variable type.",
                                                   __FILE__, __LINE__);
                            break;
                    }
                } else {
                    throw BESInternalError("Compact storage variable is not a D4Array.",
                                           __FILE__, __LINE__);
                }
                break;
            }

            default: {
                ostringstream oss("Unsupported HDF5 dataset layout type: ", std::ios::ate);
                oss << layout_type << ".";
                BESInternalError(oss.str(), __FILE__, __LINE__);
            }
        } // end switch
    }
    catch (...) {
        H5Dclose(dataset);
        throw;
    }

    H5Dclose(dataset);
}

/**
 * @brief Iterate over all the variables in a DMR and get their chunk info
 *
 * @param file The open HDF5 file; passed through to get_variable_chunk_info
 * @param group Read variables from this DAP4 Group. Call with the root Group
 * to process all the variables in the DMR
 */
static void get_chunks_for_all_variables(hid_t file, D4Group *group) {
    // variables in the group
    for (Constructor::Vars_iter v = group->var_begin(), ve = group->var_end(); v != ve; ++v) {
        // if this variable has a 'fullnamepath' attribute, use that and not the
        // FQN value.
        D4Attributes *d4_attrs = (*v)->attributes();
        if (!d4_attrs)
            throw BESInternalError("Expected to find an attribute table for " + (*v)->name() + " but did not.",
                                   __FILE__, __LINE__);

        // Look for the full name path for this variable
        // If one was not given via an attribute, use BaseType::FQN() which
        // relies on the variable's position in the DAP dataset hierarchy.
        D4Attribute *attr = d4_attrs->get("fullnamepath");
        string FQN;
        // I believe the logic is more clear in this way: 
        // If fullnamepath exists and the H5Dopen2 fails to open, it should throw an error.
        // If fullnamepath doesn't exist, we should ignore the error as the reason described below:
        // (However, we should suppress the HDF5 dataset open error message.)  KY 2019-12-02
        // It's not an error if a DAP variable in a DMR from the hdf5 handler
        // doesn't exist in the file _if_ there's no 'fullnamepath' because
        // that variable was synthesized (likely for CF compliance)
        hid_t dataset = -1;
        if (attr) {
            if (attr->num_values() == 1)
                FQN = attr->value(0);
            else
                FQN = (*v)->FQN();
            BESDEBUG("dmrpp", "Working on: " << FQN << endl);
            dataset = H5Dopen2(file, FQN.c_str(), H5P_DEFAULT);
            if (dataset < 0)
                throw BESInternalError("HDF5 dataset '" + FQN + "' cannot be opened.", __FILE__, __LINE__);

        } else {
            // The current design seems to still prefer to open the dataset when the fullnamepath doesn't exist
            // So go ahead to open the dataset. Continue even if the dataset cannot be open. KY 2019-12-02
            H5Eset_auto2(H5E_DEFAULT, NULL, NULL);
            FQN = (*v)->FQN();
            BESDEBUG("dmrpp", "Working on: " << FQN << endl);
            dataset = H5Dopen2(file, FQN.c_str(), H5P_DEFAULT);
            if (dataset < 0)
                continue;
        }


#if 0
        if (attr && attr->num_values() == 1)
            FQN = attr->value(0);
        else
            FQN = (*v)->FQN();

        VERBOSE(cerr << "Working on: " << FQN << endl);
        hid_t dataset = H5Dopen2(file, FQN.c_str(), H5P_DEFAULT);
        // It's not an error if a DAP variable in a DMR from the hdf5 handler
        // doesn't exist in the file _if_ there's no 'fullnamepath' because
        // that variable was synthesized (likely for CF compliance)
        if (dataset < 0 && attr == 0) {
            cerr<<"Unable to open dataset name "<<FQN <<endl;
            continue;
        }
        else if (dataset < 0)
            throw BESInternalError("HDF5 dataset '" + FQN + "' cannot be opened.", __FILE__, __LINE__);
#endif
        get_variable_chunk_info(dataset, dynamic_cast<DmrppCommon *>(*v));
    }

    // all groups in the group
    D4Group::groupsIter g = group->grp_begin();
    D4Group::groupsIter ge = group->grp_end();
    while (g != ge)
        get_chunks_for_all_variables(file, *g++);
}



int main(int argc, char *argv[]) {
    string h5_file_name = "";
    string h5_dset_path = "";
    string dmr_name = "";
    string url_name = "";
    int status = 0;

    GetOpt getopt(argc, argv, "c:f:r:u:dhv");
    int option_char;
    while ((option_char = getopt()) != -1) {
        switch (option_char) {
            case 'v':
                verbose = true; // verbose hdf5 errors
                break;

            case 'd':
                BESDebug::SetUp(string("cerr,").append(DEBUG_KEY));
                break;

            case 'f':
                h5_file_name = getopt.optarg;
                break;
            case 'r':
                dmr_name = getopt.optarg;
                break;
            case 'u':
                url_name = getopt.optarg;
                break;
            case 'c':
                TheBESKeys::ConfigFile = getopt.optarg;
                break;
            case 'h':
                cerr
                        << "build_dmrpp [-v] -c <bes.conf> -f <data file>  [-u <href url>] | build_dmrpp -f <data file> -r <dmr file> | build_dmrpp -h"
                        << endl;
                exit(1);
            default:
                break;
        }
    }

    if (h5_file_name.empty()) {
        cerr << "HDF5 file name must be given (-f <input>)." << endl;
        return 1;
    }

    hid_t file = 0;
    try {
        // Turn off automatic hdf5 error printing.
        // See: https://support.hdfgroup.org/HDF5/doc1.8/RM/RM_H5E.html#Error-SetAuto2
        //if (!verbose) H5Eset_auto2(H5E_DEFAULT, NULL, NULL);

        // For a given HDF5, get info for all the HDF5 datasets in a DMR or for a
        // given HDF5 dataset
        if (!dmr_name.empty()) {
            // Get dmr:
            unique_ptr <DMRpp> dmrpp(new DMRpp);
            DmrppTypeFactory dtf;
            dmrpp->set_factory(&dtf);

            ifstream in(dmr_name.c_str());
            D4ParserSax2 parser;
            parser.intern(in, dmrpp.get(), false);

            // Open the hdf5 file
            file = H5Fopen(h5_file_name.c_str(), H5F_ACC_RDONLY, H5P_DEFAULT);
            if (file < 0) {
                cerr << "Error: HDF5 file '" + h5_file_name + "' cannot be opened." << endl;
                return 1;
            }

            // iterate over all the variables in the DMR
            get_chunks_for_all_variables(file, dmrpp->root());

            XMLWriter writer;
            dmrpp->print_dmrpp(writer, url_name);

            cout << writer.get_doc();
        } else {
            bool found;
            string bes_data_root;
            try {
                TheBESKeys::TheKeys()->get_value(ROOT_DIRECTORY, bes_data_root, found);
                if (!found) {
                    cerr << "Error: Could not find the BES root directory key." << endl;
                    return 1;
                }
            }
            catch (BESError &e) {
                cerr << "BESError: " << e.get_message() << endl;
                return 1;
            }

            // Use the values from the bes.conf file... jhrg 5/21/18
            bes::DmrppMetadataStore *mds = bes::DmrppMetadataStore::get_instance();
            if (!mds) {
                cerr << "The Metadata Store (MDS) must be configured for this command to work." << endl;
                return 1;
            }

            // Use the full path to open the file, but use the 'name' (which is the
            // path relative to the BES Data Root) with the MDS.
            // Changed this to utilze assmeblePath() because simply concatenating the strings
            // is fragile. - ndp 6/6/18
            string h5_file_path = BESUtil::assemblePath(bes_data_root, h5_file_name);

            //bes::DmrppMetadataStore::MDSReadLock lock = mds->is_dmr_available(h5_file_name /*h5_file_path*/);
            bes::DmrppMetadataStore::MDSReadLock lock = mds->is_dmr_available(h5_file_path, h5_file_name, "h5");
            if (lock()) {
                // parse the DMR into a DMRpp (that uses the DmrppTypes)
                unique_ptr <DMRpp> dmrpp(dynamic_cast<DMRpp *>(mds->get_dmr_object(h5_file_name /*h5_file_path*/)));
                if (!dmrpp.get()) {
                    cerr << "Expected a DMR++ object from the DmrppMetadataStore." << endl;
                    return 1;
                }

                // Open the hdf5 file
                file = H5Fopen(h5_file_path.c_str(), H5F_ACC_RDONLY, H5P_DEFAULT);
                if (file < 0) {
                    cerr << "Error: HDF5 file '" + h5_file_path + "' cannot be opened." << endl;
                    return 1;
                }

                get_chunks_for_all_variables(file, dmrpp->root());

                dmrpp->set_href(url_name);

                mds->add_dmrpp_response(dmrpp.get(), h5_file_name /*h5_file_path*/);

                XMLWriter writer;
                dmrpp->set_print_chunks(true);
                dmrpp->print_dap4(writer);

                cout << writer.get_doc();
            } else {
                cerr << "Error: Could not get a lock on the DMR for '" + h5_file_path + "'." << endl;
                return 1;
            }
        }
    }
    catch (BESError &e) {
        cerr << "BESError: " << e.get_message() << endl;
        status = 1;
    }
    catch (std::exception &e) {
        cerr << "std::exception: " << e.what() << endl;
        status = 1;
    }
    catch (...) {
        cerr << "Unknown error." << endl;
        status = 1;
    }

    H5Fclose(file);

    return status;
}<|MERGE_RESOLUTION|>--- conflicted
+++ resolved
@@ -475,15 +475,10 @@
  *
  * @exception BESError is thrown on error.
  */
-<<<<<<< HEAD
 static void get_variable_chunk_info(hid_t dataset, DmrppCommon *dc) {
-=======
-static void get_variable_chunk_info(hid_t dataset, DmrppCommon *dc)
-{
     std::string byteOrder = "";
     H5T_order_t byte_order = H5T_ORDER_ERROR;
 
->>>>>>> 94dee4cc
     try {
         hid_t dcpl = H5Dget_create_plist(dataset);
         uint8_t layout_type = H5Pget_layout(dcpl);
@@ -493,9 +488,14 @@
 
         byte_order = H5Tget_order(ftype_id);
         switch (byte_order) {
-            case H5T_ORDER_LE: byteOrder = "LE"; break;
-            case H5T_ORDER_BE: byteOrder = "BE"; break;
-            case H5T_ORDER_NONE: break;
+            case H5T_ORDER_LE:
+                byteOrder = "LE";
+                break;
+            case H5T_ORDER_BE:
+                byteOrder = "BE";
+                break;
+            case H5T_ORDER_NONE:
+                break;
             default:
                 ostringstream oss("Unsupported HDF5 dataset byteOrder: ", std::ios::ate);
                 oss << byte_order << ".";
@@ -512,12 +512,11 @@
         /* layout_type:  1 contiguous 2 chunk 3 compact */
         switch (layout_type) {
 
-<<<<<<< HEAD
             case H5D_CONTIGUOUS: { /* Contiguous storage */
                 haddr_t cont_addr = 0;
                 hsize_t cont_size = 0;
-                VERBOSE(cerr << "Storage: contiguous" << endl);
-
+
+                VERBOSE(cerr << "Storage:   contiguous" << endl);
 
                 cont_addr = H5Dget_offset(dataset);
                 /* if statement never less than zero due to cont_addr being unsigned int. SBL 1.29.20
@@ -529,40 +528,17 @@
                 if (cont_size < 0) {
                         throw BESInternalError("Cannot obtain the storage size.", __FILE__, __LINE__);
                 }*/
-                VERBOSE(cerr << "    Addr: " << cont_addr << endl);
-                VERBOSE(cerr << "    Size: " << cont_size << endl);
+
+
+                VERBOSE(cerr << "     Addr: " << cont_addr << endl);
+                VERBOSE(cerr << "     Size: " << cont_size << endl);
+                VERBOSE(cerr << "byteOrder: " << byteOrder << endl);
+
                 if (cont_size > 0) {
-                    if (dc) dc->add_chunk("", cont_size, cont_addr, "" /*pos in array*/);
+                    if (dc) dc->add_chunk("", byteOrder, cont_size, cont_addr, "" /*pos in array*/);
                 }
                 break;
-=======
-        case H5D_CONTIGUOUS: { /* Contiguous storage */
-            haddr_t cont_addr = 0;
-            hsize_t cont_size = 0;
-
-            VERBOSE(cerr << "Storage:   contiguous" << endl);
-
-            cont_addr = H5Dget_offset(dataset);
-            /* if statement never less than zero due to cont_addr being unsigned int. SBL 1.29.20
-            if (cont_addr < 0) {
-            		throw BESInternalError("Cannot obtain the offset.", __FILE__, __LINE__);
-            }*/
-            cont_size = H5Dget_storage_size(dataset);
-            /* if statement never less than zero due to cont_size being unsigned int. SBL 1.29.20
-            if (cont_size < 0) {
-            		throw BESInternalError("Cannot obtain the storage size.", __FILE__, __LINE__);
-            }*/
-
-
-            VERBOSE(cerr << "     Addr: " << cont_addr << endl);
-            VERBOSE(cerr << "     Size: " << cont_size << endl);
-            VERBOSE(cerr << "byteOrder: " << byteOrder << endl);
-
-            if (cont_size > 0) {
-                if (dc) dc->add_chunk("", byteOrder, cont_size, cont_addr, "" /*pos in array*/);
->>>>>>> 94dee4cc
-            }
-
+            }
             case H5D_CHUNKED: { /*chunking storage */
                 hsize_t num_chunks = 0;
                 herr_t status = H5Dget_num_chunks(dataset, fspace_id, &num_chunks);
@@ -571,20 +547,15 @@
                                            __FILE__, __LINE__);
                 }
 
-<<<<<<< HEAD
-                VERBOSE(cerr << "storage: chunked." << endl);
-                VERBOSE(cerr << "Number of chunks is " << num_chunks << endl);
-=======
-            VERBOSE(cerr << "Storage:   chunked." << endl);
-            VERBOSE(cerr << "Number of chunks is: " << num_chunks << endl);
->>>>>>> 94dee4cc
+                VERBOSE(cerr << "Storage:   chunked." << endl);
+                VERBOSE(cerr << "Number of chunks is: " << num_chunks << endl);
 
                 if (dc)
                     set_filter_information(dataset, dc);
 
                 // Get chunking information: rank and dimensions
-                vector <size_t> chunk_dims(dataset_rank);
-                unsigned int chunk_rank = H5Pget_chunk(dcpl, dataset_rank, (hsize_t * ) & chunk_dims[0]);
+                vector<size_t> chunk_dims(dataset_rank);
+                unsigned int chunk_rank = H5Pget_chunk(dcpl, dataset_rank, (hsize_t *) &chunk_dims[0]);
                 if (chunk_rank != dataset_rank)
                     throw BESNotFoundError(
                             "Found a chunk with rank different than the dataset's (aka variables's) rank", __FILE__,
@@ -594,7 +565,7 @@
 
                 for (unsigned int i = 0; i < num_chunks; ++i) {
 
-                    vector <hsize_t> temp_coords(dataset_rank);
+                    vector<hsize_t> temp_coords(dataset_rank);
                     vector<unsigned int> chunk_coords(dataset_rank); //FIXME - see below
 
                     haddr_t addr = 0;
@@ -618,17 +589,10 @@
                     // FIXME Modify add_chunk so that it takes a vector<unsigned long long> or <unsined long>
                     // (depending on the machine/OS/compiler). Limiting the offset to 32-bits won't work
                     // for large files. jhrg 5/21/19
-                    if (dc) dc->add_chunk("", size, addr, chunk_coords);
+                    if (dc) dc->add_chunk("", byteOrder, size, addr, chunk_coords);
                 }
 
-<<<<<<< HEAD
-                break;
-=======
-                // FIXME Modify add_chunk so that it takes a vector<unsigned long long> or <unsined long>
-                // (depending on the machine/OS/compiler). Limiting the offset to 32-bits won't work
-                // for large files. jhrg 5/21/19
-                if (dc) dc->add_chunk("", byteOrder, size, addr, chunk_coords);
->>>>>>> 94dee4cc
+                break;
             }
 
             case H5D_COMPACT: { /* Compact storage */
@@ -667,14 +631,16 @@
                         case dods_float32_c:
                         case dods_float64_c:
                         case dods_int64_c:
-                        case dods_uint64_c:
+                        case dods_uint64_c: {
                             values.resize(memRequired);
                             get_data(dataset, reinterpret_cast<void *>(&values[0]));
                             btp->set_read_p(true);
                             btp->val2buf(reinterpret_cast<void *>(&values[0]));
                             break;
 
-                        case dods_str_c:
+                        }
+
+                        case dods_str_c: {
                             if (H5Tis_variable_str(dtypeid) > 0) {
                                 vector<string> finstrval = {""};   // passed by reference to read_vlen_string
                                 read_vlen_string(dataset, 1, NULL, NULL, NULL, finstrval);
@@ -698,12 +664,12 @@
                                 btp->set_read_p(true);
                             }
                             break;
+                        }
 
                         default:
-                            throw BESInternalError("Unsupported compact storage variable type.",
-                                                   __FILE__, __LINE__);
-                            break;
+                            throw BESInternalError("Unsupported compact storage variable type.", __FILE__, __LINE__);
                     }
+
                 } else {
                     throw BESInternalError("Compact storage variable is not a D4Array.",
                                            __FILE__, __LINE__);
@@ -715,8 +681,9 @@
                 ostringstream oss("Unsupported HDF5 dataset layout type: ", std::ios::ate);
                 oss << layout_type << ".";
                 BESInternalError(oss.str(), __FILE__, __LINE__);
-            }
-        } // end switch
+                break;
+            }
+        }
     }
     catch (...) {
         H5Dclose(dataset);
@@ -748,7 +715,7 @@
         // relies on the variable's position in the DAP dataset hierarchy.
         D4Attribute *attr = d4_attrs->get("fullnamepath");
         string FQN;
-        // I believe the logic is more clear in this way: 
+        // I believe the logic is more clear in this way:
         // If fullnamepath exists and the H5Dopen2 fails to open, it should throw an error.
         // If fullnamepath doesn't exist, we should ignore the error as the reason described below:
         // (However, we should suppress the HDF5 dataset open error message.)  KY 2019-12-02
@@ -807,7 +774,6 @@
 }
 
 
-
 int main(int argc, char *argv[]) {
     string h5_file_name = "";
     string h5_dset_path = "";
@@ -864,7 +830,7 @@
         // given HDF5 dataset
         if (!dmr_name.empty()) {
             // Get dmr:
-            unique_ptr <DMRpp> dmrpp(new DMRpp);
+            unique_ptr<DMRpp> dmrpp(new DMRpp);
             DmrppTypeFactory dtf;
             dmrpp->set_factory(&dtf);
 
@@ -918,7 +884,7 @@
             bes::DmrppMetadataStore::MDSReadLock lock = mds->is_dmr_available(h5_file_path, h5_file_name, "h5");
             if (lock()) {
                 // parse the DMR into a DMRpp (that uses the DmrppTypes)
-                unique_ptr <DMRpp> dmrpp(dynamic_cast<DMRpp *>(mds->get_dmr_object(h5_file_name /*h5_file_path*/)));
+                unique_ptr<DMRpp> dmrpp(dynamic_cast<DMRpp *>(mds->get_dmr_object(h5_file_name /*h5_file_path*/)));
                 if (!dmrpp.get()) {
                     cerr << "Expected a DMR++ object from the DmrppMetadataStore." << endl;
                     return 1;
