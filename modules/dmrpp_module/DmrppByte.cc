--- conflicted
+++ resolved
@@ -36,40 +36,6 @@
 using namespace std;
 
 namespace dmrpp {
-<<<<<<< HEAD
-void
-DmrppByte::_duplicate(const DmrppByte &)
-{
-}
-
-DmrppByte::DmrppByte(const string &n) : Byte(n), DmrppCommon()
-{
-}
-
-DmrppByte::DmrppByte(const string &n, const string &d) : Byte(n, d), DmrppCommon()
-{
-}
-
-DmrppByte::DmrppByte(const string &n, shared_ptr<DMZ> dmz) : Byte(n), DmrppCommon(dmz)
-{
-}
-
-DmrppByte::DmrppByte(const string &n, const string &d, shared_ptr<DMZ> dmz) : Byte(n, d), DmrppCommon(dmz)
-{
-}
-
-BaseType *
-DmrppByte::ptr_duplicate()
-{
-    return new DmrppByte(*this);
-}
-
-DmrppByte::DmrppByte(const DmrppByte &rhs) : Byte(rhs), DmrppCommon(rhs)
-{
-    _duplicate(rhs);
-}
-=======
->>>>>>> 4257955e
 
 DmrppByte &
 DmrppByte::operator=(const DmrppByte &rhs)
