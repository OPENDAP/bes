/DmrppTest
/DmrppTest.dir/
/atconfig
/atlocal
<<<<<<< HEAD
/bes.conf
/DmrppTest
=======

/bes.conf
>>>>>>> 00a017cf
<|MERGE_RESOLUTION|>--- conflicted
+++ resolved
@@ -2,10 +2,5 @@
 /DmrppTest.dir/
 /atconfig
 /atlocal
-<<<<<<< HEAD
 /bes.conf
-/DmrppTest
-=======
-
-/bes.conf
->>>>>>> 00a017cf
+/DmrppTest