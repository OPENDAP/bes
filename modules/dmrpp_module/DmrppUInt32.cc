--- conflicted
+++ resolved
@@ -37,41 +37,6 @@
 
 namespace dmrpp {
 
-<<<<<<< HEAD
-void
-DmrppUInt32::_duplicate(const DmrppUInt32 &)
-{
-}
-
-DmrppUInt32::DmrppUInt32(const string &n) : UInt32(n), DmrppCommon()
-{
-}
-
-DmrppUInt32::DmrppUInt32(const string &n, const string &d) : UInt32(n, d), DmrppCommon()
-{
-}
-
-DmrppUInt32::DmrppUInt32(const string &n, shared_ptr<DMZ> dmz) : UInt32(n), DmrppCommon(dmz)
-{
-}
-
-DmrppUInt32::DmrppUInt32(const string &n, const string &d, shared_ptr<DMZ> dmz) : UInt32(n, d), DmrppCommon(dmz)
-{
-}
-
-BaseType *
-DmrppUInt32::ptr_duplicate()
-{
-    return new DmrppUInt32(*this);
-}
-
-DmrppUInt32::DmrppUInt32(const DmrppUInt32 &rhs) : UInt32(rhs), DmrppCommon(rhs)
-{
-    _duplicate(rhs);
-}
-
-=======
->>>>>>> 4257955e
 DmrppUInt32 &
 DmrppUInt32::operator=(const DmrppUInt32 &rhs)
 {
