
// -*- mode: c++; c-basic-offset:4 -*-

// This file is part of the BES

// Copyright (c) 2016 OPeNDAP, Inc.
// Author: James Gallagher <jgallagher@opendap.org>
//
// This library is free software; you can redistribute it and/or
// modify it under the terms of the GNU Lesser General Public
// License as published by the Free Software Foundation; either
// version 2.1 of the License, or (at your option) any later version.
//
// This library is distributed in the hope that it will be useful,
// but WITHOUT ANY WARRANTY; without even the implied warranty of
// MERCHANTABILITY or FITNESS FOR A PARTICULAR PURPOSE.  See the GNU
// Lesser General Public License for more details.
//
// You should have received a copy of the GNU Lesser General Public
// License along with this library; if not, write to the Free Software
// Foundation, Inc., 51 Franklin Street, Fifth Floor, Boston, MA  02110-1301  USA
//
// You can contact OPeNDAP, Inc. at PO Box 112, Saunderstown, RI. 02874-0112.

#include "config.h"

#include <string>
#
#include <BESError.h>
#include <BESDebug.h>

#include "DmrppD4Sequence.h"

using namespace libdap;
using namespace std;

namespace dmrpp {

<<<<<<< HEAD
void
DmrppD4Sequence::_duplicate(const DmrppD4Sequence &)
{
}

DmrppD4Sequence::DmrppD4Sequence(const string &n) : D4Sequence(n), DmrppCommon()
{
}

DmrppD4Sequence::DmrppD4Sequence(const string &n, const string &d) : D4Sequence(n, d), DmrppCommon()
{
}

DmrppD4Sequence::DmrppD4Sequence(const string &n, shared_ptr<DMZ> dmz) : D4Sequence(n), DmrppCommon(dmz)
{
}

DmrppD4Sequence::DmrppD4Sequence(const string &n, const string &d, shared_ptr<DMZ> dmz) : D4Sequence(n, d), DmrppCommon(dmz)
{
}

BaseType *
DmrppD4Sequence::ptr_duplicate()
{
    return new DmrppD4Sequence(*this);
}

DmrppD4Sequence::DmrppD4Sequence(const DmrppD4Sequence &rhs) : D4Sequence(rhs), DmrppCommon(rhs)
{
    _duplicate(rhs);
}

=======
>>>>>>> 4257955e
DmrppD4Sequence &
DmrppD4Sequence::operator=(const DmrppD4Sequence &rhs)
{
    if (this == &rhs)
    return *this;

    dynamic_cast<D4Sequence &>(*this) = rhs; // run Constructor=

    dynamic_cast<DmrppCommon &>(*this) = rhs;
    //DmrppCommon::m_duplicate_common(rhs);

    return *this;
}

bool
DmrppD4Sequence::read()
{
    BESDEBUG("dmrpp", "Entering " <<__PRETTY_FUNCTION__ << " for '" << name() << "'" << endl);

    throw BESError("Unsupported type libdap::D4Sequence (dmrpp::DmrppSequence)",BES_INTERNAL_ERROR, __FILE__, __LINE__);
}

void DmrppD4Sequence::dump(ostream & strm) const
{
    strm << BESIndent::LMarg << "DmrppD4Sequence::dump - (" << (void *) this << ")" << endl;
    BESIndent::Indent();
    DmrppCommon::dump(strm);
    D4Sequence::dump(strm);
    strm << BESIndent::LMarg << "value:    " << "----" << /*d_buf <<*/ endl;
    BESIndent::UnIndent();
}

} // namespace dmrpp<|MERGE_RESOLUTION|>--- conflicted
+++ resolved
@@ -25,7 +25,7 @@
 #include "config.h"
 
 #include <string>
-#
+
 #include <BESError.h>
 #include <BESDebug.h>
 
@@ -36,41 +36,6 @@
 
 namespace dmrpp {
 
-<<<<<<< HEAD
-void
-DmrppD4Sequence::_duplicate(const DmrppD4Sequence &)
-{
-}
-
-DmrppD4Sequence::DmrppD4Sequence(const string &n) : D4Sequence(n), DmrppCommon()
-{
-}
-
-DmrppD4Sequence::DmrppD4Sequence(const string &n, const string &d) : D4Sequence(n, d), DmrppCommon()
-{
-}
-
-DmrppD4Sequence::DmrppD4Sequence(const string &n, shared_ptr<DMZ> dmz) : D4Sequence(n), DmrppCommon(dmz)
-{
-}
-
-DmrppD4Sequence::DmrppD4Sequence(const string &n, const string &d, shared_ptr<DMZ> dmz) : D4Sequence(n, d), DmrppCommon(dmz)
-{
-}
-
-BaseType *
-DmrppD4Sequence::ptr_duplicate()
-{
-    return new DmrppD4Sequence(*this);
-}
-
-DmrppD4Sequence::DmrppD4Sequence(const DmrppD4Sequence &rhs) : D4Sequence(rhs), DmrppCommon(rhs)
-{
-    _duplicate(rhs);
-}
-
-=======
->>>>>>> 4257955e
 DmrppD4Sequence &
 DmrppD4Sequence::operator=(const DmrppD4Sequence &rhs)
 {
