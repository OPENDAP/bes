
// -*- mode: c++; c-basic-offset:4 -*-

// This file is part of the BES

// Copyright (c) 2016 OPeNDAP, Inc.
// Author: James Gallagher <jgallagher@opendap.org>
//
// This library is free software; you can redistribute it and/or
// modify it under the terms of the GNU Lesser General Public
// License as published by the Free Software Foundation; either
// version 2.1 of the License, or (at your option) any later version.
//
// This library is distributed in the hope that it will be useful,
// but WITHOUT ANY WARRANTY; without even the implied warranty of
// MERCHANTABILITY or FITNESS FOR A PARTICULAR PURPOSE.  See the GNU
// Lesser General Public License for more details.
//
// You should have received a copy of the GNU Lesser General Public
// License along with this library; if not, write to the Free Software
// Foundation, Inc., 51 Franklin Street, Fifth Floor, Boston, MA  02110-1301  USA
//
// You can contact OPeNDAP, Inc. at PO Box 112, Saunderstown, RI. 02874-0112.

#include "config.h"

#include <string>

#include <D4Enum.h>
#include <D4EnumDefs.h>
#include <D4Attributes.h>
#include <D4Maps.h>
#include <D4Group.h>
#include <XMLWriter.h>

#include <BESError.h>
#include <BESDebug.h>

#include "DmrppD4Group.h"

using namespace libdap;
using namespace std;

namespace dmrpp {

<<<<<<< HEAD
void
DmrppD4Group::_duplicate(const DmrppD4Group &)
{
}

DmrppD4Group::DmrppD4Group(const string &n) : D4Group(n), DmrppCommon()
{
}

DmrppD4Group::DmrppD4Group(const string &n, const string &d) : D4Group(n, d), DmrppCommon()
{
}

DmrppD4Group::DmrppD4Group(const string &n, shared_ptr<DMZ> dmz) : D4Group(n),  DmrppCommon(dmz)
{
}

DmrppD4Group::DmrppD4Group(const string &n, const string &d, shared_ptr<DMZ> dmz) : D4Group(n, d), DmrppCommon(dmz)
{
}

BaseType *
DmrppD4Group::ptr_duplicate()
{
    return new DmrppD4Group(*this);
}

DmrppD4Group::DmrppD4Group(const DmrppD4Group &rhs) : D4Group(rhs), DmrppCommon(rhs)
{
    _duplicate(rhs);
}

=======
>>>>>>> 4257955e
DmrppD4Group &
DmrppD4Group::operator=(const DmrppD4Group &rhs)
{
    if (this == &rhs)
    return *this;

    dynamic_cast<D4Group &>(*this) = rhs; // run Constructor=

    dynamic_cast<DmrppCommon &>(*this) = rhs;
    //DmrppCommon::m_duplicate_common(rhs);

    return *this;
}

#if 0
void
DmrppD4Group::print_dap4(XMLWriter &xml, bool constrained)
{
    if (!name().empty() && name() != "/") {
        // For named groups, if constrained is true only print if this group
        // has variables that are marked for transmission. For the root group
        // this test is not made.
        if (constrained && !send_p())
        return;

        if (xmlTextWriterStartElement(xml.get_writer(), (const xmlChar*) type_name().c_str()) < 0)
        throw InternalErr(__FILE__, __LINE__, "Could not write " + type_name() + " element");

        if (xmlTextWriterWriteAttribute(xml.get_writer(), (const xmlChar*) "name", (const xmlChar*) name().c_str()) < 0)
        throw InternalErr(__FILE__, __LINE__, "Could not write attribute for name");
    }

    // dims
    if (!dims()->empty())
    dims()->print_dap4(xml, constrained);

    // enums
    if (!enum_defs()->empty())
    enum_defs()->print_dap4(xml, constrained);

    // variables
    Constructor::Vars_iter v = var_begin();
    while (v != var_end())
    (*v++)->print_dap4(xml, constrained);

    // attributes
    attributes()->print_dap4(xml);

    // groups
    groupsIter g = d_groups.begin();
    while (g != d_groups.end())
    (*g++)->print_dap4(xml, constrained);

    if (!name().empty() && name() != "/") {
        if (xmlTextWriterEndElement(xml.get_writer()) < 0)
        throw InternalErr(__FILE__, __LINE__, "Could not end " + type_name() + " element");
    }
}
#endif

void DmrppD4Group::dump(ostream & strm) const
{
    strm << BESIndent::LMarg << "DmrppD4Group::dump - (" << (void *) this << ")" << endl;
    BESIndent::Indent();
    DmrppCommon::dump(strm);
    D4Group::dump(strm);
    strm << BESIndent::LMarg << "value:    " << "----" << /*d_buf <<*/ endl;
    BESIndent::UnIndent();
}

} // namespace dmrpp<|MERGE_RESOLUTION|>--- conflicted
+++ resolved
@@ -43,41 +43,6 @@
 
 namespace dmrpp {
 
-<<<<<<< HEAD
-void
-DmrppD4Group::_duplicate(const DmrppD4Group &)
-{
-}
-
-DmrppD4Group::DmrppD4Group(const string &n) : D4Group(n), DmrppCommon()
-{
-}
-
-DmrppD4Group::DmrppD4Group(const string &n, const string &d) : D4Group(n, d), DmrppCommon()
-{
-}
-
-DmrppD4Group::DmrppD4Group(const string &n, shared_ptr<DMZ> dmz) : D4Group(n),  DmrppCommon(dmz)
-{
-}
-
-DmrppD4Group::DmrppD4Group(const string &n, const string &d, shared_ptr<DMZ> dmz) : D4Group(n, d), DmrppCommon(dmz)
-{
-}
-
-BaseType *
-DmrppD4Group::ptr_duplicate()
-{
-    return new DmrppD4Group(*this);
-}
-
-DmrppD4Group::DmrppD4Group(const DmrppD4Group &rhs) : D4Group(rhs), DmrppCommon(rhs)
-{
-    _duplicate(rhs);
-}
-
-=======
->>>>>>> 4257955e
 DmrppD4Group &
 DmrppD4Group::operator=(const DmrppD4Group &rhs)
 {
