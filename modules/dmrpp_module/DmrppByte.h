
// -*- mode: c++; c-basic-offset:4 -*-

// This file is part of the BES

// Copyright (c) 2016 OPeNDAP, Inc.
// Author: James Gallagher <jgallagher@opendap.org>
//
// This library is free software; you can redistribute it and/or
// modify it under the terms of the GNU Lesser General Public
// License as published by the Free Software Foundation; either
// version 2.1 of the License, or (at your option) any later version.
//
// This library is distributed in the hope that it will be useful,
// but WITHOUT ANY WARRANTY; without even the implied warranty of
// MERCHANTABILITY or FITNESS FOR A PARTICULAR PURPOSE.  See the GNU
// Lesser General Public License for more details.
//
// You should have received a copy of the GNU Lesser General Public
// License along with this library; if not, write to the Free Software
// Foundation, Inc., 51 Franklin Street, Fifth Floor, Boston, MA  02110-1301  USA
//
// You can contact OPeNDAP, Inc. at PO Box 112, Saunderstown, RI. 02874-0112.

#ifndef _dmrpp_byte_h
#define _dmrpp_byte_h 1

#include <string>

#include <libdap/Byte.h>
#include "DmrppCommon.h"

namespace libdap {
class XMLWriter;
}

namespace dmrpp {

class DmrppByte: public libdap::Byte, public DmrppCommon {

public:
    DmrppByte(const std::string &n) : Byte(n), DmrppCommon() { }
    DmrppByte(const std::string &n, const std::string &d) : Byte(n, d), DmrppCommon() { }
    DmrppByte(const DmrppByte &rhs) = default;

<<<<<<< HEAD
    DmrppByte(const std::string &n, std::shared_ptr<DMZ> dmz);
    DmrppByte(const std::string &n, const std::string &d, std::shared_ptr<DMZ> dmz);

    virtual ~DmrppByte() {}
=======
    virtual ~DmrppByte() = default;
>>>>>>> 4257955e

    DmrppByte &operator=(const DmrppByte &rhs);

    virtual libdap::BaseType *ptr_duplicate() {
        return new DmrppByte(*this);
    }

    virtual bool read();

    virtual void print_dap4(libdap::XMLWriter &writer, bool constrained = false)
    {
        DmrppCommon::print_dmrpp(writer, constrained);
    }

    virtual void dump(ostream & strm) const;
};

} // namespace dmrpp
#endif // _dmrpp_byte_h<|MERGE_RESOLUTION|>--- conflicted
+++ resolved
@@ -41,16 +41,11 @@
 public:
     DmrppByte(const std::string &n) : Byte(n), DmrppCommon() { }
     DmrppByte(const std::string &n, const std::string &d) : Byte(n, d), DmrppCommon() { }
+    DmrppByte(const std::string &n, shared_ptr<DMZ> dmz) : Byte(n), DmrppCommon(dmz) { }
+    DmrppByte(const std::string &n, const std::string &d, shared_ptr<DMZ> dmz) : Byte(n, d), DmrppCommon(dmz) { }
     DmrppByte(const DmrppByte &rhs) = default;
 
-<<<<<<< HEAD
-    DmrppByte(const std::string &n, std::shared_ptr<DMZ> dmz);
-    DmrppByte(const std::string &n, const std::string &d, std::shared_ptr<DMZ> dmz);
-
-    virtual ~DmrppByte() {}
-=======
     virtual ~DmrppByte() = default;
->>>>>>> 4257955e
 
     DmrppByte &operator=(const DmrppByte &rhs);
 
