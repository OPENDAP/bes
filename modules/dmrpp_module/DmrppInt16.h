--- conflicted
+++ resolved
@@ -41,16 +41,11 @@
 public:
     DmrppInt16(const std::string &n) : libdap::Int16(n), DmrppCommon() { }
     DmrppInt16(const std::string &n, const std::string &d) : libdap::Int16(n, d), DmrppCommon() { }
+    DmrppInt16(const std::string &n, std::shared_ptr<DMZ> dmz) : libdap::Int16(n), DmrppCommon(dmz) { }
+    DmrppInt16(const std::string &n, const std::string &d, std::shared_ptr<DMZ> dmz) : libdap::Int16(n, d), DmrppCommon(dmz) { }
     DmrppInt16(const DmrppInt16 &rhs) = default;
 
-<<<<<<< HEAD
-    DmrppInt16(const std::string &n, std::shared_ptr<DMZ> dmz);
-    DmrppInt16(const std::string &n, const std::string &d, std::shared_ptr<DMZ> dmz);
-
-    virtual ~DmrppInt16() {}
-=======
     virtual ~DmrppInt16() = default;
->>>>>>> 4257955e
 
     DmrppInt16 &operator=(const DmrppInt16 &rhs);
 
