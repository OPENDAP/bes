#
# These macros represent the best way I've found to incorporate building baselines
# into autotest testsuites. Until Hyrax/BES has a comprehensive way to make these
# kinds of tests - using a single set of macros from one source, copy this into
# the places it's needed and hack. If substantial changes are needed, try to copy
# them back into this file. jhrg 12/14/15 

# Include this using 'm4_include([../../handler_tests_macros.m4])' or similar.

# Before including these, use AT_INIT([ <name> ]) in the testsuite.at file. By including
# the pathname to the test directory in the AC_INIT() macro, you will make it much easier
# to identify the tests in a large build like the CI builds. jhrg 4/25/18

# I added this to pull in the REMOVE_VERSIONS() macro. jhrg 12/29/21
# including handler_tests_macros.m4 broke the distcheck on Ubuntu because it could not
# find 'standalone,' try not including it... jhrg 12/29/21
# m4_include([../../handler_tests_macros.m4])

AT_TESTED([build_dmrpp])

AT_ARG_OPTION_ARG([baselines],
    [--baselines=yes|no   Build the baseline file for parser test 'arg'],
    [echo "baselines set to $at_arg_baselines";
     baselines=$at_arg_baselines],[baselines=])

AT_ARG_OPTION_ARG([conf],
    [--conf=<file>   Use <file> for the bes.conf file],
    [echo "bes_conf set to $at_arg_conf"; bes_conf=$at_arg_conf],
    [bes_conf=bes.conf])

# Usage: _AT_TEST_*(<bescmd source>, <baseline file>, <xpass/xfail> [default is xpass] <repeat|cached> [default is no])

# @brief Run the given bes command file
#
# @param $1 The command file, assumes that the baseline is $1.baseline
# @param $2 If not null, 'xfail' means the test is expected to fail, 'xpass' ... pass
# @param $3 If 'repeat' or 'cached', run besstandalone using '-r 3'

m4_define([AT_BUILD_DMRPP],  [dnl

    AT_SETUP([$1])
    AT_KEYWORDS([build_dmrpp dmrpp data dap4 DAP4])

    input=$abs_top_srcdir/$1
    dmr=$abs_top_srcdir/$1.dmr
    baseline=$abs_top_srcdir/$1.dmrpp.baseline
    repeat=$3

    build_dmrpp_app="${abs_top_builddir}/modules/dmrpp_module/build_dmrpp"
    build_dmrpp_cmd="${build_dmrpp_app} -f ${input} -r ${dmr}"

    AS_IF([test -z "$at_verbose"], [echo "COMMAND: ${build_dmrpp_cmd}"])


    AS_IF([test -n "$baselines" -a x$baselines = xyes],
    [
        AT_CHECK([${build_dmrpp_cmd}], [], [stdout])
        REMOVE_VERSIONS([stdout])
        AT_CHECK([mv stdout $baseline.tmp])
        ],
        [
        AT_CHECK([${build_dmrpp_cmd}], [], [stdout])
        REMOVE_VERSIONS([stdout])
        AT_CHECK([diff -b -B $baseline stdout])
        AT_XFAIL_IF([test z$2 = zxfail])
        ])

    AT_CLEANUP
])

m4_define([AT_BUILD_DMRPP_M],  [dnl

    AT_SETUP([$1])
    AT_KEYWORDS([build_dmrpp dmrpp data dap4 DAP4])

    input=$abs_top_srcdir/$1
    dmr=$abs_top_srcdir/$1.dmr
    baseline=$abs_top_srcdir/$1.dmrpp.M.baseline

    build_dmrpp_app="${abs_top_builddir}/modules/dmrpp_module/build_dmrpp"
    build_dmrpp_cmd="${build_dmrpp_app} -M -f ${input} -r ${dmr}"

    AS_IF([test -z "$at_verbose"], [echo "COMMAND: ${build_dmrpp_cmd}"])


    AS_IF([test -n "$baselines" -a x$baselines = xyes],
    [
        AT_CHECK([${build_dmrpp_cmd}], [], [stdout])
        NORMALIZE_EXEC_NAME([stdout])
        REMOVE_PATH_COMPONENTS([stdout])
        REMOVE_VERSIONS([stdout])
        AT_CHECK([mv stdout $baseline.tmp])
        ],
        [
        AT_CHECK([${build_dmrpp_cmd}], [], [stdout])
        NORMALIZE_EXEC_NAME([stdout])
        REMOVE_PATH_COMPONENTS([stdout])
        REMOVE_VERSIONS([stdout])
        AT_CHECK([diff -b -B $baseline stdout])
        AT_XFAIL_IF([test z$2 = zxfail])
        ])

    AT_CLEANUP
])


dnl Remove path components of DAP DMR Attributes that may vary with builds.
dml jhrg 11/22/21
dnl Usage: REMOVE_PATH_COMPONENTS(file_name)
m4_define([REMOVE_PATH_COMPONENTS], [dnl
    sed -e 's@/[[A-z0-9]][[-A-z0-9_/.]]*/dmrpp_module/@/path_removed/@g' \
        -e 's@/[[A-z0-9][-A-z0-9_/.]]*\.so@< library_path_removed >@g' \
        -e 's@BES.Catalog.catalog.RootDirectory=/[[A-z0-9][-A-z0-9_/.]]*@BES.Catalog.catalog.RootDirectory=< path_removed >@g' < $1 > $1.sed
    mv $1.sed $1
])

dnl Normalize binary name. Sometimes the build_dmrpp program is named 'build_dmrpp,'
dnl other times it is named 'lt-build_dmrpp.' This macro ensures it always has the 
dnl same name in the baselines and test output.
dml jhrg 11/22/21
dnl Usage: NORMALIZE_EXEC_NAME(file_name)
m4_define([NORMALIZE_EXEC_NAME], [dnl
    sed -e 's@/[[A-z0-9]][[-A-z0-9_/.]]*build_dmrpp @build_dmrpp @g' < $1 > $1.sed
    mv $1.sed $1
])

dnl Given a filename, remove any version string of the form <Value>3.20.9</Value>
dnl or <Value>libdap-3.20.8</Value> in that file and put "removed version" in its
dnl place. This hack keeps the baselines more or less true to form without the
dnl obvious issue of baselines being broken when versions of the software are changed.
dnl
dnl Added support for 'dmrpp:version="3.20.9"' in the root node of the dmrpp.
dnl
dnl Note that the macro depends on the baseline being a file.
dnl
dnl jhrg 12/29/21

m4_define([REMOVE_VERSIONS], [dnl
      sed -e 's@<Value>[[0-9]]*\.[[0-9]]*\.[[0-9]]*</Value>@<Value>removed version</Value>@g' \
      -e 's@<Value>[[A-z_.]]*-[[0-9]]*\.[[0-9]]*\.[[0-9]]*</Value>@<Value>removed version</Value>@g' \
      -e 's@dmrpp:version="[[0-9]]*\.[[0-9]]*\.[[0-9]]*"@removed dmrpp:version@g' \
      < $1 > $1.sed
      mv $1.sed $1
  ])

# -- -- -- -- -- -- -- -- -- -- -- -- -- -- -- -- -- -- -- -- -- -- -- -- -- -- -- -- -- --
#
# GET_DMRPP_3_20
#
# Usage for get_dmrpp commandline:
#
# get_dmrpp -h
#
# [get_dmrpp-3.20.10]
#
# Usage: /Users/ndp/OPeNDAP/hyrax/build/bin/get_dmrpp [options] <hdf5 file>
#
# Write the DMR++ for hdf5_file to stdout
#
# By default the BES Data Root directory is set to /tmp. This
# utility will add an entry to the bes.log specified in the
# configuration file. The DMR++ is built using the DMR as returned
# by the HDF5 handler, using options as set in the bes
# configuration file found here.
#
# -h: Show help
# -z: Show version information (Verbose got here first.)
# -v: Verbose: Print the DMR too
# -V: Very Verbose: print the DMR, the command and the configuration
#     file used to build the DMR, and do not remove temporary files.
# -D: Just print the DMR that will be used to build the DMR++
# -u: The binary object URL for use in the DMR++ file. If option '-u' is
#     not used; then dap4:Dataset/@dmrpp:href attribute will contain the template string
#     OPeNDAP_DMRpp_DATA_ACCESS_URL which can be replaced at runtime.
# -b: The fully qualified path to the BES_DATA_ROOT directory. May not be "/" or "/etc".
#     The default value is /tmp if a value is not provided
# -c: The path to the bes configuration file to use.
# -s: The path to an optional addendum configuration file which will be appended to the
#     default BES configuration. Much like the site.conf file works for the full server
#     deployment it will be loaded last and the settings there-in will have an override
#     effect on the default configuration.
# -o: The name of the dmr++ file to create.
# -e: The name of pre-existing dmr++ file to test.
# -T: Run ALL hyrax tests on the resulting dmr++ file and compare the responses
#     the ones generated by the source hdf5 file.
# -I: Run hyrax inventory tests on the resulting dmr++ file and compare the responses
#     the ones generated by the source hdf5 file.
# -F: Run hyrax value probe tests on the resulting dmr++ file and compare the responses
#     the ones generated by the source hdf5 file.
# -M: Create and merge missing CF coordinate domain variables into the dmrpp. If there are
#     missing variables, a sidecar file named <input_file_name>.missing will be created
#     in the same directory location as the input_data_file.
#     If option 'p' is not used; missing variable chunk href will contain OPeNDAP_DMRpp_MISSING_DATA_ACCESS_URL.
#     If option 'p' is selected; missing variable chunk href will contain the argument provided to that option
# -p: The value to use for each missing variable's dmrpp:chunk/@dmrpp:href attribute.  If option '-p' is
#     not used; the missing variable dmrpp:chunk/@dmrpp:href attributes will contain the template string
#     OPeNDAP_DMRpp_MISSING_DATA_ACCESS_URL which can be replaced at runtime.
# -r: The path to the file that contains missing variable information for sets of input data files that share
#     common missing variables. The file will be created if it doesn't exist and the result may be used in subsequent
#     invocations of get_dmrpp (using -r) to identify the missing variable file.
# -U: If present, and if the input data file is an AWS S3 URL (s3://...), and if the output data file has been set (using
#     the -o option) the presence of this parameter will cause get_dmrpp to copy the finished dmr++ file to the same S3
#     bucket location as the input data file.
#
# Limitations:
# * The name of the hdf5 file must be expressed relative to the BES_DATA_ROOT, or as an S3 URL (s3://...)
#

m4_define([AT_GET_DMRPP_3_20],  [dnl
        AT_SETUP([$1])
AT_KEYWORDS([get_dmrpp data dap4 DAP4])

GET_DMRPP="${abs_top_builddir}/modules/dmrpp_module/data/get_dmrpp"

chmod +x "${GET_DMRPP}"
ls -l "${GET_DMRPP}"
DATA_DIR="modules/dmrpp_module/data/dmrpp"
BASELINES_DIR="${abs_srcdir}/get_dmrpp_baselines"
BES_DATA_ROOT=$(readlink -f "${abs_top_srcdir}")

echo $1 | grep "s3://"
if $? -ne 0 ; then  input_file=${DATA_DIR}/$1; else input_file=$1; fi

baseline="${BASELINES_DIR}/$2"
params="$3"
output_file="$4"
if test -n "${output_file}"
then
    params="${params} -o ${output_file}"
else
    output_file=stdout
fi

export PATH=${abs_top_builddir}/standalone:$PATH

TEST_CMD="${GET_DMRPP} -A -b ${BES_DATA_ROOT} ${params} ${input_file}"

AS_IF([test -z "$at_verbose"], [
    echo "# -- -- -- -- -- -- -- -- -- -- -- -- -- -- -- -- -- -- -- -- --"
    echo "#   abs_top_srcdir: ${abs_top_srcdir}"
    echo "#       abs_srcdir: ${abs_srcdir}"
    echo "#       top_srcdir: ${top_srcdir}"
    echo "#         builddir: ${builddir}"
    echo "#     abs_builddir: ${abs_builddir}"
    echo "#     top_builddir: ${top_builddir}"
    echo "# top_build_prefix: ${top_build_prefix}"
    echo "# abs_top_builddir: ${abs_top_builddir}"
    echo "#        GET_DMRPP: ${GET_DMRPP}"
    echo "#    BES_DATA_ROOT: ${BES_DATA_ROOT}"
    echo "#         DATA_DIR: ${DATA_DIR}"
    echo "#    BASELINES_DIR: ${BASELINES_DIR}"
    echo "#"
    echo "# AT_GET_DMRPP_3_20() arguments: "
    echo "#           arg #1: $1"
    echo "#           arg #2: $2"
    echo "#           arg #3: $3"
    echo "#           arg #4: $4"
    echo "#       input_file: ${input_file}"
    echo "#         baseline: ${baseline}"
    echo "#           params: ${params}"
    echo "#      output_file: ${output_file}"
    echo "#         TEST_CMD: ${TEST_CMD}"
])

AS_IF([test -n "$baselines" -a x$baselines = xyes],
[
    AS_IF([test -z "$at_verbose"], [echo "# get_dmrpp_baselines: Calling get_dmrpp application."])
    AT_CHECK([${TEST_CMD}], [], [stdout], [stderr])
<<<<<<< HEAD
    NORMAILZE_EXEC_NAME([${output_file}])
    REMOVE_PATH_COMPONENTS([${output_file}])
    REMOVE_VERSIONS([${output_file}])
    REMOVE_BUILD_DMRPP_INVOCATION_ATTR([${output_file}])
=======
    NORMALIZE_EXEC_NAME([stdout])
    REMOVE_PATH_COMPONENTS([stdout])
    REMOVE_VERSIONS([stdout])
    REMOVE_BUILD_DMRPP_INVOCATION_ATTR([stdout])
>>>>>>> 3b7f74cc
    AS_IF([test -z "$at_verbose"], [echo "# get_dmrpp_baselines: Copying result to ${baseline}.tmp"])
    AT_CHECK([mv ${output_file} ${baseline}.tmp])
],
[
    AS_IF([test -z "$at_verbose"], [echo "# get_dmrpp: Calling get_dmrpp application."])
    AT_CHECK([${TEST_CMD}], [], [stdout], [stderr])
<<<<<<< HEAD
    NORMAILZE_EXEC_NAME([${output_file}])
    REMOVE_PATH_COMPONENTS([${output_file}])
    REMOVE_VERSIONS([${output_file}])
    REMOVE_BUILD_DMRPP_INVOCATION_ATTR([${output_file}])
=======
    NORMALIZE_EXEC_NAME([stdout])
    REMOVE_PATH_COMPONENTS([stdout])
    REMOVE_VERSIONS([stdout])
    REMOVE_BUILD_DMRPP_INVOCATION_ATTR([stdout])
>>>>>>> 3b7f74cc
    AS_IF([test -z "$at_verbose"], [
        echo ""
        echo "# -- -- -- -- -- -- -- -- -- -- -- -- -- -- -- -- -- -- -- -- --"
        echo "# get_dmrpp: Filtered ${output_file} BEGIN"
        echo "#"
        cat ${output_file};
        echo "#"
        echo "# get_dmrpp: Filtered ${output_file} END"
        echo "# -- -- -- -- -- -- -- -- -- -- -- -- -- -- -- -- -- -- -- -- --"
    ])
    AT_CHECK([diff -b -B ${baseline} ${output_file}])
    AT_XFAIL_IF([test z$4 = zxfail])
])

AT_CLEANUP
])

# -- -- -- -- -- -- -- -- -- -- -- -- -- -- -- -- -- -- -- -- -- -- -- -- -- -- --
# Remove the build_dmrpp invocation attribute value
# ndp 03/23/22
# Usage: REMOVE_BUILD_DMRPP_INVOCATION_ATTR_VALUE(file_name)
m4_define([REMOVE_BUILD_DMRPP_INVOCATION_ATTR_VALUE], [dnl
    sed -e 's@<Value>build_dmrpp.*<\/Value>@<Value>Removed</Value>@g'  < $1 > $1.sed
    mv $1.sed $1
])

# -- -- -- -- -- -- -- -- -- -- -- -- -- -- -- -- -- -- -- -- -- -- -- -- -- -- --
# Replace the DAP Attribute named "invocation" an invariant message
# ndp 03/23/22
# Usage: REMOVE_BUILD_DMRPP_INVOCATION_ATTR(file_name)
m4_define([REMOVE_BUILD_DMRPP_INVOCATION_ATTR], [dnl
    # This sed magic: '1h;2,$H;$!d;g' slurps up the entire file into a single line.
    # Courtesy of: https://unix.stackexchange.com/users/21763/antak
    #   Reference: https://unix.stackexchange.com/questions/26284/how-can-i-use-sed-to-replace-a-multi-line-string
    sed \
        -e '1h;2,$H;$!d;g' \
        -e 's@<Attribute name="invocation" type="String">.*</Value>@<Attribute name="Removed(invocation)">@' \
         < $1 > $1.sed
    mv $1.sed $1
])<|MERGE_RESOLUTION|>--- conflicted
+++ resolved
@@ -266,34 +266,20 @@
 [
     AS_IF([test -z "$at_verbose"], [echo "# get_dmrpp_baselines: Calling get_dmrpp application."])
     AT_CHECK([${TEST_CMD}], [], [stdout], [stderr])
-<<<<<<< HEAD
-    NORMAILZE_EXEC_NAME([${output_file}])
+    NORMALIZE_EXEC_NAME([${output_file}])
     REMOVE_PATH_COMPONENTS([${output_file}])
     REMOVE_VERSIONS([${output_file}])
     REMOVE_BUILD_DMRPP_INVOCATION_ATTR([${output_file}])
-=======
-    NORMALIZE_EXEC_NAME([stdout])
-    REMOVE_PATH_COMPONENTS([stdout])
-    REMOVE_VERSIONS([stdout])
-    REMOVE_BUILD_DMRPP_INVOCATION_ATTR([stdout])
->>>>>>> 3b7f74cc
     AS_IF([test -z "$at_verbose"], [echo "# get_dmrpp_baselines: Copying result to ${baseline}.tmp"])
     AT_CHECK([mv ${output_file} ${baseline}.tmp])
 ],
 [
     AS_IF([test -z "$at_verbose"], [echo "# get_dmrpp: Calling get_dmrpp application."])
     AT_CHECK([${TEST_CMD}], [], [stdout], [stderr])
-<<<<<<< HEAD
-    NORMAILZE_EXEC_NAME([${output_file}])
+    NORMALIZE_EXEC_NAME([${output_file}])
     REMOVE_PATH_COMPONENTS([${output_file}])
     REMOVE_VERSIONS([${output_file}])
     REMOVE_BUILD_DMRPP_INVOCATION_ATTR([${output_file}])
-=======
-    NORMALIZE_EXEC_NAME([stdout])
-    REMOVE_PATH_COMPONENTS([stdout])
-    REMOVE_VERSIONS([stdout])
-    REMOVE_BUILD_DMRPP_INVOCATION_ATTR([stdout])
->>>>>>> 3b7f74cc
     AS_IF([test -z "$at_verbose"], [
         echo ""
         echo "# -- -- -- -- -- -- -- -- -- -- -- -- -- -- -- -- -- -- -- -- --"
