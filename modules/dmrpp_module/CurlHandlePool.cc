--- conflicted
+++ resolved
@@ -378,39 +378,9 @@
                                                    __LINE__);
             }
         }
-<<<<<<< HEAD
-
-        // TODO Code between here and below may have been turned into a method in AccessCredentials. jhrg 11/2/22
-        AccessCredentials *credentials = CredentialsManager::theCM()->get(handle->d_url);
-        if (credentials && credentials->is_s3_cred()) {
-            BESDEBUG(DMRPP_CURL,
-                     prolog << "Got AccessCredentials instance: " << endl << credentials->to_json() << endl);
-            // If there are available credentials, and they are S3 credentials then we need to sign
-            // the request
-            const std::time_t request_time = std::time(nullptr);
-
-            const std::string auth_header =
-                    AWSV4::compute_awsv4_signature(
-                            handle->d_url,
-                            request_time,
-                            credentials->get(AccessCredentials::ID_KEY),
-                            credentials->get(AccessCredentials::KEY_KEY),
-                            credentials->get(AccessCredentials::REGION_KEY),
-                            "s3");
-
-
-            handle->d_request_headers = curl::append_http_header((curl_slist *)0, "Authorization", auth_header);
-            handle->d_request_headers = curl::append_http_header(handle->d_request_headers, "x-amz-content-sha256",
-                                                  "e3b0c44298fc1c149afbf4c8996fb92427ae41e4649b934ca495991b7852b855");
-            handle->d_request_headers = curl::append_http_header(handle->d_request_headers, "x-amz-date", AWSV4::ISO8601_date(request_time));
-            // TODO here. jhrg 11/2/22
-            res = curl_easy_setopt(handle->d_handle, CURLOPT_HTTPHEADER, handle->d_request_headers);
-            curl::eval_curl_easy_setopt_result(res, prolog, "CURLOPT_HTTPHEADER", handle->d_errbuf, __FILE__, __LINE__);
-=======
         catch (...){
             release_handle(handle,true);
             return nullptr;
->>>>>>> 5542c2bd
         }
     }
 
