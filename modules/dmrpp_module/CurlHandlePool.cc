// -*- mode: c++; c-basic-offset:4 -*-

// This file is part of the BES

// Copyright (c) 2018 OPeNDAP, Inc.
// Author: James Gallagher<jgallagher@opendap.org>
//
// This library is free software; you can redistribute it and/or
// modify it under the terms of the GNU Lesser General Public
// License as published by the Free Software Foundation; either
// version 2.1 of the License, or (at your option) any later version.
//
// This library is distributed in the hope that it will be useful,
// but WITHOUT ANY WARRANTY; without even the implied warranty of
// MERCHANTABILITY or FITNESS FOR A PARTICULAR PURPOSE.  See the GNU
// Lesser General Public License for more details.
//
// You should have received a copy of the GNU Lesser General Public
// License along with this library; if not, write to the Free Software
// Foundation, Inc., 51 Franklin Street, Fifth Floor, Boston, MA  02110-1301  USA
//
// You can contact OPeNDAP, Inc. at PO Box 112, Saunderstown, RI. 02874-0112.

#include "config.h"

#include <string>
#include <sstream>
#include <iomanip>

#include <cstring>
#include <unistd.h>

#include <curl/curl.h>

#if HAVE_CURL_MULTI_H
#include <curl/multi.h>
#endif

#include "util.h"   // long_to_string()

#include "BESLog.h"
#include "BESDebug.h"
#include "BESInternalError.h"
#include "BESForbiddenError.h"
#include "WhiteList.h"

#include "DmrppRequestHandler.h"
#include "CurlHandlePool.h"
#include "Chunk.h"

#define KEEP_ALIVE 1   // Reuse libcurl easy handles (1) or not (0).

static const int MAX_WAIT_MSECS = 30*1000; /* Wait max. 30 seconds */

<<<<<<< HEAD
=======
// This is very verbose and also independent of the log mode.
//jhrg 10/9/18
>>>>>>> d27fc101
#define CURL_VERBOSE 0

const unsigned int retry_limit = 10; // Amazon's suggestion
const unsigned int initial_retry_time = 1000; // one milli-second
static const string dmrpp_3 = "dmrpp:3";

using namespace dmrpp;
using namespace std;
using namespace bes;

Lock::Lock(pthread_mutex_t &lock) : m_mutex(lock)
 {
     int status = pthread_mutex_lock(&m_mutex);
     if (status != 0) throw BESInternalError("Could not lock in CurlHandlePool", __FILE__, __LINE__);
 }

Lock::~Lock()
 {
     int status = pthread_mutex_unlock(&m_mutex);
     if (status != 0) throw BESInternalError("Could not unlock in CurlHandlePool", __FILE__, __LINE__);
 }

/**
 * @brief print the long curl message if available.
 */
static string
curl_error_msg(CURLcode res, char *errbuf)
{
    ostringstream oss;
    size_t len = strlen(errbuf);
    if (len) {
        oss << errbuf;
        oss << " (code: " << (int)res << ")";
    }
    else {
        oss << curl_easy_strerror(res) << "(result: " << res << ")";
    }

    return oss.str();
}

/**
 * @brief Build a string with hex info about stuff libcurl gets
 *
 * Unused, but might be useful someday.
 */
#if 0
static
string dump(const char *text, unsigned char *ptr, size_t size)
{
    size_t i;
    size_t c;
    unsigned int width=0x10;
 
    ostringstream oss;
    oss << text << ", " << std::setw(10) << (long)size << std::setbase(16) << (long)size << endl;

    for(i=0; i<size; i+= width) {
	oss << std::setw(4) << (long)i;
	// fprintf(stream, "%4.4lx: ", (long)i);

	/* show hex to the left */
	for(c = 0; c < width; c++) {
	    if(i+c < size) {
		oss << std::setw(2) << ptr[i+c];
		//fprintf(stream, "%02x ", ptr[i+c]);
	    }
	    else {
		oss << "   ";  
		// fputs("   ", stream);
	    }
	}
 
	/* show data on the right */
	for(c = 0; (c < width) && (i+c < size); c++) {
	    char x = (ptr[i+c] >= 0x20 && ptr[i+c] < 0x80) ? ptr[i+c] : '.';
	    // fputc(x, stream);
	    oss << std::setw(1) << x;
	}
 
	// fputc('\n', stream); /* newline */
	oss << endl;
    }

    return oss.str();
}
#endif

#if CURL_VERBOSE
/**
 * @brief print verbose info from curl.
 *
 * Copied from the libcurl docs, then hacked to remove most of the output.
 */ 
static
int curl_trace(CURL */*handle*/, curl_infotype type, char *data, size_t /*size*/, void */*userp*/)
{
    switch (type) {
    // print info
    case CURLINFO_TEXT: {
        string text = data;
        size_t pos;
        while((pos = text.find('\n')) != string::npos)
            text = text.substr(0, pos);
        LOG("libcurl == Info: " << text << endl);
    }

    // print nothing for these
    case CURLINFO_DATA_IN:
    case CURLINFO_SSL_DATA_IN:

    case CURLINFO_DATA_OUT:
    case CURLINFO_SSL_DATA_OUT:

    case CURLINFO_HEADER_IN:
    case CURLINFO_HEADER_OUT:
    default: /* in case a new one is introduced to shock us */
	return 0;
    }
}
#endif

dmrpp_easy_handle::dmrpp_easy_handle()
{
    d_handle = curl_easy_init();
    if (!d_handle) throw BESInternalError("Could not allocate CURL handle", __FILE__, __LINE__);

    CURLcode res;

    if (CURLE_OK != (res = curl_easy_setopt(d_handle, CURLOPT_ERRORBUFFER, d_errbuf)))
        throw BESInternalError(string("CURL Error: ").append(curl_easy_strerror(res)), __FILE__, __LINE__);

#if CURL_VERBOSE
    // Information is output only when the log is in verbose mode and the code is
    // built using --enable-developer
    if (CURLE_OK != (res = curl_easy_setopt(d_handle, CURLOPT_DEBUGFUNCTION, curl_trace)))
        throw BESInternalError(string("CURL Error: ").append(curl_error_msg(res, d_errbuf)), __FILE__, __LINE__);
    // Many tests fail with this option, but it's still useful to see how connections
    // are treated. jhrg 10/2/18
    if (CURLE_OK != (res = curl_easy_setopt(d_handle, CURLOPT_VERBOSE, 1L)))
        throw BESInternalError(string("CURL Error: ").append(curl_error_msg(res, d_errbuf)), __FILE__, __LINE__);
#endif

    // Pass all data to the 'write_data' function
    if (CURLE_OK != (res = curl_easy_setopt(d_handle, CURLOPT_WRITEFUNCTION, chunk_write_data)))
        throw BESInternalError(string("CURL Error: ").append(curl_error_msg(res, d_errbuf)), __FILE__, __LINE__);

#ifdef CURLOPT_TCP_KEEPALIVE
    /* enable TCP keep-alive for this transfer */
    if (CURLE_OK != (res = curl_easy_setopt(d_handle, CURLOPT_TCP_KEEPALIVE, 1L)))
        throw BESInternalError(string("CURL Error: ").append(curl_error_msg(res)), __FILE__, __LINE__);
#endif

#ifdef CURLOPT_TCP_KEEPIDLE
    /* keep-alive idle time to 120 seconds */
    if (CURLE_OK != (res = curl_easy_setopt(d_handle, CURLOPT_TCP_KEEPIDLE, 120L)))
        throw BESInternalError(string("CURL Error: ").append(curl_error_msg(res)), __FILE__, __LINE__);
#endif

#ifdef CURLOPT_TCP_KEEPINTVL
    /* interval time between keep-alive probes: 120 seconds */
    if (CURLE_OK != (res = curl_easy_setopt(d_handle, CURLOPT_TCP_KEEPINTVL, 120L)))
        throw BESInternalError(string("CURL Error: ").append(curl_error_msg(res)), __FILE__, __LINE__)
#endif

    d_in_use = false;
    d_url = "";
    d_chunk = 0;
}

dmrpp_easy_handle::~dmrpp_easy_handle()
{
    curl_easy_cleanup(d_handle);
}

/**
 * Return true if the HTTP request worked, false if it should be re-tried;
 * throw an exception on error.
 *
 * @param eh The CURL easy_handle
 * @return True indicates success, false a failure that should be re-tried.
 * @exception BESInternalError indicates an unrecoverable error
 */
static bool evaluate_curl_response(CURL* eh)
{
    long http_code = 0;
    CURLcode res = curl_easy_getinfo(eh, CURLINFO_RESPONSE_CODE, &http_code);
    if (CURLE_OK != res) {
        throw BESInternalError(string("Error getting HTTP response code: ").append(curl_error_msg(res, (char*)"")), __FILE__, __LINE__);
    }

    // Newer Apache servers return 206 for range requests. jhrg 8/8/18
    switch (http_code) {
    case 200: // OK
    case 206: // Partial content - this is to be expected since we use range gets
        // cases 201-205 are things we should probably reject, unless we add more
        // comprehensive HTTP/S processing here. jhrg 8/8/18
        return true;

    case 500: // Internal server error
    case 503: // Service Unavailable
    case 504: // Gateway Timeout
        return false;

    default: {
        ostringstream oss;
        oss << "HTTP status error: Expected an OK status, but got: ";
        oss << http_code;
        throw BESInternalError(oss.str(), __FILE__, __LINE__);
    }
    }
}

/**
 * @brief This is the read_data() method for serial transfers
 *
 * @todo Modify re-try so it's only done for AWS and/or if an option is set.
 */
void dmrpp_easy_handle::read_data()
{
    // Treat HTTP/S requests specially; retry some kinds of failures.
    if (d_url.find("https://") == 0 || d_url.find("http://") == 0) {
        unsigned int tries = 0;
        bool success = true;
        unsigned int retry_time = initial_retry_time;

        // Perform the request
        do {
            CURLcode curl_code = curl_easy_perform(d_handle);
            ++tries;

            if (CURLE_OK != curl_code) {
                throw BESInternalError(string("Data transfer error: ").append(curl_error_msg(curl_code, d_errbuf)),
                    __FILE__, __LINE__);
            }

            success = evaluate_curl_response(d_handle);

            if (!success) {
                if (tries == retry_limit) {
                    throw BESInternalError(
                        string("Data transfer error: Number of re-tries to S3 exceeded: ").append(
                            curl_error_msg(curl_code, d_errbuf)), __FILE__, __LINE__);
                }
                else {
                    LOG("HTTP transfer 500 error, will retry (trial " << tries << "for: " << d_url << ").");
                    usleep(retry_time);
                    retry_time *= 2;
                }
            }
        } while (!success);
    }
    else {
        CURLcode curl_code = curl_easy_perform(d_handle);
        if (CURLE_OK != curl_code) {
            throw BESInternalError(string("Data transfer error: ").append(curl_error_msg(curl_code, d_errbuf)),
                __FILE__, __LINE__);
        }
    }

    d_chunk->set_is_read(true);
}

/**
 * The implementation of the dmrpp_multi_handle field. It can be either
 * a CURLM* or a vector of dmrpp_easy_handle*, depending on whether libcurl
 * has the CULRM* interface.
 *
 * @note This uses the pimpl pattern.
 */
struct dmrpp_multi_handle::multi_handle {
#if HAVE_CURL_MULTI_API
    CURLM *curlm;
#else
    std::vector<dmrpp_easy_handle *> ehandles;
#endif
};

dmrpp_multi_handle::dmrpp_multi_handle()
{
    p_impl = new multi_handle;
#if HAVE_CURL_MULTI_API
    p_impl->curlm = curl_multi_init();
#endif
}

dmrpp_multi_handle::~dmrpp_multi_handle()
{
#if HAVE_CURL_MULTI_API
    curl_multi_cleanup(p_impl->curlm);
#endif
    delete p_impl;
}

/**
 * @brief Add an Easy Handle to a Multi Handle object.
 *
 * @note It is the responsibility of the caller to make sure there are not
 * too many handles added to the 'multi handle' object.
 *
 * @param eh The CURL easy handle to add
 */
void dmrpp_multi_handle::add_easy_handle(dmrpp_easy_handle *eh)
{
#if HAVE_CURL_MULTI_API
    curl_multi_add_handle(p_impl->curlm, eh->d_handle);
#else
    p_impl->ehandles.push_back(eh);
#endif
}

// This is only used if we don't have the Multi API and have to use pthreads.
// jhrg 8/27/18
#if !HAVE_CURL_MULTI_API
static void *easy_handle_read_data(void *handle)
{
    dmrpp_easy_handle *eh = reinterpret_cast<dmrpp_easy_handle*>(handle);

    try {
        eh->read_data();
        pthread_exit(NULL);
    }
    catch (BESError &e) {
        string *error = new string(e.get_verbose_message());
        pthread_exit(error);
    }
}
#endif

/**
 * @brief The read_data() method for parallel transfers
 *
 * This uses either the CURL Multi API or pthreads to read N
 * dmrpp_easy_handle instances in parallel.
 *
 * @todo This has to be fixed to restart 500 HTTP errors and to clean up
 * after threads if there's an exception.
 *
 * @note It's the responsibility of the caller to make sure that no more than
 * d_max_parallel_transfers are added to the 'multi' handle.
 */
void dmrpp_multi_handle::read_data()
{
#if HAVE_CURL_MULTI_API
    // Use the libcurl Multi API here. Alternate version follows...

    int still_running = 0;
    CURLMcode mres = curl_multi_perform(p_impl->curlm, &still_running);
    if (mres != CURLM_OK)
        throw BESInternalError(string("Could not initiate data read: ").append(curl_multi_strerror(mres)), __FILE__,
            __LINE__);

    do {
        int numfds = 0;
        mres = curl_multi_wait(p_impl->curlm, NULL, 0, MAX_WAIT_MSECS, &numfds);
        if (mres != CURLM_OK)
            throw BESInternalError(string("Could not wait on data read: ").append(curl_multi_strerror(mres)), __FILE__,
                __LINE__);

        mres = curl_multi_perform(p_impl->curlm, &still_running);
        if (mres != CURLM_OK)
            throw BESInternalError(string("Could not iterate data read: ").append(curl_multi_strerror(mres)), __FILE__,
                __LINE__);

    } while (still_running);

    CURLMsg *msg = 0;
    int msgs_left = 0;
    while ((msg = curl_multi_info_read(p_impl->curlm, &msgs_left))) {
        if (msg->msg == CURLMSG_DONE) {
            CURL *eh = msg->easy_handle;

            CURLcode res = msg->data.result;
            if (res != CURLE_OK)
                throw BESInternalError(string("Error HTTP: ").append(curl_easy_strerror(res)), __FILE__, __LINE__);

            // Note: 'eh' is the easy handle returned by culr_multi_info_read(),
            // but in it's private field is our dmrpp_easy_handle object. We need
            // both to mark this data read operation as complete.
            dmrpp_easy_handle *dmrpp_easy_handle = 0;
            res = curl_easy_getinfo(eh, CURLINFO_PRIVATE, &dmrpp_easy_handle);
            if (res != CURLE_OK)
                throw BESInternalError(string("Could not access easy handle: ").append(curl_easy_strerror(res)), __FILE__, __LINE__);

            // This code has to work with both http/s: and file: protocols. Here we check the
            // HTTP status code. If the protocol is not HTTP, we assume since msg->data.result
            // returned CURLE_OK, that the transfer worked. jhrg 5/1/18
            if (dmrpp_easy_handle->d_url.find("http://") == 0 || dmrpp_easy_handle->d_url.find("https://") == 0) {
                evaluate_curl_response(eh);
            }

            // If we are here, the request was successful.
            dmrpp_easy_handle->d_chunk->set_is_read(true);  // Set the is_read() property for chunk here.

            // NB: Remove the handle from the CURLM* and _then_ call release_handle()
            // so that the KEEP_ALIVE 0 (off) works. Calling delete on the dmrpp_easy_handle
            // will invalidate 'eh', so call that after removing 'eh'.
            mres = curl_multi_remove_handle(p_impl->curlm, eh);
            if (mres != CURLM_OK)
                throw BESInternalError(string("Could not remove libcurl handle: ").append(curl_multi_strerror(mres)),  __FILE__, __LINE__);

            DmrppRequestHandler::curl_handle_pool->release_handle(dmrpp_easy_handle);
        }
        else {  // != CURLMSG_DONE
            throw BESInternalError("Error getting HTTP or FILE responses.", __FILE__, __LINE__);
        }
    }
#else
    // Start the processing pipelines using pthreads - there is no Multi API

    pthread_t threads[p_impl->ehandles.size()];
    try {
        unsigned int num_threads = 0;
        for (unsigned int i = 0; i < p_impl->ehandles.size(); ++i) {
            int status = pthread_create(&threads[i], NULL, easy_handle_read_data, (void*) p_impl->ehandles[i]);
            if (status == 0) {
                ++num_threads;
            }
            else {
                ostringstream oss("Could not start process_one_chunk_unconstrained thread for chunk ", std::ios::ate);
                oss << i << ": " << strerror(status);
                throw BESInternalError(oss.str(), __FILE__, __LINE__);
            }
        }

        // Now join the child threads.
        for (unsigned int i = 0; i < num_threads; ++i) {
            string *error;
            int status = pthread_join(threads[i], (void**) &error);
            if (status != 0) {
                ostringstream oss("Could not join process_one_chunk_unconstrained thread for chunk ", std::ios::ate);
                oss << i << ": " << strerror(status);
                throw BESInternalError(oss.str(), __FILE__, __LINE__);
            }
            else if (error != 0) {
                BESInternalError e(*error, __FILE__, __LINE__);
                delete error;
                throw e;
            }
        }
    }
    catch(...) {
        join_threads(threads, num_threads);
        throw;
    }

    // Now remove the easy_handles, mimicking the behavior when using the real Multi API
    p_impl->ehandles.clear();
#endif
}

CurlHandlePool::CurlHandlePool() : d_multi_handle(0)
{
    d_max_easy_handles = DmrppRequestHandler::d_max_parallel_transfers;
    d_multi_handle = new dmrpp_multi_handle();

    for (unsigned int i = 0; i < d_max_easy_handles; ++i) {
        d_easy_handles.push_back(new dmrpp_easy_handle());
    }

    if (pthread_mutex_init(&d_get_easy_handle_mutex, 0) != 0)
        throw BESInternalError("Could not initialize mutex in CurlHandlePool", __FILE__, __LINE__);
}

/**
 * Get a CURL easy handle to transfer data from \arg url into the given \arg chunk.
 *
 * @note This method and release_handle() use the same lock to prevent the handle's
 * chunk pointer from being cleared by another thread after a thread running this
 * method has set it. However, there's no protection against calling this when no
 * more handles are available. If that happens a thread calling release_handle()
 * will block until this code returns (and this code will return NULL).
 *
 * @param chunk Use this Chunk to set a libcurl easy handle so that it
 * will fetch the Chunk's data.
 * @return A CURL easy handle configured to transfer data, or null if
 * there are no more handles in the pool.
 */
dmrpp_easy_handle *
CurlHandlePool::get_easy_handle(Chunk *chunk)
{
    Lock lock(d_get_easy_handle_mutex); // RAII

    dmrpp_easy_handle *handle = 0;
    for (vector<dmrpp_easy_handle *>::iterator i = d_easy_handles.begin(), e = d_easy_handles.end(); i != e; ++i) {
        if (!(*i)->d_in_use)
            handle = *i;
    }

    if (handle) {
        // Once here, d_easy_handle holds a CURL* we can use.
        handle->d_in_use = true;
        handle->d_url = chunk->get_data_url();

        // Here we check to make sure that the we are only going to
        // access an approved location with this easy_handle
        if(!WhiteList::get_white_list()->is_white_listed(handle->d_url)){
            string msg = "ERROR!! The chunk url " + handle->d_url + " does not match any white-list rule. ";
            throw BESForbiddenError(msg ,__FILE__,__LINE__);
        }

        handle->d_chunk = chunk;

        CURLcode res = curl_easy_setopt(handle->d_handle, CURLOPT_URL, chunk->get_data_url().c_str());
        if (res != CURLE_OK) throw BESInternalError(string("HTTP Error setting URL: ").append(curl_error_msg(res, handle->d_errbuf)), __FILE__, __LINE__);

        // get the offset to offset + size bytes
        if (CURLE_OK != (res = curl_easy_setopt(handle->d_handle, CURLOPT_RANGE, chunk->get_curl_range_arg_string().c_str())))
            throw BESInternalError(string("HTTP Error setting Range: ").append(curl_error_msg(res, handle->d_errbuf)), __FILE__,
            __LINE__);

        // Pass this to write_data as the fourth argument
        if (CURLE_OK != (res = curl_easy_setopt(handle->d_handle, CURLOPT_WRITEDATA, reinterpret_cast<void*>(chunk))))
            throw BESInternalError(string("CURL Error setting chunk as data buffer: ").append(curl_error_msg(res, handle->d_errbuf)),
            __FILE__, __LINE__);

        // store the easy_handle so that we can call release_handle in multi_handle::read_data()
        if (CURLE_OK != (res = curl_easy_setopt(handle->d_handle, CURLOPT_PRIVATE, reinterpret_cast<void*>(handle))))
            throw BESInternalError(string("CURL Error setting easy_handle as private data: ").append(curl_error_msg(res, handle->d_errbuf)), __FILE__,
            __LINE__);
    }

    return handle;
}

/**
 * Release a DMR++ easy_handle. This returns the handle to the pool of handles
 * that can be used for serial transfers or, with multi curl, for parallel transfers.
 *
 * @param handle
 */
void CurlHandlePool::release_handle(dmrpp_easy_handle *handle)
{
    // In get_easy_handle, it's possible that d_in_use could be false and d_chunk
    // could not be set to 0 (because a separate thread could be running these
    // methods). In that case, the thread running get_easy_handle could set d_chunk,
    // and then this thread could clear it (... unlikely, but an optimizing compiler is
    // free to reorder statements so long as they don't alter the function's behavior).
    // Timing tests indicate this lock does not cost anything that can be measured.
    // jhrg 8/21/18
    Lock lock(d_get_easy_handle_mutex);

#if KEEP_ALIVE
    handle->d_url = "";
    handle->d_chunk = 0;
    handle->d_in_use = false;
#else
    // This is to test the effect of libcurl Keep Alive support
    // Find the handle; erase from the vector; delete; allocate a new handle and push it back on
    for (std::vector<dmrpp_easy_handle *>::iterator i = d_easy_handles.begin(), e = d_easy_handles.end(); i != e; ++i) {
        if (*i == handle) {
            BESDEBUG("dmrpp:5", "Found a handle match for the " << i - d_easy_handles.begin() << "th easy handle." << endl);
            delete handle;
            *i = new dmrpp_easy_handle();
            break;
        }
    }
#endif
}<|MERGE_RESOLUTION|>--- conflicted
+++ resolved
@@ -50,17 +50,11 @@
 
 #define KEEP_ALIVE 1   // Reuse libcurl easy handles (1) or not (0).
 
-static const int MAX_WAIT_MSECS = 30*1000; /* Wait max. 30 seconds */
-
-<<<<<<< HEAD
-=======
-// This is very verbose and also independent of the log mode.
-//jhrg 10/9/18
->>>>>>> d27fc101
 #define CURL_VERBOSE 0
 
-const unsigned int retry_limit = 10; // Amazon's suggestion
-const unsigned int initial_retry_time = 1000; // one milli-second
+static const int MAX_WAIT_MSECS = 30*1000; // Wait max. 30 seconds
+static const unsigned int retry_limit = 10; // Amazon's suggestion
+static const unsigned int initial_retry_time = 1000; // one milli-second
 static const string dmrpp_3 = "dmrpp:3";
 
 using namespace dmrpp;
