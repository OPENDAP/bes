// -*- mode: c++; c-basic-offset:4 -*-

// This file is part of the BES

// Copyright (c) 2018 OPeNDAP, Inc.
// Author: James Gallagher<jgallagher@opendap.org>
//
// This library is free software; you can redistribute it and/or
// modify it under the terms of the GNU Lesser General Public
// License as published by the Free Software Foundation; either
// version 2.1 of the License, or (at your option) any later version.
//
// This library is distributed in the hope that it will be useful,
// but WITHOUT ANY WARRANTY; without even the implied warranty of
// MERCHANTABILITY or FITNESS FOR A PARTICULAR PURPOSE.  See the GNU
// Lesser General Public License for more details.
//
// You should have received a copy of the GNU Lesser General Public
// License along with this library; if not, write to the Free Software
// Foundation, Inc., 51 Franklin Street, Fifth Floor, Boston, MA  02110-1301  USA
//
// You can contact OPeNDAP, Inc. at PO Box 112, Saunderstown, RI. 02874-0112.

#include "config.h"

#include <string>
#include <sstream>
#include <cstring>

#include <curl/curl.h>

#if HAVE_CURL_MULTI_H
#include <curl/multi.h>
#endif

#include "util.h"   // long_to_string()

#include "BESDebug.h"
#include "BESInternalError.h"
#include "BESForbiddenError.h"
#include "WhiteList.h"

#include "DmrppRequestHandler.h"
#include "CurlHandlePool.h"
#include "Chunk.h"

#define KEEP_ALIVE 1   // Reuse libcurl easy handles (1) or not (0).

#define MAX_WAIT_MSECS 30*1000 /* Wait max. 30 seconds */

using namespace dmrpp;
using namespace std;
using namespace bes;

Lock::Lock(pthread_mutex_t &lock) : m_mutex(lock)
 {
     int status = pthread_mutex_lock(&m_mutex);
     if (status != 0) throw BESInternalError("Could not lock in CurlHandlePool", __FILE__, __LINE__);
 }

Lock::~Lock()
 {
     int status = pthread_mutex_unlock(&m_mutex);
     if (status != 0) throw BESInternalError("Could not unlock in CurlHandlePool", __FILE__, __LINE__);
 }

dmrpp_easy_handle::dmrpp_easy_handle()
{
    d_handle = curl_easy_init();
    if (!d_handle) throw BESInternalError("Could not allocate CURL handle", __FILE__, __LINE__);

    CURLcode res;

    // Pass all data to the 'write_data' function
    if (CURLE_OK != (res = curl_easy_setopt(d_handle, CURLOPT_WRITEFUNCTION, chunk_write_data)))
        throw BESInternalError(string("CURL Error: ").append(curl_easy_strerror(res)), __FILE__, __LINE__);

#ifdef CURLOPT_TCP_KEEPALIVE
    /* enable TCP keep-alive for this transfer */
    if (CURLE_OK != (res = curl_easy_setopt(d_handle, CURLOPT_TCP_KEEPALIVE, 1L)))
        throw string("CURL Error: ").append(curl_easy_strerror(res));
#endif

#ifdef CURLOPT_TCP_KEEPIDLE
    /* keep-alive idle time to 120 seconds */
    if (CURLE_OK != (res = curl_easy_setopt(d_handle, CURLOPT_TCP_KEEPIDLE, 120L)))
        throw string("CURL Error: ").append(curl_easy_strerror(res));
#endif

<<<<<<< HEAD
    /* interval time between keep-alive probes: 120 seconds */
    if (CURLE_OK != (res = curl_easy_setopt(d_handle, CURLOPT_TCP_KEEPINTVL, 120L)))
=======
#ifdef CURLOPT_TCP_KEEPINTVL
    /* interval time between keep-alive probes: 60 seconds */
    if (CURLE_OK != (res = curl_easy_setopt(d_handle, CURLOPT_TCP_KEEPINTVL, 60L)))
>>>>>>> dd0d1cab
        throw string("CURL Error: ").append(curl_easy_strerror(res));
#endif

    d_in_use = false;
    d_url = "";
    d_chunk = 0;
}

dmrpp_easy_handle::~dmrpp_easy_handle()
{
    curl_easy_cleanup(d_handle);
}

/**
 * Return the HTTP/S status code if the request succeeded; throw an exception
 * on error.
 *
 * @param eh The CURL easy_handle
 */
static void evaluate_curl_response(CURL* eh)
{
    long http_code = 0;
    CURLcode res = curl_easy_getinfo(eh, CURLINFO_RESPONSE_CODE, &http_code);
    if (CURLE_OK != res) {
        throw BESInternalError(string("Error getting HTTP response code: ").append(curl_easy_strerror(res)), __FILE__, __LINE__);
    }

    // Newer Apache servers return 206 for range requests. jhrg 8/8/18
    switch (http_code) {
    case 200: // OK
    case 206: // Partial content - this is to be expected since we use range gets
        // cases 201-205 are things we should probably reject, unless we add more
        // comprehensive HTTP/S processing here. jhrg 8/8/18
        break;

    default: {
        ostringstream oss;
        oss << "HTTP status error: Expected an OK status, but got: ";
        oss << http_code;
        throw BESInternalError(oss.str(), __FILE__, __LINE__);
        break;
    }
    }
}

/**
 * @brief This is the read_data() method for serial transfers
 */
void dmrpp_easy_handle::read_data()
{
    CURL *curl = d_handle;

    // Perform the request
    CURLcode curl_code = curl_easy_perform(curl);
    if (CURLE_OK != curl_code) {
        throw BESInternalError(string("Data transfer error: ").append(curl_easy_strerror(curl_code)), __FILE__, __LINE__);
    }

    // For HTTP, check the return code, for the file protocol, if curl_code is OK, that's good enough
    if (d_url.find("https://") == 0 || d_url.find("http://") == 0) {
        evaluate_curl_response(curl);
    }

    d_chunk->set_is_read(true);
}

/**
 * The implementation of the dmrpp_multi_handle field. It can be either
 * a CURLM* or a vector of dmrpp_easy_handle*, depending on whether libcurl
 * has the CULRM* interface.
 *
 * @note This uses the pimpl pattern.
 */
struct dmrpp_multi_handle::multi_handle {
#if HAVE_CURL_MULTI_API
    CURLM *curlm;
#else
    std::vector<dmrpp_easy_handle *> ehandles;
#endif
};

dmrpp_multi_handle::dmrpp_multi_handle()
{
    p_impl = new multi_handle;
#if HAVE_CURL_MULTI_API
    p_impl->curlm = curl_multi_init();
#endif
}

dmrpp_multi_handle::~dmrpp_multi_handle()
{
#if HAVE_CURL_MULTI_API
    curl_multi_cleanup(p_impl->curlm);
#endif
    delete p_impl;
}

/**
 * @brief Add an Easy Handle to a Multi Handle object.
 *
 * @note It is the responsibility of the caller to make sure there are not
 * too many handles added to the 'multi handle' object.
 *
 * @param eh The CURL easy handle to add
 */
void dmrpp_multi_handle::add_easy_handle(dmrpp_easy_handle *eh)
{
#if HAVE_CURL_MULTI_API
    curl_multi_add_handle(p_impl->curlm, eh->d_handle);
#else
    p_impl->ehandles.push_back(eh);
#endif
}

// This is only used if we don't have the Multi API and have to use pthreads.
// jhrg 8/27/18
#if !HAVE_CURL_MULTI_API
static void *easy_handle_read_data(void *handle)
{
    dmrpp_easy_handle *eh = reinterpret_cast<dmrpp_easy_handle*>(handle);

    try {
        eh->read_data();
        pthread_exit(NULL);
    }
    catch (BESError &e) {
        string *error = new string(e.get_message().append(": ").append(e.get_file())
            .append(":").append(libdap::long_to_string(e.get_line())));
        pthread_exit(error);
    }
}
#endif

/**
 * @brief The read_data() method for parallel transfers
 *
 * This uses either the CURL Multi API or pthreads to read N
 * dmrpp_easy_handle instances in parallel.
 *
 * @note It's the responsibility of the caller to make sure that no more than
 * d_max_parallel_transfers are added to the 'multi' handle.
 */
void dmrpp_multi_handle::read_data()
{
#if HAVE_CURL_MULTI_API
    // Use the libcurl Multi API here. Alternate version follows...

    int still_running = 0;
    CURLMcode mres = curl_multi_perform(p_impl->curlm, &still_running);
    if (mres != CURLM_OK)
        throw BESInternalError(string("Could not initiate data read: ").append(curl_multi_strerror(mres)), __FILE__,
            __LINE__);

    do {
        int numfds = 0;
        mres = curl_multi_wait(p_impl->curlm, NULL, 0, MAX_WAIT_MSECS, &numfds);
        if (mres != CURLM_OK)
            throw BESInternalError(string("Could not wait on data read: ").append(curl_multi_strerror(mres)), __FILE__,
                __LINE__);

        mres = curl_multi_perform(p_impl->curlm, &still_running);
        if (mres != CURLM_OK)
            throw BESInternalError(string("Could not iterate data read: ").append(curl_multi_strerror(mres)), __FILE__,
                __LINE__);

    } while (still_running);

    CURLMsg *msg = 0;
    int msgs_left = 0;
    while ((msg = curl_multi_info_read(p_impl->curlm, &msgs_left))) {
        if (msg->msg == CURLMSG_DONE) {
            CURL *eh = msg->easy_handle;

            CURLcode res = msg->data.result;
            if (res != CURLE_OK)
                throw BESInternalError(string("Error HTTP: ").append(curl_easy_strerror(res)), __FILE__, __LINE__);

            // Note: 'eh' is the easy handle returned by culr_multi_info_read(),
            // but in it's private field is our dmrpp_easy_handle object. We need
            // both to mark this data read operation as complete.
            dmrpp_easy_handle *dmrpp_easy_handle = 0;
            res = curl_easy_getinfo(eh, CURLINFO_PRIVATE, &dmrpp_easy_handle);
            if (res != CURLE_OK)
                throw BESInternalError(string("Could not access easy handle: ").append(curl_easy_strerror(res)), __FILE__, __LINE__);

            // This code has to work with both http/s: and file: protocols. Here we check the
            // HTTP status code. If the protocol is not HTTP, we assume since msg->data.result
            // returned CURLE_OK, that the transfer worked. jhrg 5/1/18
            if (dmrpp_easy_handle->d_url.find("http://") == 0 || dmrpp_easy_handle->d_url.find("https://") == 0) {
                evaluate_curl_response(eh);
            }

            // If we are here, the request was successful.
            dmrpp_easy_handle->d_chunk->set_is_read(true);  // Set the is_read() property for chunk here.

            // NB: Remove the handle from the CURLM* and _then_ call release_handle()
            // so that the KEEP_ALIVE 0 (off) works. Calling delete on the dmrpp_easy_handle
            // will invalidate 'eh', so call that after removing 'eh'.
            mres = curl_multi_remove_handle(p_impl->curlm, eh);
            if (mres != CURLM_OK)
                throw BESInternalError(string("Could not remove libcurl handle: ").append(curl_multi_strerror(mres)),  __FILE__, __LINE__);

            DmrppRequestHandler::curl_handle_pool->release_handle(dmrpp_easy_handle);
        }
        else {  // != CURLMSG_DONE
            throw BESInternalError("Error getting HTTP or FILE responses.", __FILE__, __LINE__);
        }
    }
#else
    // Start the processing pipelines using pthreads - there is no Multi API

    pthread_t thread[p_impl->ehandles.size()];
    unsigned int threads = 0;
    for (unsigned int i = 0; i < p_impl->ehandles.size(); ++i) {
        int status = pthread_create(&thread[i], NULL, easy_handle_read_data, (void*) p_impl->ehandles[i]);
        if (status == 0) {
            ++threads;
        }
        else {
            ostringstream oss("Could not start process_one_chunk_unconstrained thread for chunk ");
            oss << i << ": " << strerror(status);
            throw BESInternalError(oss.str(), __FILE__, __LINE__);
        }
    }

    // Now join the child threads.
    for (unsigned int i = 0; i < threads; ++i) {
        string *error;
        int status = pthread_join(thread[i], (void**) &error);
        if (status != 0) {
            ostringstream oss("Could not join process_one_chunk_unconstrained thread for chunk ");
            oss << i << ": " << strerror(status);
            throw BESInternalError(oss.str(), __FILE__, __LINE__);
        }
        else if (error != 0) {
            BESInternalError e(*error, __FILE__, __LINE__);
            delete error;
            throw e;
        }
    }

    // Now remove the easy_handles, mimicking the behavior when using the real Multi API
    p_impl->ehandles.clear();
#endif
}

CurlHandlePool::CurlHandlePool() : d_multi_handle(0)
{
    d_max_easy_handles = DmrppRequestHandler::d_max_parallel_transfers;
    d_multi_handle = new dmrpp_multi_handle();

    for (unsigned int i = 0; i < d_max_easy_handles; ++i) {
        d_easy_handles.push_back(new dmrpp_easy_handle());
    }

    if (pthread_mutex_init(&d_get_easy_handle_mutex, 0) != 0)
        throw BESInternalError("Could not initialize mutex in CurlHandlePool", __FILE__, __LINE__);
}

/**
 * Get a CURL easy handle to transfer data from \arg url into the given \arg chunk.
 *
 * @note This method and release_handle() use the same lock to prevent the handle's
 * chunk pointer from being cleared by another thread after a thread running this
 * method has set it. However, there's no protection against calling this when no
 * more handles are available. If that happens a thread calling release_handle()
 * will block until this code returns (and this code will return NULL).
 *
 * @param chunk Use this Chunk to set a libcurl easy handle so that it
 * will fetch the Chunk's data.
 * @return A CURL easy handle configured to transfer data, or null if
 * there are no more handles in the pool.
 */
dmrpp_easy_handle *
CurlHandlePool::get_easy_handle(Chunk *chunk)
{
    Lock lock(d_get_easy_handle_mutex); // RAII

    dmrpp_easy_handle *handle = 0;
    for (vector<dmrpp_easy_handle *>::iterator i = d_easy_handles.begin(), e = d_easy_handles.end(); i != e; ++i) {
        if (!(*i)->d_in_use)
            handle = *i;
    }

    if (handle) {
        // Once here, d_easy_handle holds a CURL* we can use.
        handle->d_in_use = true;
        handle->d_url = chunk->get_data_url();

        // Here we check to make sure that the we are only going to
        // access an approved location with this easy_handle
        if(!WhiteList::get_white_list()->is_white_listed(handle->d_url)){
            string msg = "ERROR!! The chunk url " + handle->d_url + " does not match any white-list rule. ";
            throw BESForbiddenError(msg ,__FILE__,__LINE__);
        }

        handle->d_chunk = chunk;

        CURLcode res = curl_easy_setopt(handle->d_handle, CURLOPT_URL, chunk->get_data_url().c_str());
        if (res != CURLE_OK) throw BESInternalError(string(curl_easy_strerror(res)), __FILE__, __LINE__);

        // get the offset to offset + size bytes
        if (CURLE_OK != (res = curl_easy_setopt(handle->d_handle, CURLOPT_RANGE, chunk->get_curl_range_arg_string().c_str())))
            throw BESInternalError(string("HTTP Error setting Range: ").append(curl_easy_strerror(res)), __FILE__,
            __LINE__);

        // Pass this to write_data as the fourth argument
        if (CURLE_OK != (res = curl_easy_setopt(handle->d_handle, CURLOPT_WRITEDATA, reinterpret_cast<void*>(chunk))))
            throw BESInternalError(string("CURL Error setting chunk as data buffer: ").append(curl_easy_strerror(res)),
            __FILE__, __LINE__);

        // store the easy_handle so that we can call release_handle in multi_handle::read_data()
        if (CURLE_OK != (res = curl_easy_setopt(handle->d_handle, CURLOPT_PRIVATE, reinterpret_cast<void*>(handle))))
            throw BESInternalError(string("CURL Error setting easy_handle as private data: ").append(curl_easy_strerror(res)), __FILE__,
            __LINE__);
    }

    return handle;
}

/**
 * Release a DMR++ easy_handle. This returns the handle to the pool of handles
 * that can be used for serial transfers or, with multi curl, for parallel transfers.
 *
 * @param handle
 */
void CurlHandlePool::release_handle(dmrpp_easy_handle *handle)
{
    // In get_easy_handle, it's possible that d_in_use could be false and d_chunk
    // could not be set to 0 (because a separate thread could be running these
    // methods). In that case, the thread running get_easy_handle could set d_chunk,
    // and then this thread could clear it (... unlikely, but an optimizing compiler is
    // free to reorder statements so long as they don't alter the function's behavior).
    // Timing tests indicate this lock does not cost anything that can be measured.
    // jhrg 8/21/18
    Lock lock(d_get_easy_handle_mutex);

#if KEEP_ALIVE
    handle->d_url = "";
    handle->d_chunk = 0;
    handle->d_in_use = false;
#else
    // This is to test the effect of libcurl Keep Alive support
    // Find the handle; erase from the vector; delete; allocate a new handle and push it back on
    for (std::vector<dmrpp_easy_handle *>::iterator i = d_easy_handles.begin(), e = d_easy_handles.end(); i != e; ++i) {
        if (*i == handle) {
            BESDEBUG("dmrpp:5", "Found a handle match for the " << i - d_easy_handles.begin() << "th easy handle." << endl);
            delete handle;
            *i = new dmrpp_easy_handle();
            break;
        }
    }
#endif
}<|MERGE_RESOLUTION|>--- conflicted
+++ resolved
@@ -87,14 +87,9 @@
         throw string("CURL Error: ").append(curl_easy_strerror(res));
 #endif
 
-<<<<<<< HEAD
+#ifdef CURLOPT_TCP_KEEPINTVL
     /* interval time between keep-alive probes: 120 seconds */
     if (CURLE_OK != (res = curl_easy_setopt(d_handle, CURLOPT_TCP_KEEPINTVL, 120L)))
-=======
-#ifdef CURLOPT_TCP_KEEPINTVL
-    /* interval time between keep-alive probes: 60 seconds */
-    if (CURLE_OK != (res = curl_easy_setopt(d_handle, CURLOPT_TCP_KEEPINTVL, 60L)))
->>>>>>> dd0d1cab
         throw string("CURL Error: ").append(curl_easy_strerror(res));
 #endif
 
