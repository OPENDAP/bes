--- conflicted
+++ resolved
@@ -37,41 +37,6 @@
 
 namespace dmrpp {
 
-<<<<<<< HEAD
-void
-DmrppUInt16::_duplicate(const DmrppUInt16 &)
-{
-}
-
-DmrppUInt16::DmrppUInt16(const string &n) : UInt16(n), DmrppCommon()
-{
-}
-
-DmrppUInt16::DmrppUInt16(const string &n, const string &d) : UInt16(n, d), DmrppCommon()
-{
-}
-
-DmrppUInt16::DmrppUInt16(const string &n, shared_ptr<DMZ> dmz) : UInt16(n), DmrppCommon(dmz)
-{
-}
-
-DmrppUInt16::DmrppUInt16(const string &n, const string &d, shared_ptr<DMZ> dmz) : UInt16(n, d), DmrppCommon(dmz)
-{
-}
-
-BaseType *
-DmrppUInt16::ptr_duplicate()
-{
-    return new DmrppUInt16(*this);
-}
-
-DmrppUInt16::DmrppUInt16(const DmrppUInt16 &rhs) : UInt16(rhs), DmrppCommon(rhs)
-{
-    _duplicate(rhs);
-}
-
-=======
->>>>>>> 4257955e
 DmrppUInt16 &
 DmrppUInt16::operator=(const DmrppUInt16 &rhs)
 {
