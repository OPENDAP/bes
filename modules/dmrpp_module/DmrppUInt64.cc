
// -*- mode: c++; c-basic-offset:4 -*-

// This file is part of the BES

// Copyright (c) 2016 OPeNDAP, Inc.
// Author: James Gallagher <jgallagher@opendap.org>
//
// This library is free software; you can redistribute it and/or
// modify it under the terms of the GNU Lesser General Public
// License as published by the Free Software Foundation; either
// version 2.1 of the License, or (at your option) any later version.
//
// This library is distributed in the hope that it will be useful,
// but WITHOUT ANY WARRANTY; without even the implied warranty of
// MERCHANTABILITY or FITNESS FOR A PARTICULAR PURPOSE.  See the GNU
// Lesser General Public License for more details.
//
// You should have received a copy of the GNU Lesser General Public
// License along with this library; if not, write to the Free Software
// Foundation, Inc., 51 Franklin Street, Fifth Floor, Boston, MA  02110-1301  USA
//
// You can contact OPeNDAP, Inc. at PO Box 112, Saunderstown, RI. 02874-0112.

#include "config.h"

#include <string>

#include <BESError.h>
#include <BESDebug.h>

#include "byteswap_compat.h"
#include "DmrppUInt64.h"

using namespace libdap;
using namespace std;

namespace dmrpp {

<<<<<<< HEAD
void
DmrppUInt64::_duplicate(const DmrppUInt64 &)
{
}

DmrppUInt64::DmrppUInt64(const string &n) : UInt64(n), DmrppCommon()
{
}

DmrppUInt64::DmrppUInt64(const string &n, const string &d) : UInt64(n, d), DmrppCommon()
{
}

DmrppUInt64::DmrppUInt64(const string &n, shared_ptr<DMZ> dmz) : UInt64(n), DmrppCommon(dmz)
{
}

DmrppUInt64::DmrppUInt64(const string &n, const string &d, shared_ptr<DMZ> dmz) : UInt64(n, d), DmrppCommon(dmz)
{
}

BaseType *
DmrppUInt64::ptr_duplicate()
{
    return new DmrppUInt64(*this);
}

DmrppUInt64::DmrppUInt64(const DmrppUInt64 &rhs) : UInt64(rhs), DmrppCommon(rhs)
{
    _duplicate(rhs);
}

=======
>>>>>>> 4257955e
DmrppUInt64 &
DmrppUInt64::operator=(const DmrppUInt64 &rhs)
{
    if (this == &rhs)
    return *this;

    dynamic_cast<UInt64 &>(*this) = rhs; // run Constructor=

    dynamic_cast<DmrppCommon &>(*this) = rhs;
    //DmrppCommon::m_duplicate_common(rhs);

    return *this;
}

bool
DmrppUInt64::read()
{
    BESDEBUG("dmrpp", "Entering " <<__PRETTY_FUNCTION__ << " for '" << name() << "'" << endl);

    if (!get_chunks_loaded())
        load_chunks(this);

    if (read_p())
        return true;

    set_value(*reinterpret_cast<dods_uint64*>(read_atomic(name())));

    if ( this->twiddle_bytes() ) {
        d_buf = bswap_64(d_buf);
    }
    set_read_p(true);

    return true;

}

void DmrppUInt64::dump(ostream & strm) const
{
    strm << BESIndent::LMarg << "DmrppUInt64::dump - (" << (void *) this << ")" << endl;
    BESIndent::Indent();
    DmrppCommon::dump(strm);
    UInt64::dump(strm);
    strm << BESIndent::LMarg << "value:    " << d_buf << endl;
    BESIndent::UnIndent();
}

} // namespace dmrpp<|MERGE_RESOLUTION|>--- conflicted
+++ resolved
@@ -37,41 +37,6 @@
 
 namespace dmrpp {
 
-<<<<<<< HEAD
-void
-DmrppUInt64::_duplicate(const DmrppUInt64 &)
-{
-}
-
-DmrppUInt64::DmrppUInt64(const string &n) : UInt64(n), DmrppCommon()
-{
-}
-
-DmrppUInt64::DmrppUInt64(const string &n, const string &d) : UInt64(n, d), DmrppCommon()
-{
-}
-
-DmrppUInt64::DmrppUInt64(const string &n, shared_ptr<DMZ> dmz) : UInt64(n), DmrppCommon(dmz)
-{
-}
-
-DmrppUInt64::DmrppUInt64(const string &n, const string &d, shared_ptr<DMZ> dmz) : UInt64(n, d), DmrppCommon(dmz)
-{
-}
-
-BaseType *
-DmrppUInt64::ptr_duplicate()
-{
-    return new DmrppUInt64(*this);
-}
-
-DmrppUInt64::DmrppUInt64(const DmrppUInt64 &rhs) : UInt64(rhs), DmrppCommon(rhs)
-{
-    _duplicate(rhs);
-}
-
-=======
->>>>>>> 4257955e
 DmrppUInt64 &
 DmrppUInt64::operator=(const DmrppUInt64 &rhs)
 {
