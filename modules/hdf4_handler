<<<<<<< HEAD
tree f36b2941276c429f3fd98591deaae7d8c693ce2f
parent 8a07165596a33d54efcc3e90bc63d69051fdb07c
author James Gallagher <jgallagher@opendap.org> 1589383697 -0600
committer James Gallagher <jgallagher@opendap.org> 1589383697 -0600

Fixes for automake 1.16 and distcheck.
=======
tree d2d29ceb94253f7bfbd198be424dda7faac34a11
parent a62ac457f732cf0005c715438c92eff903da02d0
author Muqun Yang <myang6@hdfgroup.org> 1591993642 -0500
committer Muqun Yang <myang6@hdfgroup.org> 1591993642 -0500

HFRHANDLER-331, Add a BES key to turn off the swath dimension map. This is a partial fix for MYD09 products. It contains three resolution variables under one swath. The current handler just handles one resolution variables for one swath.
>>>>>>> 76169761
<|MERGE_RESOLUTION|>--- conflicted
+++ resolved
@@ -1,15 +1,6 @@
-<<<<<<< HEAD
-tree f36b2941276c429f3fd98591deaae7d8c693ce2f
-parent 8a07165596a33d54efcc3e90bc63d69051fdb07c
-author James Gallagher <jgallagher@opendap.org> 1589383697 -0600
-committer James Gallagher <jgallagher@opendap.org> 1589383697 -0600
-
-Fixes for automake 1.16 and distcheck.
-=======
 tree d2d29ceb94253f7bfbd198be424dda7faac34a11
 parent a62ac457f732cf0005c715438c92eff903da02d0
 author Muqun Yang <myang6@hdfgroup.org> 1591993642 -0500
 committer Muqun Yang <myang6@hdfgroup.org> 1591993642 -0500
 
-HFRHANDLER-331, Add a BES key to turn off the swath dimension map. This is a partial fix for MYD09 products. It contains three resolution variables under one swath. The current handler just handles one resolution variables for one swath.
->>>>>>> 76169761
+HFRHANDLER-331, Add a BES key to turn off the swath dimension map. This is a partial fix for MYD09 products. It contains three resolution variables under one swath. The current handler just handles one resolution variables for one swath.