--- conflicted
+++ resolved
@@ -1,17 +1,6 @@
-<<<<<<< HEAD
-tree a1e1c4d7680a194c79aa01a3cf7b1c15f192e821
-parent 6b76de884382f9eb658d0e248318485ab5d5fa33
-author James Gallagher <jgallagher@opendap.org> 1573776819 -0700
-committer James Gallagher <jgallagher@opendap.org> 1573776819 -0700
-
-More fixes for HK-474. Mostly comments, error text, unused code removal.
-
-[skip ci]
-=======
 tree 499532c8ddb31b96da03234253101a54f3ca21fa
 parent 186cebe9389041abc6ea9200170ee4d52839acd9
 author slloyd <slloyd@localhost> 1574883248 -0700
 committer slloyd <slloyd@localhost> 1574883248 -0700
 
-11/27/19 - OPeNDAP HK-459 - suppressed debug messages in .yy files
->>>>>>> c987c17f
+11/27/19 - OPeNDAP HK-459 - suppressed debug messages in .yy files