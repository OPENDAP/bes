--- conflicted
+++ resolved
@@ -1,17 +1,6 @@
-<<<<<<< HEAD
-tree 6e1dcfcf7c0c1add204b9df469ad4bcad976d21e
-parent 0341289f67c2038e2cf325c8bb60b91dfca37967
-author Cloud User <centos@ip-172-31-14-58.ec2.internal> 1554393206 +0000
-committer Cloud User <centos@ip-172-31-14-58.ec2.internal> 1554393206 +0000
-
-Changed to std::isnan(), et c., and used <cmath> inplace of just <math.h>
-
-This seems to fix the issue with isnan() ambiguity on gcc 4.8.
-=======
 tree 08d3d0e3065b4833cf2f7cd84ba5431805c4f3c2
 parent 670dbbb1537722c5f5e95ca7b9229beca5d89191
 author James Gallagher <jgallagher@opendap.org> 1562697392 -0600
 committer James Gallagher <jgallagher@opendap.org> 1562697392 -0600
 
-Updates for Hyrax 1.16.0
->>>>>>> 26b95dca
+Updates for Hyrax 1.16.0