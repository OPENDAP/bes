// S3Container.cc

// -*- mode: c++; c-basic-offset:4 -*-

// This file is part of S3_module, A C++ module that can be loaded in to
// the OPeNDAP Back-End Server (BES) and is able to handle remote requests.

// Copyright (c) 2020 OPeNDAP, Inc.
// Author: Nathan Potter <ndp@opendap.org>
//
// This library is free software; you can redistribute it and/or
// modify it under the terms of the GNU Lesser General Public
// License as published by the Free Software Foundation; either
// version 2.1 of the License, or (at your option) any later version.
//
// This library is distributed in the hope that it will be useful,
// but WITHOUT ANY WARRANTY; without even the implied warranty of
// MERCHANTABILITY or FITNESS FOR A PARTICULAR PURPOSE.  See the GNU
// Lesser General Public License for more details.
//
// You should have received a copy of the GNU Lesser General Public
// License along with this library; if not, write to the Free Software
// Foundation, Inc., 51 Franklin Street, Fifth Floor, Boston, MA  02110-1301  USA
//
// You can contact OPeNDAP, Inc. at PO Box 112, Saunderstown, RI. 02874-0112.
// Authors:
//      ndp       Nathan Potter <ndp@opendap.org>

#include "config.h"

#include <map>
#include <string>

#include "BESStopWatch.h"
#include "BESLog.h"
#include "BESSyntaxUserError.h"
#include "BESInternalError.h"
#include "BESDebug.h"
#include "BESContextManager.h"
#include "CurlUtils.h"
#include "RemoteResource.h"

#include "S3RequestHandler.h"
#include "S3Container.h"
#include "S3Names.h"

#define prolog std::string("S3Container::").append(__func__).append("() - ")

using namespace std;

namespace s3 {

<<<<<<< HEAD
/**
 * @brief Creates an instances of S3Container with symbolic name and real
 * name, which is the remote request.
 *
 * The real_name is the remote request URL.
 *
 * @param sym_name symbolic name representing this remote container
 * @param real_name The S3 restified path.
 * @throws BESSyntaxUserError if the url does not validate
 * @see S3Utils
 */
S3Container::S3Container(const string &sym_name, const string &real_name, const string &type) :
        BESContainer(sym_name, real_name, type)
{
    initialize();
}

=======
void S3Container::_duplicate(S3Container &copy_to)
{
    if (d_dmrpp_rresource) {
        throw BESInternalError("The Container has already been accessed, cannot create a copy of this container.",
                               __FILE__, __LINE__);
    }

    copy_to.d_dmrpp_rresource = d_dmrpp_rresource;
    BESContainer::_duplicate(copy_to);
}

>>>>>>> 75163093
void S3Container::initialize()
{
    BESDEBUG(MODULE, prolog << "sym_name: " << get_symbolic_name() << endl);
    BESDEBUG(MODULE, prolog << "real_name: " << get_real_name() << endl);
    BESDEBUG(MODULE, prolog << "type: " << get_container_type() << endl);
<<<<<<< HEAD
=======

    bool found;
>>>>>>> 75163093

    if (get_container_type().empty())
        set_container_type("s3");

    bool found;
    string uid = BESContextManager::TheManager()->get_context(EDL_UID_KEY, found);
    BESDEBUG(MODULE, prolog << "EDL_UID_KEY(" << EDL_UID_KEY << "): " << uid << endl);

<<<<<<< HEAD
    set_relative_name(get_real_name());
}

bool S3Container::inject_data_url()
{
    bool result = false;
    bool found;
    string key_value;
    TheBESKeys::TheKeys()->get_value(S3_INJECT_DATA_URL_KEY, key_value, found);
    if (found && key_value == "true") {
        result = true;
    }
    BESDEBUG(MODULE, prolog << "S3_INJECT_DATA_URL_KEY(" << S3_INJECT_DATA_URL_KEY << "): " << result << endl);
    return result;
}

S3Container::S3Container(const S3Container &copy_from) : BESContainer(copy_from)
{
    // cannot make a copy of this container once the request has been made
    if (copy_from.d_dmrpp_rresource) {
        throw BESInternalError("The Container has already been accessed, cannot create a copy of this container.",
                               __FILE__, __LINE__);
    }

    d_dmrpp_rresource = copy_from.d_dmrpp_rresource;
}

void S3Container::_duplicate(S3Container &copy_to)
{
    if (d_dmrpp_rresource) {
        throw BESInternalError("The Container has already been accessed, cannot create a copy of this container.",
                               __FILE__, __LINE__);
    }

    copy_to.d_dmrpp_rresource = d_dmrpp_rresource;
    BESContainer::_duplicate(copy_to);
=======
    // Because we know the name is really a URL, then we know the "relative_name" is meaningless
    // So we set it to be the same as "name"
    set_relative_name(get_real_name());
}

/** @brief Creates an instances of S3Container with symbolic name and real
 * name, which is the remote request.
 *
 * The real_name is the remote request URL.
 *
 * @param sym_name symbolic name representing this remote container
 * @param real_name The S3 restified path.
 * @throws BESSyntaxUserError if the url does not validate
 * @see S3Utils
 */
S3Container::S3Container(const string &sym_name, const string &real_name, const string &type) :
    BESContainer(sym_name, real_name, type)
{
    initialize();
}

#if 0
S3Container::S3Container(const S3Container &copy_from) : BESContainer(copy_from)
{
    // we cannot make a copy of this container once the request has been made
    if (copy_from.d_dmrpp_rresource) {
        throw BESInternalError("The Container has already been accessed, cannot create a copy of this container.",
                               __FILE__, __LINE__);
    }

    d_dmrpp_rresource = copy_from.d_dmrpp_rresource;
>>>>>>> 75163093
}
#endif

BESContainer *
S3Container::ptr_duplicate()
{
     auto container = new S3Container;
    _duplicate(*container);
<<<<<<< HEAD

=======
>>>>>>> 75163093
    return container;
}

S3Container::~S3Container()
{
    if (d_dmrpp_rresource) {
        release();
    }
}

/** @brief access the remote target response by making the remote request
 *
 * @return full path to the remote request response data file
 * @throws BESError if there is a problem making the remote request
 */
string S3Container::access()
{
<<<<<<< HEAD
    // Since this the S3 we know that the real_name is a URL.
=======
    // TODO What if this wasn't the assumption? jhrg 10/18/22

    // Since this is S3 we know that the real_name is a URL.
>>>>>>> 75163093
    string data_access_url_str = get_real_name();

    // And we know that the dmr++ file should "right next to it" (side-car)
    string dmrpp_url_str = data_access_url_str + ".dmrpp";

    // And if there's a missing data file (side-car) it should be "right there" too.
    string missing_data_url_str = data_access_url_str + ".missing";

    BESDEBUG(MODULE, prolog << " data_access_url: " << data_access_url_str << endl);
    BESDEBUG(MODULE, prolog << "       dmrpp_url: " << dmrpp_url_str << endl);
    BESDEBUG(MODULE, prolog << "missing_data_url: " << missing_data_url_str << endl);

<<<<<<< HEAD
    string href = "href=\"";
    string trusted_url_hack = "\" dmrpp:trust=\"true\"";

    string data_access_url_key = href + DATA_ACCESS_URL_KEY + "\"";
    BESDEBUG(MODULE, prolog << "                   data_access_url_key: " << data_access_url_key << endl);

    string data_access_url_with_trusted_attr_str = href + data_access_url_str + trusted_url_hack;
    BESDEBUG(MODULE,
             prolog << " data_access_url_with_trusted_attr_str: " << data_access_url_with_trusted_attr_str << endl);

=======
    const string href = "href=\"";

    string data_access_url_key = href + DATA_ACCESS_URL_KEY + "\"";
>>>>>>> 75163093
    string missing_data_access_url_key = href + MISSING_DATA_ACCESS_URL_KEY + "\"";

    const string trusted_url_hack = "\" dmrpp:trust=\"true\"";
    string data_access_url_with_trusted_attr_str = href + data_access_url_str + trusted_url_hack;
    string missing_data_url_with_trusted_attr_str = href + missing_data_url_str + trusted_url_hack;
<<<<<<< HEAD
    BESDEBUG(MODULE,
             prolog << "missing_data_url_with_trusted_attr_str: " << missing_data_url_with_trusted_attr_str << endl);

    string type = get_container_type();
    if (type == "s3")
=======

    BESDEBUG(MODULE, prolog << "        data_access_url_key: " << data_access_url_key << endl);
    BESDEBUG(MODULE, prolog << "    data_access_url_trusted: " << data_access_url_with_trusted_attr_str << endl);
    BESDEBUG(MODULE, prolog << "missing_data_access_url_key: " << missing_data_access_url_key << endl);
    BESDEBUG(MODULE, prolog << "   missing_data_url_trusted: " << missing_data_url_with_trusted_attr_str << endl);

    string type = get_container_type();
    // 'type' will be set below, just be the code returns. jhrg 10/18/22
    if (type == "S3")
>>>>>>> 75163093
        type = "";

    if (!d_dmrpp_rresource) {
        BESDEBUG(MODULE, prolog << "Building new RemoteResource (dmr++)." << endl);
<<<<<<< HEAD
        map<string, string> content_filters;
        if (inject_data_url()) {
            content_filters.insert(pair<string, string>(data_access_url_key, data_access_url_with_trusted_attr_str));
            content_filters.insert(
                    pair<string, string>(missing_data_access_url_key, missing_data_url_with_trusted_attr_str));
=======

        map<string, string> content_filters;
        if (S3RequestHandler::d_inject_data_url) {
            content_filters.insert(pair<string, string>(data_access_url_key, data_access_url_with_trusted_attr_str));
            content_filters.insert(pair<string, string>(missing_data_access_url_key, missing_data_url_with_trusted_attr_str));
>>>>>>> 75163093
        }

        shared_ptr<http::url> dmrpp_url(new http::url(dmrpp_url_str, true));

        {
            // This scope is here because of the BESStopWatch. jhrg 10/18/22
            d_dmrpp_rresource = new http::RemoteResource(dmrpp_url);
#ifndef NDEBUG
            BESStopWatch besTimer;
            if (BESISDEBUG(MODULE) || BESDebug::IsSet(TIMING_LOG_KEY) || BESLog::TheLog()->is_verbose()) {
                besTimer.start("DMR++ retrieval: " + dmrpp_url->str());
            }
#endif
            d_dmrpp_rresource->retrieveResource(content_filters);
        }

        BESDEBUG(MODULE, prolog << "Retrieved remote resource: " << dmrpp_url->str() << endl);
    }

<<<<<<< HEAD
=======
    // RemoteResource has a destructor that unlocks the cached item. This string is
    // the way the DMR++ handler will access the data. jhrg 10/18/22
>>>>>>> 75163093
    string cachedResource = d_dmrpp_rresource->getCacheFileName();
    BESDEBUG(MODULE, prolog << "Using local cache file: " << cachedResource << endl);

    type = d_dmrpp_rresource->getType();
    set_container_type(type);

    BESDEBUG(MODULE, prolog << "Type: " << type << endl);
<<<<<<< HEAD
    BESDEBUG(MODULE,
             prolog << "Done retrieving:  " << dmrpp_url_str << " returning cached file " << cachedResource << endl);
=======
    BESDEBUG(MODULE, prolog << "Done retrieving:  " << dmrpp_url_str << " returning cached file " << cachedResource << endl);
    BESDEBUG(MODULE, prolog << "END  (obj_addr: " << (void *) this << ")" << endl);
>>>>>>> 75163093

    return cachedResource;    // this should return the dmr++ file name from the S3Cache
}

/**
 * @brief release the resources
 *
 * Release the resource
 *
 * @return true if the resource is released successfully and false otherwise
 */
bool S3Container::release()
{
<<<<<<< HEAD
    // RemoteResource destructor releases the lock on this cached object. jhrg 10/18/22
=======
    // RemoteRelease is a shared_ptr with a destructor. It's dtor unlocks the
    // cached object. jhrg 10/18/22
>>>>>>> 75163093
    if (d_dmrpp_rresource) {
        delete d_dmrpp_rresource;
        d_dmrpp_rresource = nullptr;
    }

    return true;
}

/** @brief dumps information about this object
 *
 * Displays the pointer value of this instance along with information about
 * this container.
 *
 * @param strm C++ i/o stream to dump the information to
 */
void S3Container::dump(ostream &strm) const
{
<<<<<<< HEAD
    strm << BESIndent::LMarg << "S3Container::dump - (" << (void *) this
         << ")" << endl;
=======
    strm << BESIndent::LMarg << "S3Container::dump - (" << (void *) this << ")" << endl;
>>>>>>> 75163093
    BESIndent::Indent();
    BESContainer::dump(strm);
    if (d_dmrpp_rresource) {
        strm << BESIndent::LMarg << "RemoteResource.getCacheFileName(): " << d_dmrpp_rresource->getCacheFileName()
             << endl;
        strm << BESIndent::LMarg << "response headers: ";
        vector<string> *hdrs = d_dmrpp_rresource->getResponseHeaders();
        if (hdrs) {
            strm << endl;
            BESIndent::Indent();
            vector<string>::const_iterator i = hdrs->begin();
            vector<string>::const_iterator e = hdrs->end();
            for (; i != e; i++) {
                string hdr_line = (*i);
                strm << BESIndent::LMarg << hdr_line << endl;
            }
            BESIndent::UnIndent();
        }
        else {
            strm << "none" << endl;
        }
    }
    else {
        strm << BESIndent::LMarg << "response not yet obtained" << endl;
    }
    BESIndent::UnIndent();
}

<<<<<<< HEAD
}   // namespace s3
=======
} // s3 namespace
>>>>>>> 75163093
<|MERGE_RESOLUTION|>--- conflicted
+++ resolved
@@ -50,9 +50,36 @@
 
 namespace s3 {
 
-<<<<<<< HEAD
-/**
- * @brief Creates an instances of S3Container with symbolic name and real
+void S3Container::_duplicate(S3Container &copy_to)
+{
+    if (d_dmrpp_rresource) {
+        throw BESInternalError("The Container has already been accessed, cannot create a copy of this container.",
+                               __FILE__, __LINE__);
+    }
+
+    copy_to.d_dmrpp_rresource = d_dmrpp_rresource;
+    BESContainer::_duplicate(copy_to);
+}
+
+void S3Container::initialize()
+{
+    BESDEBUG(MODULE, prolog << "sym_name: " << get_symbolic_name() << endl);
+    BESDEBUG(MODULE, prolog << "real_name: " << get_real_name() << endl);
+    BESDEBUG(MODULE, prolog << "type: " << get_container_type() << endl);
+
+    if (get_container_type().empty())
+        set_container_type("s3");
+
+    bool found;
+    string uid = BESContextManager::TheManager()->get_context(EDL_UID_KEY, found);
+    BESDEBUG(MODULE, prolog << "EDL_UID_KEY(" << EDL_UID_KEY << "): " << uid << endl);
+
+    // Because we know the name is really a URL, then we know the "relative_name" is meaningless
+    // So we set it to be the same as "name"
+    set_relative_name(get_real_name());
+}
+
+/** @brief Creates an instances of S3Container with symbolic name and real
  * name, which is the remote request.
  *
  * The real_name is the remote request URL.
@@ -63,96 +90,6 @@
  * @see S3Utils
  */
 S3Container::S3Container(const string &sym_name, const string &real_name, const string &type) :
-        BESContainer(sym_name, real_name, type)
-{
-    initialize();
-}
-
-=======
-void S3Container::_duplicate(S3Container &copy_to)
-{
-    if (d_dmrpp_rresource) {
-        throw BESInternalError("The Container has already been accessed, cannot create a copy of this container.",
-                               __FILE__, __LINE__);
-    }
-
-    copy_to.d_dmrpp_rresource = d_dmrpp_rresource;
-    BESContainer::_duplicate(copy_to);
-}
-
->>>>>>> 75163093
-void S3Container::initialize()
-{
-    BESDEBUG(MODULE, prolog << "sym_name: " << get_symbolic_name() << endl);
-    BESDEBUG(MODULE, prolog << "real_name: " << get_real_name() << endl);
-    BESDEBUG(MODULE, prolog << "type: " << get_container_type() << endl);
-<<<<<<< HEAD
-=======
-
-    bool found;
->>>>>>> 75163093
-
-    if (get_container_type().empty())
-        set_container_type("s3");
-
-    bool found;
-    string uid = BESContextManager::TheManager()->get_context(EDL_UID_KEY, found);
-    BESDEBUG(MODULE, prolog << "EDL_UID_KEY(" << EDL_UID_KEY << "): " << uid << endl);
-
-<<<<<<< HEAD
-    set_relative_name(get_real_name());
-}
-
-bool S3Container::inject_data_url()
-{
-    bool result = false;
-    bool found;
-    string key_value;
-    TheBESKeys::TheKeys()->get_value(S3_INJECT_DATA_URL_KEY, key_value, found);
-    if (found && key_value == "true") {
-        result = true;
-    }
-    BESDEBUG(MODULE, prolog << "S3_INJECT_DATA_URL_KEY(" << S3_INJECT_DATA_URL_KEY << "): " << result << endl);
-    return result;
-}
-
-S3Container::S3Container(const S3Container &copy_from) : BESContainer(copy_from)
-{
-    // cannot make a copy of this container once the request has been made
-    if (copy_from.d_dmrpp_rresource) {
-        throw BESInternalError("The Container has already been accessed, cannot create a copy of this container.",
-                               __FILE__, __LINE__);
-    }
-
-    d_dmrpp_rresource = copy_from.d_dmrpp_rresource;
-}
-
-void S3Container::_duplicate(S3Container &copy_to)
-{
-    if (d_dmrpp_rresource) {
-        throw BESInternalError("The Container has already been accessed, cannot create a copy of this container.",
-                               __FILE__, __LINE__);
-    }
-
-    copy_to.d_dmrpp_rresource = d_dmrpp_rresource;
-    BESContainer::_duplicate(copy_to);
-=======
-    // Because we know the name is really a URL, then we know the "relative_name" is meaningless
-    // So we set it to be the same as "name"
-    set_relative_name(get_real_name());
-}
-
-/** @brief Creates an instances of S3Container with symbolic name and real
- * name, which is the remote request.
- *
- * The real_name is the remote request URL.
- *
- * @param sym_name symbolic name representing this remote container
- * @param real_name The S3 restified path.
- * @throws BESSyntaxUserError if the url does not validate
- * @see S3Utils
- */
-S3Container::S3Container(const string &sym_name, const string &real_name, const string &type) :
     BESContainer(sym_name, real_name, type)
 {
     initialize();
@@ -168,7 +105,6 @@
     }
 
     d_dmrpp_rresource = copy_from.d_dmrpp_rresource;
->>>>>>> 75163093
 }
 #endif
 
@@ -177,10 +113,6 @@
 {
      auto container = new S3Container;
     _duplicate(*container);
-<<<<<<< HEAD
-
-=======
->>>>>>> 75163093
     return container;
 }
 
@@ -198,13 +130,9 @@
  */
 string S3Container::access()
 {
-<<<<<<< HEAD
-    // Since this the S3 we know that the real_name is a URL.
-=======
     // TODO What if this wasn't the assumption? jhrg 10/18/22
 
     // Since this is S3 we know that the real_name is a URL.
->>>>>>> 75163093
     string data_access_url_str = get_real_name();
 
     // And we know that the dmr++ file should "right next to it" (side-car)
@@ -217,34 +145,14 @@
     BESDEBUG(MODULE, prolog << "       dmrpp_url: " << dmrpp_url_str << endl);
     BESDEBUG(MODULE, prolog << "missing_data_url: " << missing_data_url_str << endl);
 
-<<<<<<< HEAD
-    string href = "href=\"";
-    string trusted_url_hack = "\" dmrpp:trust=\"true\"";
+    const string href = "href=\"";
 
     string data_access_url_key = href + DATA_ACCESS_URL_KEY + "\"";
-    BESDEBUG(MODULE, prolog << "                   data_access_url_key: " << data_access_url_key << endl);
-
-    string data_access_url_with_trusted_attr_str = href + data_access_url_str + trusted_url_hack;
-    BESDEBUG(MODULE,
-             prolog << " data_access_url_with_trusted_attr_str: " << data_access_url_with_trusted_attr_str << endl);
-
-=======
-    const string href = "href=\"";
-
-    string data_access_url_key = href + DATA_ACCESS_URL_KEY + "\"";
->>>>>>> 75163093
     string missing_data_access_url_key = href + MISSING_DATA_ACCESS_URL_KEY + "\"";
 
     const string trusted_url_hack = "\" dmrpp:trust=\"true\"";
     string data_access_url_with_trusted_attr_str = href + data_access_url_str + trusted_url_hack;
     string missing_data_url_with_trusted_attr_str = href + missing_data_url_str + trusted_url_hack;
-<<<<<<< HEAD
-    BESDEBUG(MODULE,
-             prolog << "missing_data_url_with_trusted_attr_str: " << missing_data_url_with_trusted_attr_str << endl);
-
-    string type = get_container_type();
-    if (type == "s3")
-=======
 
     BESDEBUG(MODULE, prolog << "        data_access_url_key: " << data_access_url_key << endl);
     BESDEBUG(MODULE, prolog << "    data_access_url_trusted: " << data_access_url_with_trusted_attr_str << endl);
@@ -254,24 +162,15 @@
     string type = get_container_type();
     // 'type' will be set below, just be the code returns. jhrg 10/18/22
     if (type == "S3")
->>>>>>> 75163093
         type = "";
 
     if (!d_dmrpp_rresource) {
         BESDEBUG(MODULE, prolog << "Building new RemoteResource (dmr++)." << endl);
-<<<<<<< HEAD
-        map<string, string> content_filters;
-        if (inject_data_url()) {
-            content_filters.insert(pair<string, string>(data_access_url_key, data_access_url_with_trusted_attr_str));
-            content_filters.insert(
-                    pair<string, string>(missing_data_access_url_key, missing_data_url_with_trusted_attr_str));
-=======
 
         map<string, string> content_filters;
         if (S3RequestHandler::d_inject_data_url) {
             content_filters.insert(pair<string, string>(data_access_url_key, data_access_url_with_trusted_attr_str));
             content_filters.insert(pair<string, string>(missing_data_access_url_key, missing_data_url_with_trusted_attr_str));
->>>>>>> 75163093
         }
 
         shared_ptr<http::url> dmrpp_url(new http::url(dmrpp_url_str, true));
@@ -291,11 +190,8 @@
         BESDEBUG(MODULE, prolog << "Retrieved remote resource: " << dmrpp_url->str() << endl);
     }
 
-<<<<<<< HEAD
-=======
     // RemoteResource has a destructor that unlocks the cached item. This string is
     // the way the DMR++ handler will access the data. jhrg 10/18/22
->>>>>>> 75163093
     string cachedResource = d_dmrpp_rresource->getCacheFileName();
     BESDEBUG(MODULE, prolog << "Using local cache file: " << cachedResource << endl);
 
@@ -303,13 +199,8 @@
     set_container_type(type);
 
     BESDEBUG(MODULE, prolog << "Type: " << type << endl);
-<<<<<<< HEAD
-    BESDEBUG(MODULE,
-             prolog << "Done retrieving:  " << dmrpp_url_str << " returning cached file " << cachedResource << endl);
-=======
     BESDEBUG(MODULE, prolog << "Done retrieving:  " << dmrpp_url_str << " returning cached file " << cachedResource << endl);
     BESDEBUG(MODULE, prolog << "END  (obj_addr: " << (void *) this << ")" << endl);
->>>>>>> 75163093
 
     return cachedResource;    // this should return the dmr++ file name from the S3Cache
 }
@@ -323,12 +214,8 @@
  */
 bool S3Container::release()
 {
-<<<<<<< HEAD
-    // RemoteResource destructor releases the lock on this cached object. jhrg 10/18/22
-=======
     // RemoteRelease is a shared_ptr with a destructor. It's dtor unlocks the
     // cached object. jhrg 10/18/22
->>>>>>> 75163093
     if (d_dmrpp_rresource) {
         delete d_dmrpp_rresource;
         d_dmrpp_rresource = nullptr;
@@ -346,12 +233,7 @@
  */
 void S3Container::dump(ostream &strm) const
 {
-<<<<<<< HEAD
-    strm << BESIndent::LMarg << "S3Container::dump - (" << (void *) this
-         << ")" << endl;
-=======
     strm << BESIndent::LMarg << "S3Container::dump - (" << (void *) this << ")" << endl;
->>>>>>> 75163093
     BESIndent::Indent();
     BESContainer::dump(strm);
     if (d_dmrpp_rresource) {
@@ -380,8 +262,4 @@
     BESIndent::UnIndent();
 }
 
-<<<<<<< HEAD
-}   // namespace s3
-=======
-} // s3 namespace
->>>>>>> 75163093
+} // s3 namespace