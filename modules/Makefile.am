# Build the DAP Modules
#
# jhrg 11/18/13.

AUTOMAKE_OPTIONS = foreign

# Might move these to a child directory for testing things. jhrg 5/16/18
EXTRA_DIST = data/README read_test_baseline.cc read_test_baseline.h handler_tests_macros.m4 run_tests_cppunit.h

toplevel_datadir = $(datadir)/hyrax/data
toplevel_data_DATA = data/README

<<<<<<< HEAD
SUBDIRS = csv_handler usage asciival freeform_handler
=======
SUBDIRS = csv_handler freeform_handler functions usage asciival
>>>>>>> 0556dd20

if WITH_CMR
SUBDIRS += cmr_module
endif

if BES_DEVELOPER
SUBDIRS += debug_functions
endif

if BUILD_HDF4
SUBDIRS += hdf4_handler
endif

if BUILD_HDF5
SUBDIRS += hdf5_handler
endif

# Add after hdf5_handler; Does not need the hdf5 handler to serve data, but
# the build_dmrpp binary uses the hdf5 handler to build DMR++ metadata files.
# jhrg 3/21/22
SUBDIRS += dmrpp_module

# fileout_netcdf needs to come after HDF4 (and maybe HDF5
# in the future) because of the tests it runs.
if BUILD_NETCDF
SUBDIRS += netcdf_handler fileout_netcdf fileout_covjson
endif

<<<<<<< HEAD
# Why are these here? Because they have tests that depend on netcdf.
SUBDIRS +=  httpd_catalog_module ngap_module fileout_json w10n_handler gateway_module xml_data_handler

if BUILD_GDAL
SUBDIRS += functions gdal_module
=======
# Why are these here? Because they have tests that depend on
# netcdf.
# FIXME Rewrite the tests to use the dapread handler. jhrg 12/12/14
# I think this is a broken idea - maybe fixed by the new configured_features.txt file? jhrg 6/1/22
SUBDIRS +=  httpd_catalog_module ngap_module fileout_json w10n_handler gateway_module xml_data_handler

if BUILD_GDAL
SUBDIRS += fileout_gdal gdal_handler
>>>>>>> 0556dd20
endif

if BUILD_FITS
SUBDIRS += fits_handler
endif

if BUILD_NCML
SUBDIRS += ncml_module
endif

if USING_GRIDFIELDS
SUBDIRS += ugrid_functions
endif<|MERGE_RESOLUTION|>--- conflicted
+++ resolved
@@ -10,11 +10,7 @@
 toplevel_datadir = $(datadir)/hyrax/data
 toplevel_data_DATA = data/README
 
-<<<<<<< HEAD
-SUBDIRS = csv_handler usage asciival freeform_handler
-=======
 SUBDIRS = csv_handler freeform_handler functions usage asciival
->>>>>>> 0556dd20
 
 if WITH_CMR
 SUBDIRS += cmr_module
@@ -43,22 +39,11 @@
 SUBDIRS += netcdf_handler fileout_netcdf fileout_covjson
 endif
 
-<<<<<<< HEAD
 # Why are these here? Because they have tests that depend on netcdf.
 SUBDIRS +=  httpd_catalog_module ngap_module fileout_json w10n_handler gateway_module xml_data_handler
 
 if BUILD_GDAL
-SUBDIRS += functions gdal_module
-=======
-# Why are these here? Because they have tests that depend on
-# netcdf.
-# FIXME Rewrite the tests to use the dapread handler. jhrg 12/12/14
-# I think this is a broken idea - maybe fixed by the new configured_features.txt file? jhrg 6/1/22
-SUBDIRS +=  httpd_catalog_module ngap_module fileout_json w10n_handler gateway_module xml_data_handler
-
-if BUILD_GDAL
-SUBDIRS += fileout_gdal gdal_handler
->>>>>>> 0556dd20
+SUBDIRS += gdal_module
 endif
 
 if BUILD_FITS
