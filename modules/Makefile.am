--- conflicted
+++ resolved
@@ -4,13 +4,7 @@
 
 AUTOMAKE_OPTIONS = foreign
 
-<<<<<<< HEAD
-SUBDIRS = netcdf_handler fileout_json w10n_handler fileout_covjson
-
-SUBDIRS += csv_handler usage asciival www-interface freeform_handler
-=======
 SUBDIRS = csv_handler usage asciival www-interface freeform_handler
->>>>>>> c7f2b78b
 
 if BES_DEVELOPER
 SUBDIRS += debug_functions dmrpp_module
