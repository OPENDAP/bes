// FONcByte.cc

// This file is part of BES Netcdf File Out Module

// Copyright (c) 2004,2005 University Corporation for Atmospheric Research
// Author: Patrick West <pwest@ucar.edu> and Jose Garcia <jgarcia@ucar.edu>
//
// This library is free software; you can redistribute it and/or
// modify it under the terms of the GNU Lesser General Public
// License as published by the Free Software Foundation; either
// version 2.1 of the License, or (at your option) any later version.
//
// This library is distributed in the hope that it will be useful,
// but WITHOUT ANY WARRANTY; without even the implied warranty of
// MERCHANTABILITY or FITNESS FOR A PARTICULAR PURPOSE.  See the GNU
// Lesser General Public License for more details.
//
// You should have received a copy of the GNU Lesser General Public
// License along with this library; if not, write to the Free Software
// Foundation, Inc., 51 Franklin Street, Fifth Floor, Boston, MA  02110-1301  USA
//
// You can contact University Corporation for Atmospheric Research at
// 3080 Center Green Drive, Boulder, CO 80301

// (c) COPYRIGHT University Corporation for Atmospheric Research 2004-2005
// Please read the full copyright statement in the file COPYRIGHT_UCAR.
//
// Authors:
//      pwest       Patrick West <pwest@ucar.edu>
//      jgarcia     Jose Garcia <jgarcia@ucar.edu>

#include <BESInternalError.h>
#include <BESDebug.h>

#include "FONcByte.h"
#include "FONcUtils.h"
#include "FONcAttributes.h"

/** @brief Constructor for FONcByte that takes a DAP Byte
 *
 * This constructor takes a DAP BaseType and makes sure that it is a DAP
 * Byte instance. If not, it throws an exception
 *
 * @param b A DAP BaseType that should be a byte
 * @throws BESInternalError if the BaseType is not a Byte
 */
FONcByte::FONcByte( BaseType *b )
    : FONcBaseType(), _b( 0 )
{
    _b = dynamic_cast<Byte *>(b) ;
    if( !_b )
    {
	string s = (string)"File out netcdf, FONcByte was passed a "
		   + "variable that is not a DAP Byte" ;
	throw BESInternalError( s, __FILE__, __LINE__ ) ;
    }
}

/** @brief Destructor that cleans up the byte
 *
 * The DAP Byte instance does not belong to the FONcByte instance, so it
 * is not deleted.
 */
FONcByte::~FONcByte()
{
}

/** @brief define the DAP Byte in the netcdf file
 *
 * The definition actually takes place in FONcBaseType. This function
 * adds the attributes for the Byte instance as well as an attribute if
 * the name of the Byte had to be modified.
 *
 * @param ncid The id of the NetCDF file
 * @throws BESInternalError if there is a problem defining the
 * Byte
 */
void
FONcByte::define( int ncid )
{
    FONcBaseType::define( ncid ) ;

    if( !_defined )
    {
	FONcAttributes::add_variable_attributes( ncid, _varid, _b,isNetCDF4_ENHANCED(),is_dap4 ) ;
	FONcAttributes::add_original_name( ncid, _varid,
					   _varname, _orig_varname ) ;

	_defined = true ;
    }
}

/** @brief Write the byte out to the netcdf file
 *
 * Once the byte is defined, the value of the byte can be written out
 * as well.
 *
 * @param ncid The id of the netcdf file
 * @throws BESInternalError if there is a problem writing the value out
 * to the netcdf file
 */
void//FIXME there is nothing in data. jhrg/sbl 5.14.21
FONcByte::write( int ncid )
{
    BESDEBUG( "fonc", "FOncByte::write for var " << _varname << endl ) ;
    size_t var_index[] = {0} ;
    unsigned char *data = new unsigned char ;

<<<<<<< HEAD
    if (is_dap4)
        _b->intern_data();
    else
        _b->intern_data(*get_eval(), *get_dds());

=======
>>>>>>> e8eaff5e
    _b->buf2val( (void**)&data ) ;
    int stax = nc_put_var1_uchar( ncid, _varid, var_index, data ) ;
    if( stax != NC_NOERR )
    {
	string err = (string)"fileout.netcdf - "
		     + "Failed to write byte data for "
		     + _varname ;
	FONcUtils::handle_error( stax, err, __FILE__, __LINE__ ) ;
    }
    delete data ;
}

/** @brief returns the name of the DAP Byte
 *
 * @returns The name of the DAP Byte
 */
string
FONcByte::name()
{
    return _b->name() ;
}

/** @brief returns the netcdf type of the DAP Byte
 *
 * @returns The nc_type of NC_BYTE
 */
nc_type
FONcByte::type()
{
    return NC_BYTE ;
}

/** @brief dumps information about this object for debugging purposes
 *
 * Displays the pointer value of this instance plus instance data
 *
 * @param strm C++ i/o stream to dump the information to
 */
void
FONcByte::dump( ostream &strm ) const
{
    strm << BESIndent::LMarg << "FONcByte::dump - ("
			     << (void *)this << ")" << endl ;
    BESIndent::Indent() ;
    strm << BESIndent::LMarg << "name = " << _b->name()  << endl ;
    BESIndent::UnIndent() ;
}
<|MERGE_RESOLUTION|>--- conflicted
+++ resolved
@@ -106,14 +106,11 @@
     size_t var_index[] = {0} ;
     unsigned char *data = new unsigned char ;
 
-<<<<<<< HEAD
     if (is_dap4)
         _b->intern_data();
     else
         _b->intern_data(*get_eval(), *get_dds());
 
-=======
->>>>>>> e8eaff5e
     _b->buf2val( (void**)&data ) ;
     int stax = nc_put_var1_uchar( ncid, _varid, var_index, data ) ;
     if( stax != NC_NOERR )
