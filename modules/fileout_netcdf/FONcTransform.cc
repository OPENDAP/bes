// FONcTransform.cc

// This file is part of BES Netcdf File Out Module

// Copyright (c) 2004,2005 University Corporation for Atmospheric Research
// Author: Patrick West <pwest@ucar.edu> and Jose Garcia <jgarcia@ucar.edu>
//
// This library is free software; you can redistribute it and/or
// modify it under the terms of the GNU Lesser General Public
// License as published by the Free Software Foundation; either
// version 2.1 of the License, or (at your option) any later version.
//
// This library is distributed in the hope that it will be useful,
// but WITHOUT ANY WARRANTY; without even the implied warranty of
// MERCHANTABILITY or FITNESS FOR A PARTICULAR PURPOSE.  See the GNU
// Lesser General Public License for more details.
//
// You should have received a copy of the GNU Lesser General Public
// License along with this library; if not, write to the Free Software
// Foundation, Inc., 51 Franklin Street, Fifth Floor, Boston, MA  02110-1301  USA
//
// You can contact University Corporation for Atmospheric Research at
// 3080 Center Green Drive, Boulder, CO 80301

// (c) COPYRIGHT University Corporation for Atmospheric Research 2004-2005
// Please read the full copyright statement in the file COPYRIGHT_UCAR.
//
// Authors:
//      pwest       Patrick West <pwest@ucar.edu>
//      jgarcia     Jose Garcia <jgarcia@ucar.edu>
//      kyang       Kent Yang <myang6@hdfgroup.org> (for DAP4/netCDF-4 enhancement)

#include "config.h"

#include <sstream>

#include <BESResponseObject.h>
#include <BESDapResponseBuilder.h>
#include <BESDataHandlerInterface.h>
#include <BESUtil.h>
#include <TempFile.h>
#include <BESDapNames.h>
#include <BESDataNames.h>
#include <BESDataDDSResponse.h>
#include <BESRequestHandlerList.h>

#include "FONcRequestHandler.h" // for the keys

#include "FONcTransform.h"
#include "FONcUtils.h"
#include "FONcBaseType.h"
#include "FONcAttributes.h"
#include "FONcTransmitter.h"

#include <DDS.h>
#include <DMR.h>
#include <D4Group.h>
#include <D4Attributes.h>
#include <Structure.h>
#include <Array.h>
#include <Grid.h>
#include <Sequence.h>
#include <BESDebug.h>
#include <BESInternalError.h>
#include <BESInternalFatalError.h>

#include "DapFunctionUtils.h"

using std::ostringstream;
using std::istringstream;

/** @brief Constructor that creates transformation object from the specified
 * DataDDS object to the specified file
 *
 * @param dds DataDDS object that contains the data structure, attributes
 * and data
 * @param dhi The data interface containing information about the current
 * request
 * @param localfile netcdf to create and write the information to
 * @throws BESInternalError if dds provided is empty or not read, if the
 * file is not specified or failed to create the netcdf file
 */
FONcTransform::FONcTransform(DDS *dds, BESDataHandlerInterface &dhi, const string &localfile, const string &ncVersion) :
        _ncid(0), _dds(0)
{
    if (!dds) {
        string s = (string) "File out netcdf, " + "null DDS passed to constructor";
        throw BESInternalError(s, __FILE__, __LINE__);
    }
    if (localfile.empty()) {
        string s = (string) "File out netcdf, " + "empty local file name passed to constructor";
        throw BESInternalError(s, __FILE__, __LINE__);
    }
    _localfile = localfile;
    _dds = dds;
    _returnAs = ncVersion;

    // if there is a variable, attribute, dimension name that is not
    // compliant with netcdf naming conventions then we will create
    // a new name. If the new name does not begin with an alpha
    // character then we will prefix it with name_prefix. We will
    // get this prefix from the type of data that we are reading in,
    // such as nc, h4, h5, ff, jg, etc...
    dhi.first_container();
    if (dhi.container) {
        FONcUtils::name_prefix = dhi.container->get_container_type() + "_";
    }
    else {
        FONcUtils::name_prefix = "nc_";
    }
}
/** @brief Constructor that creates transformation object from the specified
 * DataDDS object to the specified file
 *
 * @param dmr DMR object that contains the data structure, attributes
 * and data
 * @param dhi The data interface containing information about the current
 * request
 * @param localfile netcdf to create and write the information to
 * @throws BESInternalError if dds provided is empty or not read, if the
 * file is not specified or failed to create the netcdf file
 */
FONcTransform::FONcTransform(DMR *dmr, BESDataHandlerInterface &dhi, const string &localfile, const string &ncVersion) :
        _ncid(0), _dmr(0)
{
    if (!dmr) {
        string s = (string) "File out netcdf, " + "null DDS passed to constructor";
        throw BESInternalError(s, __FILE__, __LINE__);
    }
    if (localfile.empty()) {
        string s = (string) "File out netcdf, " + "empty local file name passed to constructor";
        throw BESInternalError(s, __FILE__, __LINE__);
    }
    _localfile = localfile;
    _dmr = dmr;
    _returnAs = ncVersion;

    // if there is a variable, attribute, dimension name that is not
    // compliant with netcdf naming conventions then we will create
    // a new name. If the new name does not begin with an alpha
    // character then we will prefix it with name_prefix. We will
    // get this prefix from the type of data that we are reading in,
    // such as nc, h4, h5, ff, jg, etc...
    dhi.first_container();
    if (dhi.container) {
        FONcUtils::name_prefix = dhi.container->get_container_type() + "_";
    }
    else {
        FONcUtils::name_prefix = "nc_";
    }
}

/** @brief Constructor that creates transformation object from the specified
 * DataDDS object to the specified file
 *
 * @param dds DataDDS object that contains the data structure, attributes
 * and data
 * @param dhi The data interface containing information about the current
 * request
 * @param localfile netcdf to create and write the information to
 * @throws BESInternalError if dds provided is empty or not read, if the
 * file is not specified or failed to create the netcdf file
 */
FONcTransform::FONcTransform(BESResponseObject *obj, BESDataHandlerInterface *dhi, const string &localfile, const string &ncVersion) :
        _ncid(0), _dds(nullptr), d_obj(obj), d_dhi(dhi), _localfile(localfile), _returnAs(ncVersion)
{
    if (!d_obj) {
        string s = (string) "File out netcdf, " + "null BESResponseObject passed to constructor";
        throw BESInternalError(s, __FILE__, __LINE__);
    }
    if (_localfile.empty()) {
        string s = (string) "File out netcdf, " + "empty local file name passed to constructor";
        throw BESInternalError(s, __FILE__, __LINE__);
    }

    // if there is a variable, attribute, dimension name that is not
    // compliant with netcdf naming conventions then we will create
    // a new name. If the new name does not begin with an alpha
    // character then we will prefix it with name_prefix. We will
    // get this prefix from the type of data that we are reading in,
    // such as nc, h4, h5, ff, jg, etc...
    dhi->first_container();
    if (dhi->container) {
        FONcUtils::name_prefix = dhi->container->get_container_type() + "_";
    }
    else {
        FONcUtils::name_prefix = "nc_";
    }
}


/** @brief Destructor
 *
 * Cleans up any temporary data created during the transformation
 */
FONcTransform::~FONcTransform()
{
    bool done = false;
    while (!done) {
        vector<FONcBaseType *>::iterator i = _fonc_vars.begin();
        vector<FONcBaseType *>::iterator e = _fonc_vars.end();
        if (i == e) {
            done = true;
        }
        else {
            // These are the FONc types, not the actual ones
            FONcBaseType *b = (*i);
            delete b;
            _fonc_vars.erase(i);
        }
    }
    done = false;
    while (!done) {
        vector<FONcBaseType *>::iterator i = _total_fonc_vars_in_grp.begin();
        vector<FONcBaseType *>::iterator e = _total_fonc_vars_in_grp.end();
        if (i == e) {
            done = true;
        }
        else {
            // These are the FONc types, not the actual ones
            FONcBaseType *b = (*i);
            delete b;
            _total_fonc_vars_in_grp.erase(i);
        }
    }

}

// previous transform() fct, keep for rollback purposes. sbl 5.14.21
#if 0
/** @brief Transforms each of the variables of the DataDDS to the NetCDF
 * file
 *
 * For each variable in the DataDDS write out that variable and its
 * attributes to the netcdf file. Each OPeNDAP data type translates into a
 * particular netcdf type. Also write out any global variables stored at the
 * top level of the DataDDS.
 */
void FONcTransform::transform()
{
    FONcUtils::reset();

    // Convert the DDS into an internal format to keep track of
    // variables, arrays, shared dimensions, grids, common maps,
    // embedded structures. It only grabs the variables that are to be
    // sent.
    DDS::Vars_iter vi = _dds->var_begin();
    DDS::Vars_iter ve = _dds->var_end();
    for (; vi != ve; vi++) {
        if ((*vi)->send_p()) {
            BaseType *v = *vi;

            BESDEBUG("fonc", "FONcTransform::transform() - Converting variable '" << v->name() << "'" << endl);

            // This is a factory class call, and 'fg' is specialized for 'v'
            FONcBaseType *fb = FONcUtils::convert(v,FONcTransform::_returnAs,FONcRequestHandler::classic_model);
#if 0
            fb->setVersion( FONcTransform::_returnAs );
            if ( FONcTransform::_returnAs == RETURNAS_NETCDF4 ) {
                if (FONcRequestHandler::classic_model)
                    fb->setNC4DataModel("NC4_CLASSIC_MODEL");
                else 
                    fb->setNC4DataModel("NC4_ENHANCED");
            }
#endif
            _fonc_vars.push_back(fb);
            vector<string> embed;
            fb->convert(embed);
        }
    }

    // Open the file for writing
    int stax;
    if ( FONcTransform::_returnAs == RETURNAS_NETCDF4 ) {
        if (FONcRequestHandler::classic_model){
            BESDEBUG("fonc", "FONcTransform::transform() - Opening NetCDF-4 cache file in classic mode. fileName:  " << _localfile << endl);
            stax = nc_create(_localfile.c_str(), NC_CLOBBER|NC_NETCDF4|NC_CLASSIC_MODEL, &_ncid);
        }
        else {
            BESDEBUG("fonc", "FONcTransform::transform() - Opening NetCDF-4 cache file. fileName:  " << _localfile << endl);
            stax = nc_create(_localfile.c_str(), NC_CLOBBER|NC_NETCDF4, &_ncid);
        }
    }
    else {
        BESDEBUG("fonc", "FONcTransform::transform() - Opening NetCDF-3 cache file. fileName:  " << _localfile << endl);
    	stax = nc_create(_localfile.c_str(), NC_CLOBBER, &_ncid);
    }

    if (stax != NC_NOERR) {
        FONcUtils::handle_error(stax, "File out netcdf, unable to open: " + _localfile, __FILE__, __LINE__);
    }

    try {
        // Here we will be defining the variables of the netcdf and
        // adding attributes. To do this we must be in define mode.
        nc_redef(_ncid);

        // For each converted FONc object, call define on it to define
        // that object to the netcdf file. This also adds the attributes
        // for the variables to the netcdf file
        vector<FONcBaseType *>::iterator i = _fonc_vars.begin();
        vector<FONcBaseType *>::iterator e = _fonc_vars.end();
        for (; i != e; i++) {
            FONcBaseType *fbt = *i;
            BESDEBUG("fonc", "FONcTransform::transform() - Defining variable:  " << fbt->name() << endl);
            fbt->define(_ncid);
        }

        if(FONcRequestHandler::no_global_attrs == false) {
            // Add any global attributes to the netcdf file
            AttrTable &globals = _dds->get_attr_table();
            BESDEBUG("fonc", "FONcTransform::transform() - Adding Global Attributes" << endl << globals << endl);
            bool is_netCDF_enhanced = false;
            if(FONcTransform::_returnAs == RETURNAS_NETCDF4 && FONcRequestHandler::classic_model==false)
                is_netCDF_enhanced = true;
            FONcAttributes::add_attributes(_ncid, NC_GLOBAL, globals, "", "",is_netCDF_enhanced);
        }

        // We are done defining the variables, dimensions, and
        // attributes of the netcdf file. End the define mode.
        int stax = nc_enddef(_ncid);

        // Check error for nc_enddef. Handling of HDF failures
        // can be detected here rather than later.  KY 2012-10-25
        if (stax != NC_NOERR) {
            FONcUtils::handle_error(stax, "File out netcdf, unable to end the define mode: " + _localfile, __FILE__, __LINE__);
        }

        // Write everything out
        i = _fonc_vars.begin();
        e = _fonc_vars.end();
        for (; i != e; i++) {
            FONcBaseType *fbt = *i;
            BESDEBUG("fonc", "FONcTransform::transform() - Writing data for variable:  " << fbt->name() << endl);
            fbt->write(_ncid);
        }

        stax = nc_close(_ncid);
        if (stax != NC_NOERR)
            FONcUtils::handle_error(stax, "File out netcdf, unable to close: " + _localfile, __FILE__, __LINE__);
    }
    catch (BESError &e) {
        (void) nc_close(_ncid); // ignore the error at this point
        throw;
    }
}
#endif

/** @brief Transforms each of the variables of the DataDDS to the NetCDF
 * file
 *
 * For each variable in the DataDDS write out that variable and its
 * attributes to the netcdf file. Each OPeNDAP data type translates into a
 * particular netcdf type. Also write out any global variables stored at the
 * top level of the DataDDS.
 */
void FONcTransform::transform()
{
    BESDapResponseBuilder responseBuilder;
    // Use the DDS from the ResponseObject along with the parameters
    // from the DataHandlerInterface to load the DDS with values.
    // Note that the BESResponseObject will manage the loaded_dds object's
    // memory. Make this a shared_ptr<>. jhrg 9/6/16

    // Now that we are ready to start reading the response data we
    // cancel any pending timeout alarm according to the configuration.
    BESUtil::conditional_timeout_cancel();

    BESDEBUG("fonc", "FONcTransmitter::send_data() - Reading data into DataDDS" << endl);
    //_dds = responseBuilder.intern_dap2_data(d_obj, *d_dhi);

    // This object closes the file when it goes out of scope.
    bes::TempFile temp_file(FONcRequestHandler::temp_dir + "/ncXXXXXX");

    FONcUtils::reset();

    d_dhi->first_container();

    BESDataDDSResponse *bdds = dynamic_cast<BESDataDDSResponse *>(d_obj);
    if (!bdds) throw BESInternalFatalError("Expected a BESDataDDSResponse instance", __FILE__, __LINE__);

    _dds = bdds->get_dds();

    BESDapResponseBuilder besDRB;

    besDRB.set_dataset_name(_dds->filename());
    besDRB.set_ce(d_dhi->data[POST_CONSTRAINT]);
    besDRB.set_async_accepted(d_dhi->data[ASYNC]);
    besDRB.set_store_result(d_dhi->data[STORE_RESULT]);


    // This function is used by all fileout modules and they need to include the attributes in data access.
    // So obtain the attributes if necessary. KY 2019-10-30
    if(bdds->get_ia_flag() == false) {
        BESRequestHandler *besRH = BESRequestHandlerList::TheList()->find_handler(d_dhi->container->get_container_type());
        besRH->add_attributes(*d_dhi);
    }

    ConstraintEvaluator &eval = bdds->get_ce();

    // Split constraint into two halves; stores the function and non-function parts in this instance.
    besDRB.split_ce(eval);


    // evaluate the rest of the CE - the part that follows the function calls.
    eval.parse_constraint(besDRB.get_ce(), *_dds);

    _dds->tag_nested_sequences(); // Tag Sequences as Parent or Leaf node.

    //throw_if_dap2_response_too_big(_dds); // TODO Fix this, sbl 5/6/21

    // Convert the DDS into an internal format to keep track of
    // variables, arrays, shared dimensions, grids, common maps,
    // embedded structures. It only grabs the variables that are to be
    // sent.
    DDS::Vars_iter vi = _dds->var_begin();
    DDS::Vars_iter ve = _dds->var_end();
    for (; vi != ve; vi++) {
        if ((*vi)->send_p()) {
            BaseType *v = *vi;
            //v->intern_data(eval, *_dds);

            BESDEBUG("fonc", "FONcTransform::transform() - Converting variable '" << v->name() << "'" << endl);

            // This is a factory class call, and 'fg' is specialized for 'v'
            FONcBaseType *fb = FONcUtils::convert(v, FONcTransform::_returnAs, FONcRequestHandler::classic_model);

            _fonc_vars.push_back(fb);
            vector<string> embed;
            fb->convert(embed);
        }
    }

    // ResponseBuilder splits the CE, so use the DHI or make two calls and
    // glue the result together: responseBuilder.get_btp_func_ce() + " " + responseBuilder.get_ce()
    // jhrg 9/6/16
    updateHistoryAttribute(_dds, d_dhi->data[POST_CONSTRAINT]);

    // Open the file for writing
    int stax;
    if ( FONcTransform::_returnAs == RETURNAS_NETCDF4 ) {
        if (FONcRequestHandler::classic_model){
            BESDEBUG("fonc", "FONcTransform::transform() - Opening NetCDF-4 cache file in classic mode. fileName:  " << _localfile << endl);
            stax = nc_create(_localfile.c_str(), NC_CLOBBER|NC_NETCDF4|NC_CLASSIC_MODEL, &_ncid);
        }
        else {
            BESDEBUG("fonc", "FONcTransform::transform() - Opening NetCDF-4 cache file. fileName:  " << _localfile << endl);
            stax = nc_create(_localfile.c_str(), NC_CLOBBER|NC_NETCDF4, &_ncid);
        }
    }
    else {
        BESDEBUG("fonc", "FONcTransform::transform() - Opening NetCDF-3 cache file. fileName:  " << _localfile << endl);
        stax = nc_create(_localfile.c_str(), NC_CLOBBER, &_ncid);
    }

    if (stax != NC_NOERR) {
        FONcUtils::handle_error(stax, "File out netcdf, unable to open: " + _localfile, __FILE__, __LINE__);
    }

    try {
        // Here we will be defining the variables of the netcdf and
        // adding attributes. To do this we must be in define mode.
        nc_redef(_ncid);

        // For each converted FONc object, call define on it to define
        // that object to the netcdf file. This also adds the attributes
        // for the variables to the netcdf file
        vector<FONcBaseType *>::iterator i = _fonc_vars.begin();
        vector<FONcBaseType *>::iterator e = _fonc_vars.end();
        for (; i != e; i++) {
            FONcBaseType *fbt = *i;
            BESDEBUG("fonc", "FONcTransform::transform() - Defining variable:  " << fbt->name() << endl);
            fbt->define(_ncid);
        }

        if(FONcRequestHandler::no_global_attrs == false) {
            // Add any global attributes to the netcdf file
            AttrTable &globals = _dds->get_attr_table();
            BESDEBUG("fonc", "FONcTransform::transform() - Adding Global Attributes" << endl << globals << endl);
            bool is_netCDF_enhanced = false;
            if(FONcTransform::_returnAs == RETURNAS_NETCDF4 && FONcRequestHandler::classic_model==false)
                is_netCDF_enhanced = true;
            FONcAttributes::add_attributes(_ncid, NC_GLOBAL, globals, "", "",is_netCDF_enhanced);
        }

        // We are done defining the variables, dimensions, and
        // attributes of the netcdf file. End the define mode.
        int stax = nc_enddef(_ncid);

        // Check error for nc_enddef. Handling of HDF failures
        // can be detected here rather than later.  KY 2012-10-25
        if (stax != NC_NOERR) {
            FONcUtils::handle_error(stax, "File out netcdf, unable to end the define mode: " + _localfile, __FILE__, __LINE__);
        }

        // Write everything out
        i = _fonc_vars.begin();
        e = _fonc_vars.end();
        for (; i != e; i++) {
            FONcBaseType *fbt = *i;
            BESDEBUG("fonc", "FONcTransform::transform() - Writing data for variable:  " << fbt->name() << endl);
<<<<<<< HEAD
=======
            //fbt->write(_ncid, &eval, _dds);
            fbt->set_dds(_dds);
            fbt->set_eval(&eval);
>>>>>>> e8eaff5e
            fbt->write(_ncid);
        }

        stax = nc_close(_ncid);
        if (stax != NC_NOERR)
            FONcUtils::handle_error(stax, "File out netcdf, unable to close: " + _localfile, __FILE__, __LINE__);
    }
    catch (BESError &e) {
        (void) nc_close(_ncid); // ignore the error at this point
        throw;
    }
}


/** @brief Transforms each of the variables of the DMR to the NetCDF
 * file
 *
 * For each variable in the DMR write out that variable and its
 * attributes to the netcdf file. Each OPeNDAP data type translates into a
 * particular netcdf type. Also write out any global variables stored at the
 * top level of the DMR.
 */
void FONcTransform::transform_dap4()
{
    FONcUtils::reset();

    // Convert the DMR into an internal format to keep track of
    // variables, arrays, shared dimensions, grids, common maps,
    // embedded structures. It only grabs the variables that are to be
    // sent.
    
    BESDEBUG("fonc", "Coming into transform_dap4() "<< endl);

    // First check if this DMR has groups etc.
    bool support_group = check_group_support();

    if(true == support_group) {

        int stax = -1;
        BESDEBUG("fonc", "FONcTransform::transform_dap4() - Opening NetCDF-4 cache file. fileName:  " << _localfile << endl);
        stax = nc_create(_localfile.c_str(), NC_CLOBBER|NC_NETCDF4, &_ncid);
        if (stax != NC_NOERR) 
            FONcUtils::handle_error(stax, "File out netcdf, unable to open: " + _localfile, __FILE__, __LINE__);
        
        D4Group* root_grp = _dmr->root();

        // Declare the dimname to dimid map to handle netCDF-4 dimensions
        map<string,int>fdimname_to_id;

        // Generate a list of the groups in the final netCDF file. 
        // The attributes of these groups should be included.
        gen_included_grp_list(root_grp);
#if 0
        for (std::set<string>::iterator it=_included_grp_names.begin(); it!=_included_grp_names.end(); ++it)
            BESDEBUG("fonc","included group list name is: "<<*it<<endl);
#endif
        // Build a global dimension name table for all variables if
        // the constraint is not empty!
        check_and_obtain_dimensions(root_grp,true);

        // Don't remove the following code, they are for debugging.
#if 0
    map<string,unsigned long>:: iterator it;

    for(it=GFQN_dimname_to_dimsize.begin();it!=GFQN_dimname_to_dimsize.end();++it) {
        BESDEBUG("fonc", "Final GFQN dim name is: "<<it->first<<endl);
        BESDEBUG("fonc", "Final GFQN dim size is: "<<it->second<<endl);
    }

    for(it=VFQN_dimname_to_dimsize.begin();it!=VFQN_dimname_to_dimsize.end();++it) {
        BESDEBUG("fonc", "Final VFQN dim name is: "<<it->first<<endl);
        BESDEBUG("fonc", "Final VFQN dim size is: "<<it->second<<endl);
    }
#endif

        // DAP4 requires the DAP4 dimension sizes defined in the group should be changed
        // according to the corresponding variable sizes. Check section 8.6.2 at
        // https://docs.opendap.org/index.php/DAP4:_Specification_Volume_1
        //
        map<string,unsigned long>:: iterator git,vit;
        for(git=GFQN_dimname_to_dimsize.begin();git!=GFQN_dimname_to_dimsize.end();++git) {
            for(vit=VFQN_dimname_to_dimsize.begin();vit!=VFQN_dimname_to_dimsize.end();++vit) {
                if(git->first == vit->first) {
                    if(git->second != vit->second) 
                        git->second = vit->second;
                    break;
                }
            }
        }

        // This part of code is to address the possible dimension name conflict
        // when variables in the constraint don't have dimension names. Fileout netCDF
        // adds the fake dimensions such as dim1, dim2...to these variables.
        // If these dimension names are used by
        // the file to be handled, the dimension conflict will corrupt the final output.
        // The idea is to find if there are any dimension names like dim1, dim2 ... 
        // under the root group.
        // We will remember them and not use these names as fake dimension names.
        //
        // Obtain the dim. names under the root group
        vector<string> root_d4_dimname_list;
        for(git=GFQN_dimname_to_dimsize.begin();git!=GFQN_dimname_to_dimsize.end();++git) {
            string d4_temp_dimname = git->first.substr(1);
            //BESDEBUG("fonc", "d4_temp_dimname: "<<d4_temp_dimname<<endl);
            if(d4_temp_dimname.find('/')==string::npos)
                root_d4_dimname_list.push_back(d4_temp_dimname);
        }

#if 0
        for(unsigned int i = 0; i <root_d4_dimname_list.size();i++)
            BESDEBUG("fonc", "root_d4 dim name is: "<<root_d4_dimname_list[i]<<endl);
#endif

        // Only remember the root dimension names that are like "dim1,dim2,..."
        vector<int> root_dim_suffix_nums;
        for(unsigned int i = 0; i <root_d4_dimname_list.size();i++){
            if(root_d4_dimname_list[i].size()<4)
                continue;
            else if(root_d4_dimname_list[i].substr(0,3)!="dim")
                continue;
            else {
                string temp_suffix = root_d4_dimname_list[i].substr(3);
                //BESDEBUG("fonc", "temp_suffix: "<<temp_suffix<<endl);
                bool ignored_suffix = false;
                for (unsigned int j = 0; j<temp_suffix.size();j++) {
                    if(!isdigit(temp_suffix[j])) {
                        ignored_suffix = true;
                        break;
                    }
                }
                if(ignored_suffix==true) 
                    continue;
                else  
                    root_dim_suffix_nums.push_back(atoi(temp_suffix.c_str()));
            }
        }

#if 0
    for(unsigned int i = 0; i <root_dim_suffix_nums.size();i++)
        BESDEBUG("fonc", "root_dim_suffix_nums: "<<root_dim_suffix_nums[i]<<endl);


    for(it=GFQN_dimname_to_dimsize.begin();it!=GFQN_dimname_to_dimsize.end();++it) {
        BESDEBUG("fonc", "RFinal GFQN dim name is: "<<it->first<<endl);
        BESDEBUG("fonc", "RFinal GFQN dim size is: "<<it->second<<endl);
    }

    for(it=VFQN_dimname_to_dimsize.begin();it!=VFQN_dimname_to_dimsize.end();++it) {
        BESDEBUG("fonc", "RFinal VFQN dim name is: "<<it->first<<endl);
        BESDEBUG("fonc", "RFinal VFQN dim size is: "<<it->second<<endl);
    }
#endif

        // Now we transform all the objects(including groups) to netCDF-4
        transform_dap4_group(root_grp,true,_ncid,fdimname_to_id,root_dim_suffix_nums);
        stax = nc_close(_ncid);
        if (stax != NC_NOERR)
            FONcUtils::handle_error(stax, "File out netcdf, unable to close: " + _localfile, __FILE__, __LINE__);

    }
    else // No group, handle as the classic way
        transform_dap4_no_group();

    return;

}

// Transform the DMR to a netCDF-4 file when there are no DAP4 groups.
// This routine is similar to transform() that handles DAP2 objects.  However, DAP4 routines are needed. 
// So still keep a separate function. May combine this function with the tranform()  in the future. 
void FONcTransform::transform_dap4_no_group() {

    D4Group* root_grp = _dmr->root();

#if 0
    D4Dimensions *root_dims = root_grp->dims();
    for(D4Dimensions::D4DimensionsIter di = root_dims->dim_begin(), de = root_dims->dim_end(); di != de; ++di) {
        BESDEBUG("fonc", "transform_dap4() - check dimensions"<< endl);
        BESDEBUG("fonc", "transform_dap4() - dim name is: "<<(*di)->name()<<endl);
        BESDEBUG("fonc", "transform_dap4() - dim size is: "<<(*di)->size()<<endl);
        BESDEBUG("fonc", "transform_dap4() - fully_qualfied_dim name is: "<<(*di)->fully_qualified_name()<<endl);
        //cout <<"dim size is: "<<(*di)->size()<<endl;
        //cout <<"dim fully_qualified_name is: "<<(*di)->fully_qualified_name()<<endl;
    }
#endif
    Constructor::Vars_iter vi = root_grp->var_begin();
    Constructor::Vars_iter ve = root_grp->var_end();

    for (; vi != ve; vi++) {
        if ((*vi)->send_p()) {
            BaseType *v = *vi;

            BESDEBUG("fonc", "FONcTransform::transform_dap4_no_group() - Converting variable '" << v->name() << "'" << endl);

            // This is a factory class call, and 'fg' is specialized for 'v'
            FONcBaseType *fb = FONcUtils::convert(v,FONcTransform::_returnAs,FONcRequestHandler::classic_model);
            _fonc_vars.push_back(fb);

            vector<string> embed;
            fb->convert(embed);
        }
    }

#if 0
    if(root_grp->grp_begin() == root_grp->grp_end()) 
        BESDEBUG("fonc", "FONcTransform::transform_dap4() - No group  " <<  endl);
    else 
        BESDEBUG("fonc", "FONcTransform::transform_dap4() - has group  " <<  endl);
   for (D4Group::groupsIter gi = root_grp->grp_begin(), ge = root_grp->grp_end(); gi != ge; ++gi) 
       BESDEBUG("fonc", "FONcTransform::transform_dap4() - group name:  " << (*gi)->name() << endl);
#endif

    // Open the file for writing
    int stax = -1;
    if ( FONcTransform::_returnAs == RETURNAS_NETCDF4 ) {
        if (FONcRequestHandler::classic_model){
            BESDEBUG("fonc", "FONcTransform::transform_dap4_no_group() - Opening NetCDF-4 cache file in classic mode. fileName:  " << _localfile << endl);
            stax = nc_create(_localfile.c_str(), NC_CLOBBER|NC_NETCDF4|NC_CLASSIC_MODEL, &_ncid);
        }
        else {
            BESDEBUG("fonc", "FONcTransform::transform_dap4_no_group() - Opening NetCDF-4 cache file. fileName:  " << _localfile << endl);
            stax = nc_create(_localfile.c_str(), NC_CLOBBER|NC_NETCDF4, &_ncid);
        }
    }
    else {
        BESDEBUG("fonc", "FONcTransform::transform_dap4_no_group() - Opening NetCDF-3 cache file. fileName:  " << _localfile << endl);
    	stax = nc_create(_localfile.c_str(), NC_CLOBBER, &_ncid);
    }

    if (stax != NC_NOERR) {
        FONcUtils::handle_error(stax, "File out netcdf, unable to open: " + _localfile, __FILE__, __LINE__);
    }

    try {
        // Here we will be defining the variables of the netcdf and
        // adding attributes. To do this we must be in define mode.
        nc_redef(_ncid);

        // For each converted FONc object, call define on it to define
        // that object to the netcdf file. This also adds the attributes
        // for the variables to the netcdf file
        vector<FONcBaseType *>::iterator i = _fonc_vars.begin();
        vector<FONcBaseType *>::iterator e = _fonc_vars.end();
        for (; i != e; i++) {
            FONcBaseType *fbt = *i;
            BESDEBUG("fonc", "FONcTransform::transform_dap4_no_group() - Defining variable:  " << fbt->name() << endl);
            fbt->set_is_dap4(true);
            fbt->define(_ncid);
        }

        if(FONcRequestHandler::no_global_attrs == false) {

            // Add any global attributes to the netcdf file
            D4Group* root_grp=_dmr->root();
            D4Attributes*d4_attrs = root_grp->attributes();

            BESDEBUG("fonc", "FONcTransform::transform_dap4_no_group() handle GLOBAL DAP4 attributes "<< d4_attrs <<endl);
#if 0
            for (D4Attributes::D4AttributesIter ii = d4_attrs->attribute_begin(), ee = d4_attrs->attribute_end(); ii != ee; ++ii) {
                string name = (*ii)->name();
                BESDEBUG("fonc", "FONcTransform::transform_dap4() GLOBAL attribute name is "<<name <<endl);
            }
#endif
            bool is_netCDF_enhanced = false;
            if(FONcTransform::_returnAs == RETURNAS_NETCDF4 && FONcRequestHandler::classic_model==false)
                is_netCDF_enhanced = true;
            FONcAttributes::add_dap4_attributes(_ncid, NC_GLOBAL, d4_attrs, "", "",is_netCDF_enhanced);
        }

        // We are done defining the variables, dimensions, and
        // attributes of the netcdf file. End the define mode.
        int stax = nc_enddef(_ncid);

        // Check error for nc_enddef. Handling of HDF failures
        // can be detected here rather than later.  KY 2012-10-25
        if (stax != NC_NOERR) {
            FONcUtils::handle_error(stax, "File out netcdf, unable to end the define mode: " + _localfile, __FILE__, __LINE__);
        }

        // Write everything out
        i = _fonc_vars.begin();
        e = _fonc_vars.end();
        for (; i != e; i++) {
            FONcBaseType *fbt = *i;
            BESDEBUG("fonc", "FONcTransform::transform_dap4_no_group() - Writing data for variable:  " << fbt->name() << endl);
            fbt->write(_ncid);
        }

        stax = nc_close(_ncid);
        if (stax != NC_NOERR)
            FONcUtils::handle_error(stax, "File out netcdf, unable to close: " + _localfile, __FILE__, __LINE__);
    }
    catch (BESError &e) {
        (void) nc_close(_ncid); // ignore the error at this point
        throw;
    }

}

// Transform the DMR to a netCDF-4 file when there are DAP4 groups.
void FONcTransform::transform_dap4_group(D4Group* grp,
                                         bool is_root_grp,
                                         int par_grp_id,map<string,int>&fdimname_to_id,
                                         vector<int>&root_dim_suffix_nums ) {

    bool included_grp = false;

    if(_dmr->get_ce_empty()) {
        BESDEBUG("fonc", "Check-get_ce_empty. FONcTransform::transform_dap4() in group  - group name:  " << grp->FQN() << endl);
        included_grp = true;
}
    // Always include the root and its attributes.
    else if(is_root_grp == true)  
        included_grp = true;
    else {
        // Check if this group is in the group list kept in the file.
        set<string>::iterator iset;
        if(_included_grp_names.find(grp->FQN())!=_included_grp_names.end())
            included_grp = true;
    }
     
    // Call the internal routine to transform the DMR that has groups if this group is in the group list.. 
    // If this group is not in the group list, we know all its subgroups are also not in the list, just stop and return.
    if(included_grp == true) 
        transform_dap4_group_internal(grp,is_root_grp,par_grp_id,fdimname_to_id,root_dim_suffix_nums);
    return;
}

// The internal routine to transform DMR to netCDF-4 when there are gorups.
void FONcTransform::transform_dap4_group_internal(D4Group* grp,
                                                  bool is_root_grp,
                                                  int par_grp_id,map<string,int>&fdimname_to_id,
                                                  vector<int>& rds_nums ) {

    BESDEBUG("fonc", "transform_dap4_group_internal() - inside"<< endl);
    int grp_id = -1;
    int stax   = -1;
    if(is_root_grp == true)  
        grp_id = _ncid;
    else {
        stax = nc_def_grp(par_grp_id,(*grp).name().c_str(),&grp_id);
        if (stax != NC_NOERR)
            FONcUtils::handle_error(stax, "File out netcdf, unable to define group: " + _localfile, __FILE__, __LINE__);
        
    }
     
    D4Dimensions *grp_dims = grp->dims();
    for(D4Dimensions::D4DimensionsIter di = grp_dims->dim_begin(), de = grp_dims->dim_end(); di != de; ++di) {
#if 0
        BESDEBUG("fonc", "transform_dap4() - check dimensions"<< endl);
        BESDEBUG("fonc", "transform_dap4() - dim name is: "<<(*di)->name()<<endl);
        BESDEBUG("fonc", "transform_dap4() - dim size is: "<<(*di)->size()<<endl);
        BESDEBUG("fonc", "transform_dap4() - fully_qualfied_dim name is: "<<(*di)->fully_qualified_name()<<endl);
#endif

#if 0
        unsigned long dimsize = (*di)->size();
        if((*di)->constrained()) {
            dimsize = ((*di)->c_stop() -(*di)->c_start())/(*di)->c_stride() +1;

        }
#endif
        unsigned long dimsize =(*di)->size();

        // The dimension size may need to be updated because of the expression constraint.
        map<string,unsigned long>:: iterator it;
        for(it=GFQN_dimname_to_dimsize.begin();it!=GFQN_dimname_to_dimsize.end();++it) {
            if(it->first == (*di)->fully_qualified_name())
                dimsize = it->second;
        }

        // Define dimension. 
        int g_dimid = -1;
        stax = nc_def_dim(grp_id,(*di)->name().c_str(),dimsize,&g_dimid);
        if (stax != NC_NOERR)
            FONcUtils::handle_error(stax, "File out netcdf, unable to define dimension: " + _localfile, __FILE__, __LINE__);
        // Save this dimension ID in a map.
        fdimname_to_id[(*di)->fully_qualified_name()] = g_dimid; 
    }

    Constructor::Vars_iter vi = grp->var_begin();
    Constructor::Vars_iter ve = grp->var_end();

    vector<FONcBaseType *> fonc_vars_in_grp;
    for (; vi != ve; vi++) {
        if ((*vi)->send_p()) {
            BaseType *v = *vi;

            BESDEBUG("fonc", "FONcTransform::transform_dap4_group() - Converting variable '" << v->name() << "'" << endl);

            // This is a factory class call, and 'fg' is specialized for 'v'
            //FONcBaseType *fb = FONcUtils::convert(v,FONcTransform::_returnAs,FONcRequestHandler::classic_model);
            FONcBaseType *fb = FONcUtils::convert(v,RETURNAS_NETCDF4,false,fdimname_to_id,rds_nums);

            fonc_vars_in_grp.push_back(fb);

            // This is needed to avoid the memory leak.
            _total_fonc_vars_in_grp.push_back(fb);

            vector<string> embed;
            fb->convert(embed,true);
        }
    }

#if 0
    if(grp->grp_begin() == grp->grp_end()) 
        BESDEBUG("fonc", "FONcTransform::transform_dap4() - No group  " <<  endl);
    else 
        BESDEBUG("fonc", "FONcTransform::transform_dap4() - has group  " <<  endl);
#endif


    try {
        // Here we will be defining the variables of the netcdf and
        // adding attributes. To do this we must be in define mode.
        //nc_redef(_ncid);

        vector<FONcBaseType *>::iterator i = fonc_vars_in_grp.begin();
        vector<FONcBaseType *>::iterator e = fonc_vars_in_grp.end();
        for (; i != e; i++) {
            FONcBaseType *fbt = *i;
            BESDEBUG("fonc", "FONcTransform::transform_dap4_group() - Defining variable:  " << fbt->name() << endl);
            fbt->set_is_dap4(true);
            fbt->define(grp_id);
        }

        bool is_netCDF_enhanced = false;
        if(FONcTransform::_returnAs == RETURNAS_NETCDF4 && FONcRequestHandler::classic_model==false)
                is_netCDF_enhanced = true;
 

        bool add_attr = true;

        // Only the root attribute may be ignored.
        if(FONcRequestHandler::no_global_attrs == true && is_root_grp == true) 
            add_attr= false;

        if(true == add_attr) {
            D4Attributes*d4_attrs = grp->attributes();
            BESDEBUG("fonc", "FONcTransform::transform_dap4_group() - Adding Group Attributes" << endl) ;
            // add dap4 group attributes.
            FONcAttributes::add_dap4_attributes(grp_id, NC_GLOBAL, d4_attrs, "", "",is_netCDF_enhanced);
        }

        // Write every variable in this group. 
        i = fonc_vars_in_grp.begin();
        e = fonc_vars_in_grp.end();
        for (; i != e; i++) {
            FONcBaseType *fbt = *i;
            BESDEBUG("fonc", "FONcTransform::transform() - Writing data for variable in group:  " << fbt->name() << endl);
            //fbt->write(_ncid);
            fbt->write(grp_id);
        }

        // Now handle all the child groups.
        for (D4Group::groupsIter gi = grp->grp_begin(), ge = grp->grp_end(); gi != ge; ++gi) {
            BESDEBUG("fonc", "FONcTransform::transform_dap4() in group  - group name:  " << (*gi)->name() << endl);
            transform_dap4_group(*gi,false,grp_id,fdimname_to_id,rds_nums);
        }

    }
    catch (BESError &e) {
        (void) nc_close(_ncid); // ignore the error at this point
        throw;
    }

}



// Group support is only on when netCDF-4 is in enhanced model and there are groups in the DMR.
bool FONcTransform::check_group_support() {
    if(RETURNAS_NETCDF4 == FONcTransform::_returnAs && false == FONcRequestHandler::classic_model && 
       (_dmr->root()->grp_begin()!=_dmr->root()->grp_end())) 
        return true; 
    else 
        return false;
}

// Generate the final group list in the netCDF-4 file. Empty groups and their attributes will be removed.
void FONcTransform::gen_included_grp_list(D4Group*grp) 
{
    bool grp_has_var = false;
    if(grp) {
        BESDEBUG("fnoc", "<coming to the D4 group  has name " << grp->name()<<endl);
        BESDEBUG("fnoc", "<coming to the D4 group  has fullpath " << grp->FQN()<<endl);

        if(grp->var_begin()!=grp->var_end()) {

            BESDEBUG("fnoc", "<has the vars  " << endl);
            Constructor::Vars_iter vi = grp->var_begin();
            Constructor::Vars_iter ve = grp->var_end();

            for (; vi != ve; vi++) {

                // This variable is selected(in the local constraints).
                if ((*vi)->send_p()) {
                    grp_has_var = true;

                    //If a var in this group is selected, we need to include this group in the netcdf-4 file.
                    //We always include root attributes, so no need to obtain grp_names for the root.
                    if(grp->FQN()!="/")  
                        _included_grp_names.insert(grp->FQN());
                    break;
                }
            }
        }
        // Loop through the subgroups to build up the list.
        for (D4Group::groupsIter gi = grp->grp_begin(), ge = grp->grp_end(); gi != ge; ++gi) {
             BESDEBUG("fonc", "obtain included groups  - group name:  " << (*gi)->name() << endl);
             gen_included_grp_list(*gi);
        }
    }
        
    // If this group is in the final list, all its ancestors(except root, since it is always selected),should also be included. 
    if(grp_has_var == true) {
        D4Group *temp_grp   = grp;
        while(temp_grp) {
            if(temp_grp->get_parent()){
                temp_grp = static_cast<D4Group*>(temp_grp->get_parent());
                if(temp_grp->FQN()!="/")  
                    _included_grp_names.insert(temp_grp->FQN());
            }
            else 
                temp_grp = 0;
        }
    }

}

void FONcTransform::check_and_obtain_dimensions(D4Group*grp,bool is_root_grp) {

    // We may not need to do this way,it may overkill.
    bool included_grp = false;

    if(_dmr->get_ce_empty())
        included_grp = true;
    // Always include the root attributes.
    else if(is_root_grp == true)  
        included_grp = true;
    else {
        // Check if this group is in the group list kept in the file.
        set<string>::iterator iset;
        if(_included_grp_names.find(grp->FQN())!=_included_grp_names.end())
            included_grp = true;
    }

    if(included_grp == true) 
        check_and_obtain_dimensions_internal(grp);
}

void FONcTransform::check_and_obtain_dimensions_internal(D4Group*grp) {

    // Remember the Group Fully Qualified dimension Name and the corresponding dimension size.
    D4Dimensions *grp_dims = grp->dims();
    if(grp_dims) {
        for(D4Dimensions::D4DimensionsIter di = grp_dims->dim_begin(), de = grp_dims->dim_end(); di != de; ++di) {
#if 0
        BESDEBUG("fonc", "transform_dap4() - check dimensions"<< endl);
        BESDEBUG("fonc", "transform_dap4() - dim name is: "<<(*di)->name()<<endl);
        BESDEBUG("fonc", "transform_dap4() - dim size is: "<<(*di)->size()<<endl);
        BESDEBUG("fonc", "transform_dap4() - fully_qualfied_dim name is: "<<(*di)->fully_qualified_name()<<endl);
#endif
            unsigned long dimsize = (*di)->size();
            if((*di)->constrained()) {
                dimsize = ((*di)->c_stop() -(*di)->c_start())/(*di)->c_stride() +1;

            }
            GFQN_dimname_to_dimsize[(*di)->fully_qualified_name()] = dimsize;
        }
    }

    // The size of DAP4 dimension needs to be updated if the dimension size of a variable with the same dimension is 
    // different. So we also need to remember the Variable FQN dimension name and size. 
    // Check section 8.6.2 of DAP4 specification(https://docs.opendap.org/index.php/DAP4:_Specification_Volume_1)
    Constructor::Vars_iter vi = grp->var_begin();
    Constructor::Vars_iter ve = grp->var_end();
    for (; vi != ve; vi++) {
        if ((*vi)->send_p()) {
            if((*vi)->is_vector_type()) {
                Array *t_a = dynamic_cast<Array*>(*vi);
                Array::Dim_iter dim_i = t_a->dim_begin();
                Array::Dim_iter dim_e = t_a->dim_end();
                for(;dim_i !=dim_e;dim_i++) {
                    if((*dim_i).name!="") {
                        D4Dimension* d4dim = t_a->dimension_D4dim(dim_i);
                        if(d4dim) {
                            BESDEBUG("fonc", "transform_dap4() check dim- dim name is: "<<d4dim->name()<<endl);
                            BESDEBUG("fonc", "transform_dap4() check dim- dim size is: "<<d4dim->size()<<endl);
                            BESDEBUG("fonc", "transform_dap4() check dim- fully_qualfied_dim name is: "<<d4dim->fully_qualified_name()<<endl);
                            
#if 0
                            unsigned long dimsize = d4dim->size();
                            if(d4dim->constrained()) 
                                dimsize = (d4dim->c_stop() -d4dim->c_start())/d4dim->c_stride() +1;
                            BESDEBUG("fonc", "transform_dap4() check dim- final dim size is: "<<d4dim->size()<<endl);
#endif
                            unsigned long dimsize = t_a->dimension_size(dim_i,true);
                            pair<map<string,unsigned long>::iterator,bool> ret_it;
                            ret_it = VFQN_dimname_to_dimsize.insert(pair<string,unsigned long>(d4dim->fully_qualified_name(),dimsize));
                            if(ret_it.second == false && ret_it.first->second!=dimsize) {
                                string err = "fileout_netcdf-4: dimension found with the same name, but different size";
                                throw BESInternalError(err, __FILE__, __LINE__);
                            }
                    //VFQN_dimname_to_dimsize[d4dim->fully_qualified_name()] = dimsize;
                        }
                        else 
                            throw BESInternalError("Has dimension name but D4 dimension is NULL",__FILE__,__LINE__); 
                    }
                    // No need to handle the case when the dimension name doesn't exist. This will be handled in FONcArray.cc.
                    // else { } 
                }
            }
        }
    }

#if 0
    map<string,unsigned long>:: iterator it;
    for(it=GFQN_dimname_to_dimsize.begin();it!=GFQN_dimname_to_dimsize.end();++it) {
        BESDEBUG("fonc", "GFQN dim name is: "<<it->first<<endl);
        BESDEBUG("fonc", "GFQN dim size is: "<<it->second<<endl);
    }

    for(it=VFQN_dimname_to_dimsize.begin();it!=VFQN_dimname_to_dimsize.end();++it) {
        BESDEBUG("fonc", "VFQN dim name is: "<<it->first<<endl);
        BESDEBUG("fonc", "VFQN dim size is: "<<it->second<<endl);
    }

#endif

    // Go through all the descendent groups.
    for (D4Group::groupsIter gi = grp->grp_begin(), ge = grp->grp_end(); gi != ge; ++gi) {
            BESDEBUG("fonc", "FONcTransform::check_and_obtain_dimensions() in group  - group name:  " << (*gi)->name() << endl);
            check_and_obtain_dimensions(*gi,false);
    }

}


/** @brief dumps information about this transformation object for debugging
 * purposes
 *
 * Displays the pointer value of this instance plus instance data,
 * including all of the FONc objects converted from DAP objects that are
 * to be sent to the netcdf file.
 *
 * @param strm C++ i/o stream to dump the information to
 */
void FONcTransform::dump(ostream &strm) const
{
    strm << BESIndent::LMarg << "FONcTransform::dump - (" << (void *) this << ")" << endl;
    BESIndent::Indent();
    strm << BESIndent::LMarg << "ncid = " << _ncid << endl;
    strm << BESIndent::LMarg << "temporary file = " << _localfile << endl;
    BESIndent::Indent();
    vector<FONcBaseType *>::const_iterator i = _fonc_vars.begin();
    vector<FONcBaseType *>::const_iterator e = _fonc_vars.end();
    for (; i != e; i++) {
        FONcBaseType *fbt = *i;
        fbt->dump(strm);
    }
    BESIndent::UnIndent();
    BESIndent::UnIndent();
}

<|MERGE_RESOLUTION|>--- conflicted
+++ resolved
@@ -499,12 +499,10 @@
         for (; i != e; i++) {
             FONcBaseType *fbt = *i;
             BESDEBUG("fonc", "FONcTransform::transform() - Writing data for variable:  " << fbt->name() << endl);
-<<<<<<< HEAD
-=======
-            //fbt->write(_ncid, &eval, _dds);
+
             fbt->set_dds(_dds);
             fbt->set_eval(&eval);
->>>>>>> e8eaff5e
+
             fbt->write(_ncid);
         }
 
