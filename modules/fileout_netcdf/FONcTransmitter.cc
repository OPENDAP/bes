// FONcTransmitter.cc

// This file is part of BES Netcdf File Out Module

// Copyright (c) 2004,2005 University Corporation for Atmospheric Research
// Author: Patrick West <pwest@ucar.edu> and Jose Garcia <jgarcia@ucar.edu>
//
// This library is free software; you can redistribute it and/or
// modify it under the terms of the GNU Lesser General Public
// License as published by the Free Software Foundation; either
// version 2.1 of the License, or (at your option) any later version.
//
// This library is distributed in the hope that it will be useful,
// but WITHOUT ANY WARRANTY; without even the implied warranty of
// MERCHANTABILITY or FITNESS FOR A PARTICULAR PURPOSE.  See the GNU
// Lesser General Public License for more details.
//
// You should have received a copy of the GNU Lesser General Public
// License along with this library; if not, write to the Free Software
// Foundation, Inc., 51 Franklin Street, Fifth Floor, Boston, MA  02110-1301  USA
//
// You can contact University Corporation for Atmospheric Research at
// 3080 Center Green Drive, Boulder, CO 80301

// (c) COPYRIGHT University Corporation for Atmospheric Research 2004-2005
// Please read the full copyright statement in the file COPYRIGHT_UCAR.
//
// Authors:
//      pwest       Patrick West <pwest@ucar.edu>
//      jgarcia     Jose Garcia <jgarcia@ucar.edu>
//      kyang       Kent Yang <myang6@hdfgroup.org> (for DAP4/netCDF-4 enhancement)

#include "config.h"

#include <stdio.h>
#include <stdlib.h>
#include <string.h>

#ifdef HAVE_UNISTD_H
#include <unistd.h>
#endif

#include <sys/types.h>                  // For umask
#include <sys/stat.h>

#include <iostream>
#include <fstream>
#include <exception>
#include <sstream>      // std::stringstream
#include <libgen.h>

#include <D4Group.h>
#include <D4Attributes.h>
#include <DataDDS.h>
#include <BaseType.h>
#include <escaping.h>
#include <ConstraintEvaluator.h>

#include <TheBESKeys.h>
#include <BESContextManager.h>
#include <BESDataDDSResponse.h>
#include <BESDapNames.h>
#include <BESDataNames.h>
#include <BESDebug.h>
#include <BESUtil.h>
#include <TempFile.h>

#include <BESDapResponseBuilder.h>

#include <BESError.h>
#include <BESDapError.h>
#include <BESForbiddenError.h>
#include <BESInternalFatalError.h>
#include <DapFunctionUtils.h>

#include "FONcBaseType.h"
#include "FONcRequestHandler.h"
#include "FONcTransmitter.h"
#include "FONcTransform.h"

using namespace libdap;
using namespace std;

<<<<<<< HEAD
#define MODULE "fonc"
#define prolog string("FONcTransmitter::").append(__func__).append("() - ")

=======
#if 0 // Moved to BESUtil.cc
>>>>>>> e489bc43
// size of the buffer used to read from the temporary file built on disk and
// send data to the client over the network connection (socket/stream)
// #define OUTPUT_FILE_BLOCK_SIZE 4096
#endif

/** @brief Construct the FONcTransmitter, adding it with name netcdf to be
 * able to transmit a data response
 *
 * The transmitter is created to add the ability to return OPeNDAP data
 * objects (DataDDS) as a netcdf file.
 *
 * The OPeNDAP data object is written to a netcdf file locally in a
 * temporary directory specified by the BES configuration parameter
 * FONc.Tempdir. If this variable is not found or is not set then it
 * defaults to the macro definition FONC_TEMP_DIR.
 */
FONcTransmitter::FONcTransmitter() :
    BESTransmitter()
{
    add_method(DATA_SERVICE, FONcTransmitter::send_data);
    add_method(DAP4DATA_SERVICE, FONcTransmitter::send_dap4_data);
}

/**
 * Hack to ensure the file descriptor for the temporary file is closed.
 */
struct wrap_temp_descriptor {
    int d_fd;
    wrap_temp_descriptor(int fd) : d_fd(fd) {}
    ~wrap_temp_descriptor() { close(d_fd); }
};

#if 0
// Replaced by code in BESHandlerUtil. jhrg 8/25/17

/**
 * Hack to ensure that the temporary file name used with mkstemp() will
 * be 'unlinked' no matter how we exit.
 */
struct wrap_temp_name {
    vector<char> d_name;
    wrap_temp_name(vector<char> &name) : d_name(name) {}
    ~wrap_temp_name() { unlink(&d_name[0]); }
};
#endif

/**
 * Creates the "history" text appended to source attribute "history".
 * We add:
 *  - Sub-setting information if any
 *  - SSFunction invocations
 *  - ResourceID? URL?
 *  - JSON?
 * @param request_url
 */
string create_history_txt(string request_url)
{
    // This code will be used only when the 'cf_histroy_context' is not set,
    // which should be never in an operating server. However, when we are
    // testing, often only the besstandalone code is running and the existing
    // baselines don't set the context, so we have this. It must do something
    // so the tests are not hopelessly obscure and filter out junk that varies
    // by host (e.g., the names of cached files that have been decompressed).
    // jhrg 6/3/16

    string cf_history_entry;
    std::stringstream ss;
    time_t raw_now;
    struct tm *timeinfo;
    time(&raw_now); /* get current time; same as: timer = time(NULL)  */
    timeinfo = localtime(&raw_now);

    char time_str[100];
    strftime(time_str, 100, "%Y-%m-%d %H:%M:%S", timeinfo);

    ss << time_str << " " << "Hyrax" << " " << request_url;
    cf_history_entry = ss.str();
    BESDEBUG(MODULE, prolog << "Adding cf_history_entry context. '" << cf_history_entry << "'" << endl);
    return cf_history_entry;
}

/**
* Gets the "history" attribute context.
*
* @request_url
*/
vector<string> get_history_entry (string request_url)
{
    vector<string> hist_entry_vec;
    string cf_history_entry;
    string hyrax_history_txt = create_history_txt(request_url);
    bool foundIt = false;
    string src_history_entry = BESContextManager::TheManager()->get_context("cf_history_entry", foundIt);
    if (foundIt) {
        // attribute history exists in source attributes
        cf_history_entry.append(src_history_entry).append(hyrax_history_txt);
    } else {
        cf_history_entry.append(hyrax_history_txt);
    }
    hist_entry_vec.push_back(cf_history_entry);
    return hist_entry_vec;
}

/**
 * Process the DAP2 "history" attribute.
 *
 * @param dds The DDS to modify
 * @param ce The constraint expression that produced this new netCDF file.
 */
void updateHistoryAttribute(DDS *dds, const string ce)
{
    string request_url = dds->filename();
    // remove path info
    request_url = request_url.substr(request_url.find_last_of('/')+1);
    // remove 'uncompress' cache mangling
    request_url = request_url.substr(request_url.find_last_of('#')+1);
    request_url += "?" + ce;

    std::vector<std::string> hist_entry_vec = get_history_entry(request_url);

    BESDEBUG(MODULE, prolog << "hist_entry_vec.size(): " << hist_entry_vec.size() << endl);

    // Add the new entry to the "history" attribute
    // Get the top level Attribute table.
    AttrTable &globals = dds->get_attr_table();

    // Since many files support "CF" conventions the history tag may already exist in the source data
    // and we should add an entry to it if possible.
    //bool done = false; // Used to indicate that we located a toplevel ATtrTable whose name ends in "_GLOBAL" and that has an existing "history" attribute.
    unsigned int num_attrs = globals.get_size();
    if (num_attrs) {
        // Here we look for a top level AttrTable whose name ends with "_GLOBAL" which is where, by convention,
        // data ingest handlers place global level attributes found in the source dataset.
        AttrTable::Attr_iter i = globals.attr_begin();
        AttrTable::Attr_iter e = globals.attr_end();
        for (; i != e; i++) {
            AttrType attrType = globals.get_attr_type(i);
            string attr_name = globals.get_name(i);
            // Test the entry...
            if (attrType == Attr_container && BESUtil::endsWith(attr_name, "_GLOBAL")) {
                // Look promising, but does it have an existing "history" Attribute?
                AttrTable *source_file_globals = globals.get_attr_table(i);
                AttrTable::Attr_iter history_attrItr = source_file_globals->simple_find("history");
                if (history_attrItr != source_file_globals->attr_end()) {
                    // Yup! Add our entry...
                    BESDEBUG(MODULE, prolog << "Adding history entry to " << attr_name << endl);
                    source_file_globals->append_attr("history", "string", &hist_entry_vec);
                }
            }
        }
    }
}

#if 0
/**
 * Process the "history" attribute.
 * We add:
 *  - Sub-setting information if any
 *  - SSFunction invocations
 *  - ResourceID? URL?
 *
 * @param dds The DDS to modify
 * @param ce The constraint expression that produced this new netCDF file.
 */
void updateHistoryAttribute(DDS *dds, const string ce)
{
    bool foundIt = false;
    string cf_history_entry = BESContextManager::TheManager()->get_context("cf_history_entry", foundIt);
    if (!foundIt) {
        // This code will be used only when the 'cf_histroy_context' is not set,
        // which should be never in an operating server. However, when we are
        // testing, often only the besstandalone code is running and the existing
        // baselines don't set the context, so we have this. It must do something
        // so the tests are not hopelessly obscure and filter out junk that varies
        // by host (e.g., the names of cached files that have been decompressed).
        // jhrg 6/3/16

        string request_url = dds->filename();
        // remove path info
        request_url = request_url.substr(request_url.find_last_of('/')+1);
        // remove 'uncompress' cache mangling
        request_url = request_url.substr(request_url.find_last_of('#')+1);
        request_url += "?" + ce;

        std::stringstream ss;

        time_t raw_now;
        struct tm * timeinfo;
        time(&raw_now); /* get current time; same as: timer = time(NULL)  */
        timeinfo = localtime(&raw_now);

        char time_str[100];
        // 2000-6-1 6:00:00
        strftime(time_str, 100, "%Y-%m-%d %H:%M:%S", timeinfo);

        ss << time_str << " " << "Hyrax" << " " << request_url;
        cf_history_entry = ss.str();
    }

    BESDEBUG(MODULE, prolog << "Adding cf_history_entry context. '" << cf_history_entry << "'" << endl);

    vector<string> hist_entry_vec;
    hist_entry_vec.push_back(cf_history_entry);
    BESDEBUG(MODULE, prolog << "hist_entry_vec.size(): " << hist_entry_vec.size() << endl);

    // Add the new entry to the "history" attribute
    // Get the top level Attribute table.
    AttrTable &globals = dds->get_attr_table();

    // Since many files support "CF" conventions the history tag may already exist in the source data
    // and we should add an entry to it if possible.
    //bool done = false; // Used to indicate that we located a toplevel ATtrTable whose name ends in "_GLOBAL" and that has an existing "history" attribute.
    unsigned int num_attrs = globals.get_size();
    if (num_attrs) {
        // Here we look for a top level AttrTable whose name ends with "_GLOBAL" which is where, by convention,
        // data ingest handlers place global level attributes found in the source dataset.
        AttrTable::Attr_iter i = globals.attr_begin();
        AttrTable::Attr_iter e = globals.attr_end();
        for (; i != e; i++) {
            AttrType attrType = globals.get_attr_type(i);
            string attr_name = globals.get_name(i);
            // Test the entry...
            if (attrType == Attr_container && BESUtil::endsWith(attr_name, "_GLOBAL")) {
                // Look promising, but does it have an existing "history" Attribute?
                AttrTable *source_file_globals = globals.get_attr_table(i);
                AttrTable::Attr_iter history_attrItr = source_file_globals->simple_find("history");
                if (history_attrItr != source_file_globals->attr_end()) {
                    // Yup! Add our entry...
                    BESDEBUG(MODULE, prolog << "Adding history entry to " << attr_name << endl);
                    source_file_globals->append_attr("history", "string", &hist_entry_vec);
                }
            }
        }
    }
}
#endif

/**
* Process the DAP4 "history" attribute.
*
* @param dmr The DMR to modify
* @param ce The constraint expression that produced this new netCDF file.
*/
void updateHistoryAttribute(DMR *dmr, const string ce)
{
    string request_url = dmr->filename();
    // remove path info
    request_url = request_url.substr(request_url.find_last_of('/')+1);
    // remove 'uncompress' cache mangling
    request_url = request_url.substr(request_url.find_last_of('#')+1);
    request_url += "?" + ce;
    vector<string> hist_entry_vector = get_history_entry(request_url);
    BESDEBUG(MODULE, prolog << "hist_entry_vec.size(): " << hist_entry_vector.size() << endl);
    D4Group* root_grp = dmr->root();
    D4Attributes *d4_attrs = root_grp->attributes();
    if(d4_attrs){
        for (auto attrs = d4_attrs->attribute_begin(); attrs != d4_attrs->attribute_end(); ++attrs) {
            string name = (*attrs)->name();
            BESDEBUG("dap",  prolog << "Attribute name is "<<name <<endl);
            if ((*attrs)->type() && BESUtil::endsWith(name, "_GLOBAL")) {
                // Yup! Add our entry...
                D4Attribute *history_attr = (*attrs)->attributes()->find("history");
                if (!history_attr) {
                    //if there is no source history attribute
                    BESDEBUG(MODULE, prolog << "Adding history entry to " << name << endl);
                    D4Attribute *new_history = new D4Attribute("history", attr_str_c);
                    new_history->add_value_vector(hist_entry_vector);
                    (*attrs)->attributes()->add_attribute(new_history);
                } else {
                    (*attrs)->attributes()->find("history")->add_value_vector(hist_entry_vector);
                }
            }
        }
    }
}

/**
 * @brief The static method registered to transmit OPeNDAP data objects as
 * a netcdf file.
 *
 * This function takes the OPeNDAP DataDDS object, reads in the data (can be
 * used with any data handler), transforms the data into a netcdf file, and
 * streams back that netcdf file back to the requester using the stream
 * specified in the BESDataHandlerInterface.
 *
 * @param obj The BESResponseObject containing the OPeNDAP DataDDS object
 * @param dhi BESDataHandlerInterface containing information about the
 * request and response
 * @throws BESInternalError if the response is not an OPeNDAP DataDDS or if
 * there are any problems reading the data, writing to a netcdf file, or
 * streaming the netcdf file
 */
void FONcTransmitter::send_data(BESResponseObject *obj, BESDataHandlerInterface &dhi)
{
    BESDEBUG(MODULE,  prolog << "BEGIN" << endl);

    try { // Expanded try block so all DAP errors are caught. ndp 12/23/2015
        BESDapResponseBuilder responseBuilder;
        // Use the DDS from the ResponseObject along with the parameters
        // from the DataHandlerInterface to load the DDS with values.
        // Note that the BESResponseObject will manage the loaded_dds object's
        // memory. Make this a shared_ptr<>. jhrg 9/6/16

        // Now that we are ready to start reading the response data we
        // cancel any pending timeout alarm according to the configuration.
        BESUtil::conditional_timeout_cancel();

        BESDEBUG(MODULE,  prolog << "Reading data into DataDDS" << endl);
        DDS *loaded_dds = responseBuilder.intern_dap2_data(obj, dhi);

        // ResponseBuilder splits the CE, so use the DHI or make two calls and
        // glue the result together: responseBuilder.get_btp_func_ce() + " " + responseBuilder.get_ce()
        // jhrg 9/6/16
        updateHistoryAttribute(loaded_dds, dhi.data[POST_CONSTRAINT]);

#if 0
        // TODO Make this code and the two struct classes that wrap the name a fd part of
        // a utility class or file. jhrg 9/7/16

        string temp_file_name = FONcRequestHandler::temp_dir + "/ncXXXXXX";
        vector<char> temp_file(temp_file_name.length() + 1);
        string::size_type len = temp_file_name.copy(&temp_file[0], temp_file_name.length());
        temp_file[len] = '\0';
        // cover the case where older versions of mkstemp() create the file using
        // a mode of 666.
        mode_t original_mode = umask(077);
        int fd = mkstemp(&temp_file[0]);
        umask(original_mode);

        // Hack: Wrap the name and file descriptors so that the descriptor is closed
        // and temp file in unlinked no matter how we exit. jhrg 9/7/16
        // Except if there is a hard crash.. jhrg 3/30/17
        wrap_temp_name w_temp_file(temp_file);
        wrap_temp_descriptor w_fd(fd);

        if (fd == -1) throw BESInternalError("Failed to open the temporary file.", __FILE__, __LINE__);
#endif
        // This object closes the file when it goes out of scope.
        bes::TempFile temp_file(FONcRequestHandler::temp_dir + "/ncXXXXXX");

        BESDEBUG(MODULE,  prolog << "Building response file " << temp_file.get_name() << endl);
        // Note that 'RETURN_CMD' is the same as the string that determines the file type:
        // netcdf 3 or netcdf 4. Hack. jhrg 9/7/16
        FONcTransform ft(loaded_dds, dhi, temp_file.get_name(), dhi.data[RETURN_CMD]);
        ft.transform();

        ostream &strm = dhi.get_output_stream();
        if (!strm) throw BESInternalError("Output stream is not set, can not return as", __FILE__, __LINE__);

        BESDEBUG(MODULE,  prolog << "Transmitting temp file " << temp_file.get_name() << endl);

        // FONcTransmitter::write_temp_file_to_stream(temp_file.get_fd(), strm); //, loaded_dds->filename(), ncVersion);
        BESUtil::file_to_stream(temp_file.get_name(),strm);
    }
    catch (Error &e) {
        throw BESDapError("Failed to read data: " + e.get_error_message(), false, e.get_error_code(), __FILE__, __LINE__);
    }
    catch (BESError &e) {
        throw;
    }
    catch (std::exception &e) {
        throw BESInternalError("Failed to read data: STL Error: " + string(e.what()), __FILE__, __LINE__);
    }
    catch (...) {
        throw BESInternalError("Failed to get read data: Unknown exception caught", __FILE__, __LINE__);
    }

    BESDEBUG(MODULE,  prolog << "END Transmitted as netcdf" << endl);
}

/**
 * Follow the send_data() 
 * @brief The static method registered to transmit OPeNDAP data objects as
 * a netcdf file.
 *
 * This function takes the OPeNDAP DMR object, reads in the data (can be
 * used with any data handler), transforms the data into a netcdf file, and
 * streams back that netcdf file back to the requester using the stream
 * specified in the BESDataHandlerInterface.
 *
 * @param obj The BESResponseObject containing the OPeNDAP DataDDS object
 * @param dhi BESDataHandlerInterface containing information about the
 * request and response
 * @throws BESInternalError if the response is not an OPeNDAP DMR or if
 * there are any problems reading the data, writing to a netcdf file, or
 * streaming the netcdf file
 */
void FONcTransmitter::send_dap4_data(BESResponseObject *obj, BESDataHandlerInterface &dhi)
{
    BESDEBUG(MODULE,  prolog << "BEGIN" << endl);

    try { // Expanded try block so all DAP errors are caught. ndp 12/23/2015
        BESDapResponseBuilder responseBuilder;
        // Use the DDS from the ResponseObject along with the parameters
        // from the DataHandlerInterface to load the DDS with values.
        // Note that the BESResponseObject will manage the loaded_dds object's
        // memory. Make this a shared_ptr<>. jhrg 9/6/16

        // Now that we are ready to start reading the response data we
        // cancel any pending timeout alarm according to the configuration.
        BESUtil::conditional_timeout_cancel();

        BESDEBUG(MODULE,  prolog << "Reading data into DMR" << endl);
        //DDS *loaded_dds = responseBuilder.intern_dap2_data(obj, dhi);
        DMR *loaded_dmr = responseBuilder.intern_dap4_data(obj, dhi);
        updateHistoryAttribute(loaded_dmr, dhi.data[POST_CONSTRAINT]);
#if 0

         // Iterate through the variables in the DataDDS and read
    // in the data if the variable has the send flag set.
    D4Group* root_grp = loaded_dmr->root();
    Constructor::Vars_iter v = root_grp->var_begin();
    for (D4Group::Vars_iter i = root_grp->var_begin(), e = root_grp->var_end(); i != e; ++i) {
        BESDEBUG(MODULE,  prolog << (*i)->name() <<endl);
        if ((*i)->send_p()) {
            (*i)->intern_data();
        }
    }
#endif

        // ResponseBuilder splits the CE, so use the DHI or make two calls and
        // glue the result together: responseBuilder.get_btp_func_ce() + " " + responseBuilder.get_ce()
        // jhrg 9/6/16
        //update_Dap4_HistoryAttribute(dmr, dhi.data[POST_CONSTRAINT]);

#if 0
        // TODO Make this code and the two struct classes that wrap the name a fd part of
        // a utility class or file. jhrg 9/7/16

        string temp_file_name = FONcRequestHandler::temp_dir + "/ncXXXXXX";
        vector<char> temp_file(temp_file_name.length() + 1);
        string::size_type len = temp_file_name.copy(&temp_file[0], temp_file_name.length());
        temp_file[len] = '\0';
        // cover the case where older versions of mkstemp() create the file using
        // a mode of 666.
        mode_t original_mode = umask(077);
        int fd = mkstemp(&temp_file[0]);
        umask(original_mode);

        // Hack: Wrap the name and file descriptors so that the descriptor is closed
        // and temp file in unlinked no matter how we exit. jhrg 9/7/16
        // Except if there is a hard crash.. jhrg 3/30/17
        wrap_temp_name w_temp_file(temp_file);
        wrap_temp_descriptor w_fd(fd);

        if (fd == -1) throw BESInternalError("Failed to open the temporary file.", __FILE__, __LINE__);
#endif
        // This object closes the file when it goes out of scope.
        bes::TempFile temp_file(FONcRequestHandler::temp_dir + "/ncXXXXXX");

        BESDEBUG(MODULE,  prolog << "Building response file " << temp_file.get_name() << endl);
        // Note that 'RETURN_CMD' is the same as the string that determines the file type:
        // netcdf 3 or netcdf 4. Hack. jhrg 9/7/16
        FONcTransform ft(loaded_dmr, dhi, temp_file.get_name(), dhi.data[RETURN_CMD]);

        // Call the transform function for DAP4.
        ft.transform_dap4();

        ostream &strm = dhi.get_output_stream();
        if (!strm) throw BESInternalError("Output stream is not set, can not return as", __FILE__, __LINE__);

        BESDEBUG(MODULE,  prolog << "Transmitting temp file " << temp_file.get_name() << endl);

        // FONcTransmitter::write_temp_file_to_stream(temp_file.get_fd(), strm); //, loaded_dds->filename(), ncVersion);
        BESUtil::file_to_stream(temp_file.get_name(),strm);
    }
    catch (Error &e) {
        throw BESDapError("Failed to read data: " + e.get_error_message(), false, e.get_error_code(), __FILE__, __LINE__);
    }
    catch (BESError &e) {
        throw;
    }
    catch (std::exception &e) {
        throw BESInternalError("Failed to read data: STL Error: " + string(e.what()), __FILE__, __LINE__);
    }
    catch (...) {
        throw BESInternalError("Failed to get read data: Unknown exception caught", __FILE__, __LINE__);
    }

    BESDEBUG(MODULE,  prolog << "END  Transmitted as netcdf" << endl);
}

#if 0  // Moved to BESUtil.cc
/** @brief stream the temporary netcdf file back to the requester
 *
 * Streams the temporary netcdf file specified by filename to the specified
 * C++ ostream
 *
 * @param filename The name of the file to stream back to the requester
 * @param strm C++ ostream to write the contents of the file to
 * @throws BESInternalError if problem opening the file
 */
void FONcTransmitter::write_temp_file_to_stream(int fd, ostream &strm) //, const string &filename, const string &ncVersion)
{
    char block[OUTPUT_FILE_BLOCK_SIZE];

    int nbytes = read(fd, block, sizeof block);
    while (nbytes > 0) {
        strm.write(block, nbytes /*os.gcount()*/);
        nbytes = read(fd, block, sizeof block);
    }
}
#endif<|MERGE_RESOLUTION|>--- conflicted
+++ resolved
@@ -81,13 +81,10 @@
 using namespace libdap;
 using namespace std;
 
-<<<<<<< HEAD
 #define MODULE "fonc"
 #define prolog string("FONcTransmitter::").append(__func__).append("() - ")
 
-=======
 #if 0 // Moved to BESUtil.cc
->>>>>>> e489bc43
 // size of the buffer used to read from the temporary file built on disk and
 // send data to the client over the network connection (socket/stream)
 // #define OUTPUT_FILE_BLOCK_SIZE 4096
