--- conflicted
+++ resolved
@@ -112,7 +112,7 @@
  */
 struct wrap_temp_descriptor {
     int d_fd;
-    wrap_temp_descriptor(int fd) : d_fd(fd) {}
+    explicit wrap_temp_descriptor(int fd) : d_fd(fd) {}
     ~wrap_temp_descriptor() { close(d_fd); }
 };
 
@@ -139,7 +139,7 @@
  *  - JSON?
  * @param request_url
  */
-string create_history_txt(string request_url)
+string create_history_txt(const string &request_url)
 {
     // This code will be used only when the 'cf_histroy_context' is not set,
     // which should be never in an operating server. However, when we are
@@ -161,9 +161,7 @@
 
     ss << time_str << " " << "Hyrax" << " " << request_url;
     cf_history_entry = ss.str();
-    BESDEBUG("fonc",
-             "FONcTransmitter::update_Dap4_HistoryAttribute() - Adding cf_history_entry context. '"
-                     << cf_history_entry << "'" << endl);
+    BESDEBUG(MODULE,prolog << "Adding cf_history_entry context. '" << cf_history_entry << "'" << endl);
     return cf_history_entry;
 }
 
@@ -172,7 +170,7 @@
 *
 * @request_url
 */
-vector<string> get_history_entry (string request_url)
+vector<string> get_history_entry (const string &request_url)
 {
     vector<string> hist_entry_vec;
     string cf_history_entry;
@@ -195,7 +193,7 @@
  * @param dds The DDS to modify
  * @param ce The constraint expression that produced this new netCDF file.
  */
-void updateHistoryAttribute(DDS *dds, const string ce)
+void updateHistoryAttribute(DDS *dds, const string &ce)
 {
     string request_url = dds->filename();
     // remove path info
@@ -206,8 +204,100 @@
 
     std::vector<std::string> hist_entry_vec = get_history_entry(request_url);
 
-    BESDEBUG("fonc",
-             "FONcTransmitter::updateHistoryAttribute() - hist_entry_vec.size(): " << hist_entry_vec.size() << endl);
+    BESDEBUG(MODULE, prolog << "hist_entry_vec.size(): " << hist_entry_vec.size() << endl);
+
+    // Add the new entry to the "history" attribute
+    // Get the top level Attribute table.
+    AttrTable &globals = dds->get_attr_table();
+
+    // Since many files support "CF" conventions the history tag may already exist in the source data
+    // and we should add an entry to it if possible.
+    //bool found = false; // Used to indicate that we located a toplevel ATtrTable whose name ends in "_GLOBAL" and that has an existing "history" attribute.
+    unsigned int num_attrs = globals.get_size();
+    if (num_attrs) {
+        // Here we look for a top level AttrTable whose name ends with "_GLOBAL" which is where, by convention,
+        // data ingest handlers place global level attributes found in the source dataset.
+        auto i = globals.attr_begin();
+        auto e = globals.attr_end();
+        for (; i != e; i++) {
+            AttrType attrType = globals.get_attr_type(i);
+            string attr_name = globals.get_name(i);
+            // Test the entry...
+            if (attrType == Attr_container && BESUtil::endsWith(attr_name, "_GLOBAL")) {
+                // Look promising, but does it have an existing "history" Attribute?
+                AttrTable *source_file_globals = globals.get_attr_table(i);
+                auto history_attrItr = source_file_globals->simple_find("history");
+
+                // FIXME I think we don't need this check, we can just add it.
+                if (history_attrItr != source_file_globals->attr_end()) {
+                    // Yup! Add our entry...
+                    BESDEBUG(MODULE,prolog << "Adding history entry to " << attr_name << endl);
+                    source_file_globals->append_attr("history", "string", &hist_entry_vec);
+                    //found = true;
+                }
+            }
+        }
+    }
+#if 0
+    if (!found) {
+        // We never found an existing location to place the "history" entry, so we'll just stuff it into the top level AttrTable.
+        BESDEBUG(MODULE, prolog << "Adding history entry to top level AttrTable" << endl);
+        globals.append_attr("history", "string", &hist_entry_vec);
+    }
+#endif
+}
+
+#if 0
+/**
+ * Process the "history" attribute.
+ * We add:
+ *  - Sub-setting information if any
+ *  - SSFunction invocations
+ *  - ResourceID? URL?
+ *
+ * @param dds The DDS to modify
+ * @param ce The constraint expression that produced this new netCDF file.
+ */
+void updateHistoryAttribute(DDS *dds, const string ce)
+{
+    bool foundIt = false;
+    string cf_history_entry = BESContextManager::TheManager()->get_context("cf_history_entry", foundIt);
+    if (!foundIt) {
+        // This code will be used only when the 'cf_histroy_context' is not set,
+        // which should be never in an operating server. However, when we are
+        // testing, often only the besstandalone code is running and the existing
+        // baselines don't set the context, so we have this. It must do something
+        // so the tests are not hopelessly obscure and filter out junk that varies
+        // by host (e.g., the names of cached files that have been decompressed).
+        // jhrg 6/3/16
+
+        string request_url = dds->filename();
+        // remove path info
+        request_url = request_url.substr(request_url.find_last_of('/')+1);
+        // remove 'uncompress' cache mangling
+        request_url = request_url.substr(request_url.find_last_of('#')+1);
+        request_url += "?" + ce;
+
+        std::stringstream ss;
+
+        time_t raw_now;
+        struct tm * timeinfo;
+        time(&raw_now); /* get current time; same as: timer = time(NULL)  */
+        timeinfo = localtime(&raw_now);
+
+        char time_str[100];
+        // 2000-6-1 6:00:00
+        strftime(time_str, 100, "%Y-%m-%d %H:%M:%S", timeinfo);
+
+        ss << time_str << " " << "Hyrax" << " " << request_url;
+        cf_history_entry = ss.str();
+    }
+
+    BESDEBUG(MODULE, prolog << "Adding cf_history_entry context. '" << cf_history_entry << "'" << endl);
+
+    vector<string> hist_entry_vec;
+    hist_entry_vec.push_back(cf_history_entry);
+    BESDEBUG(MODULE, prolog << "hist_entry_vec.size(): " << hist_entry_vec.size() << endl);
 
     // Add the new entry to the "history" attribute
     // Get the top level Attribute table.
@@ -232,143 +322,22 @@
                 AttrTable::Attr_iter history_attrItr = source_file_globals->simple_find("history");
                 if (history_attrItr != source_file_globals->attr_end()) {
                     // Yup! Add our entry...
-<<<<<<< HEAD
-                    BESDEBUG(MODULE,
-                        "FONcTransmitter::updateHistoryAttribute() - Adding history entry to " << attr_name << endl);
-=======
-                    BESDEBUG("fonc",
-                             "FONcTransmitter::updateHistoryAttribute() - Adding history entry to " << attr_name << endl);
->>>>>>> 359800a1
+                    BESDEBUG(MODULE, prolog<< "Adding history entry to " << attr_name << endl);
                     source_file_globals->append_attr("history", "string", &hist_entry_vec);
                 }
             }
         }
     }
-<<<<<<< HEAD
-
-    if (!done) {
-        // We never found an existing location to place the "history" entry, so we'll just stuff it into the top level AttrTable.
-        BESDEBUG(MODULE,
-            "FONcTransmitter::updateHistoryAttribute() - Adding history entry to top level AttrTable" << endl);
-        globals.append_attr("history", "string", &hist_entry_vec);
-
-    }
-=======
->>>>>>> 359800a1
-}
-
-#if 0
-/**
- * Process the "history" attribute.
- * We add:
- *  - Sub-setting information if any
- *  - SSFunction invocations
- *  - ResourceID? URL?
- *
- * @param dds The DDS to modify
- * @param ce The constraint expression that produced this new netCDF file.
- */
-void updateHistoryAttribute(DDS *dds, const string ce)
-{
-    bool foundIt = false;
-    string cf_history_entry = BESContextManager::TheManager()->get_context("cf_history_entry", foundIt);
-    if (!foundIt) {
-        // This code will be used only when the 'cf_histroy_context' is not set,
-        // which should be never in an operating server. However, when we are
-        // testing, often only the besstandalone code is running and the existing
-        // baselines don't set the context, so we have this. It must do something
-        // so the tests are not hopelessly obscure and filter out junk that varies
-        // by host (e.g., the names of cached files that have been decompressed).
-        // jhrg 6/3/16
-
-        string request_url = dds->filename();
-        // remove path info
-        request_url = request_url.substr(request_url.find_last_of('/')+1);
-        // remove 'uncompress' cache mangling
-        request_url = request_url.substr(request_url.find_last_of('#')+1);
-        request_url += "?" + ce;
-
-        std::stringstream ss;
-
-        time_t raw_now;
-        struct tm * timeinfo;
-        time(&raw_now); /* get current time; same as: timer = time(NULL)  */
-        timeinfo = localtime(&raw_now);
-
-        char time_str[100];
-        // 2000-6-1 6:00:00
-        strftime(time_str, 100, "%Y-%m-%d %H:%M:%S", timeinfo);
-
-        ss << time_str << " " << "Hyrax" << " " << request_url;
-        cf_history_entry = ss.str();
-    }
-
-<<<<<<< HEAD
-    BESDEBUG(MODULE,
-        "FONcTransmitter::update_Dap4_HistoryAttribute() - Adding cf_history_entry context. '" << cf_history_entry << "'" << endl);
-
-    vector<string> hist_entry_vec;
-    hist_entry_vec.push_back(cf_history_entry);
-    BESDEBUG(MODULE,
-        "FONcTransmitter::update_Dap4_HistoryAttribute() - hist_entry_vec.size(): " << hist_entry_vec.size() << endl);
-=======
-    BESDEBUG("fonc",
-        "FONcTransmitter::updateHistoryAttribute() - Adding cf_history_entry context. '" << cf_history_entry << "'" << endl);
-
-    vector<string> hist_entry_vec;
-    hist_entry_vec.push_back(cf_history_entry);
-    BESDEBUG("fonc",
-        "FONcTransmitter::updateHistoryAttribute() - hist_entry_vec.size(): " << hist_entry_vec.size() << endl);
->>>>>>> 359800a1
-
-    // Add the new entry to the "history" attribute
-    // Get the top level Attribute table.
-    AttrTable &globals = dds->get_attr_table();
-
-    // Since many files support "CF" conventions the history tag may already exist in the source data
-    // and we should add an entry to it if possible.
-    //bool done = false; // Used to indicate that we located a toplevel ATtrTable whose name ends in "_GLOBAL" and that has an existing "history" attribute.
-    unsigned int num_attrs = globals.get_size();
-    if (num_attrs) {
-        // Here we look for a top level AttrTable whose name ends with "_GLOBAL" which is where, by convention,
-        // data ingest handlers place global level attributes found in the source dataset.
-        AttrTable::Attr_iter i = globals.attr_begin();
-        AttrTable::Attr_iter e = globals.attr_end();
-        for (; i != e; i++) {
-            AttrType attrType = globals.get_attr_type(i);
-            string attr_name = globals.get_name(i);
-            // Test the entry...
-            if (attrType == Attr_container && BESUtil::endsWith(attr_name, "_GLOBAL")) {
-                // Look promising, but does it have an existing "history" Attribute?
-                AttrTable *source_file_globals = globals.get_attr_table(i);
-                AttrTable::Attr_iter history_attrItr = source_file_globals->simple_find("history");
-                if (history_attrItr != source_file_globals->attr_end()) {
-                    // Yup! Add our entry...
-                    BESDEBUG(MODULE,
-                        "FONcTransmitter::updateHistoryAttribute() - Adding history entry to " << attr_name << endl);
-                    source_file_globals->append_attr("history", "string", &hist_entry_vec);
-                }
-            }
-        }
-    }
-}
-#endif
-
-<<<<<<< HEAD
-    if (!done) {
-        // We never found an existing location to place the "history" entry, so we'll just stuff it into the top level AttrTable.
-        BESDEBUG(MODULE,
-            "FONcTransmitter::updateHistoryAttribute() - Adding history entry to top level AttrTable" << endl);
-        globals.append_attr("history", "string", &hist_entry_vec);
-
-=======
+}
+#endif
+
 /**
 * Process the DAP4 "history" attribute.
 *
 * @param dmr The DMR to modify
 * @param ce The constraint expression that produced this new netCDF file.
 */
-void updateHistoryAttribute(DMR *dmr, const string ce)
+void updateHistoryAttribute(DMR *dmr, const string &ce)
 {
     string request_url = dmr->filename();
     // remove path info
@@ -377,29 +346,38 @@
     request_url = request_url.substr(request_url.find_last_of('#')+1);
     request_url += "?" + ce;
     vector<string> hist_entry_vector = get_history_entry(request_url);
-    BESDEBUG("fonc",
-             "FONcTransmitter::update_Dap4_HistoryAttribute() - hist_entry_vec.size(): " << hist_entry_vector.size() << endl);
+    BESDEBUG(MODULE, prolog << "hist_entry_vec.size(): " << hist_entry_vector.size() << endl);
     D4Group* root_grp = dmr->root();
     D4Attributes *d4_attrs = root_grp->attributes();
+    //bool found = false;
     if(d4_attrs){
         for (auto attrs = d4_attrs->attribute_begin(); attrs != d4_attrs->attribute_end(); ++attrs) {
             string name = (*attrs)->name();
-            BESDEBUG("dap", "FONcAttributes:: attribute name is "<<name <<endl);
+            BESDEBUG(MODULE , prolog << "FONcAttributes:: attribute name is "<<name <<endl);
             if ((*attrs)->type() && BESUtil::endsWith(name, "_GLOBAL")) {
                 // Yup! Add our entry...
                 D4Attribute *history_attr = (*attrs)->attributes()->find("history");
                 if (!history_attr) {
                     //if there is no source history attribute
-                    BESDEBUG("fonc","FONcTransmitter::updateHistoryAttribute() - Adding history entry to " << name << endl);
+                    BESDEBUG(MODULE, prolog << "Adding history entry to " << name << endl);
                     D4Attribute *new_history = new D4Attribute("history", attr_str_c);
                     new_history->add_value_vector(hist_entry_vector);
                     (*attrs)->attributes()->add_attribute(new_history);
                 } else {
                     (*attrs)->attributes()->find("history")->add_value_vector(hist_entry_vector);
                 }
+                //found = true;
             }
         }
->>>>>>> 359800a1
+#if 0
+        if (!found) {
+            // We never found an existing location to place the "history" entry, so we'll just stuff it into the top level AttrTable.
+            BESDEBUG(MODULE, prolog << "Adding history entry to top level AttrTable" << endl);
+            D4Attribute *new_history = new D4Attribute("history", attr_str_c);
+            new_history->add_value_vector(hist_entry_vector);
+            d4_attrs->add_attribute(new_history);
+        }
+#endif
     }
 }
 
@@ -421,7 +399,7 @@
  */
 void FONcTransmitter::send_data(BESResponseObject *obj, BESDataHandlerInterface &dhi)
 {
-    BESDEBUG(MODULE, "FONcTransmitter::send_data() - BEGIN" << endl);
+    BESDEBUG(MODULE, prolog << "BEGIN" << endl);
 
     try { // Expanded try block so all DAP errors are caught. ndp 12/23/2015
         BESDapResponseBuilder responseBuilder;
@@ -434,7 +412,7 @@
         // cancel any pending timeout alarm according to the configuration.
         BESUtil::conditional_timeout_cancel();
 
-        BESDEBUG(MODULE, "FONcTransmitter::send_data() - Reading data into DataDDS" << endl);
+        BESDEBUG(MODULE, prolog << "Reading data into DataDDS" << endl);
         DDS *loaded_dds = responseBuilder.intern_dap2_data(obj, dhi);
 
         // ResponseBuilder splits the CE, so use the DHI or make two calls and
@@ -467,7 +445,7 @@
         // This object closes the file when it goes out of scope.
         bes::TempFile temp_file(FONcRequestHandler::temp_dir + "/ncXXXXXX");
 
-        BESDEBUG(MODULE, "FONcTransmitter::send_data - Building response file " << temp_file.get_name() << endl);
+        BESDEBUG(MODULE, prolog << "Building response file " << temp_file.get_name() << endl);
         // Note that 'RETURN_CMD' is the same as the string that determines the file type:
         // netcdf 3 or netcdf 4. Hack. jhrg 9/7/16
         FONcTransform ft(loaded_dds, dhi, temp_file.get_name(), dhi.data[RETURN_CMD]);
@@ -476,7 +454,7 @@
         ostream &strm = dhi.get_output_stream();
         if (!strm) throw BESInternalError("Output stream is not set, can not return as", __FILE__, __LINE__);
 
-        BESDEBUG(MODULE, "FONcTransmitter::send_data - Transmitting temp file " << temp_file.get_name() << endl);
+        BESDEBUG(MODULE, prolog << "Transmitting temp file " << temp_file.get_name() << endl);
 
         // FONcTransmitter::write_temp_file_to_stream(temp_file.get_fd(), strm); //, loaded_dds->filename(), ncVersion);
         FONcTransmitter::file_to_ostream(temp_file.get_name(),strm);
@@ -494,7 +472,7 @@
         throw BESInternalError("Failed to get read data: Unknown exception caught", __FILE__, __LINE__);
     }
 
-    BESDEBUG(MODULE, "FONcTransmitter::send_data - done transmitting to netcdf" << endl);
+    BESDEBUG(MODULE, prolog << "Done transmitting to netcdf" << endl);
 }
 
 /**
@@ -516,7 +494,7 @@
  */
 void FONcTransmitter::send_dap4_data(BESResponseObject *obj, BESDataHandlerInterface &dhi)
 {
-    BESDEBUG(MODULE, "FONcTransmitter::send_dap4_data() - BEGIN" << endl);
+    BESDEBUG(MODULE, prolog << "BEGIN" << endl);
 
     try { // Expanded try block so all DAP errors are caught. ndp 12/23/2015
         BESDapResponseBuilder responseBuilder;
@@ -529,7 +507,7 @@
         // cancel any pending timeout alarm according to the configuration.
         BESUtil::conditional_timeout_cancel();
 
-        BESDEBUG(MODULE, "FONcTransmitter::send_dap4_data() - Reading data into DMR" << endl);
+        BESDEBUG(MODULE, prolog << "Reading data into DMR" << endl);
         //DDS *loaded_dds = responseBuilder.intern_dap2_data(obj, dhi);
         DMR *loaded_dmr = responseBuilder.intern_dap4_data(obj, dhi);
         updateHistoryAttribute(loaded_dmr, dhi.data[POST_CONSTRAINT]);
@@ -540,7 +518,7 @@
     D4Group* root_grp = loaded_dmr->root();
     Constructor::Vars_iter v = root_grp->var_begin();
     for (D4Group::Vars_iter i = root_grp->var_begin(), e = root_grp->var_end(); i != e; ++i) {
-        BESDEBUG(MODULE, "BESDapResponseBuilder::send_dap4_data() - "<< (*i)->name() <<endl);
+        BESDEBUG(MODULE, prolog << (*i)->name() <<endl);
         if ((*i)->send_p()) {
             (*i)->intern_data();
         }
@@ -577,7 +555,7 @@
         // This object closes the file when it goes out of scope.
         bes::TempFile temp_file(FONcRequestHandler::temp_dir + "/ncXXXXXX");
 
-        BESDEBUG(MODULE, "FONcTransmitter::send_dap4_data - Building response file " << temp_file.get_name() << endl);
+        BESDEBUG(MODULE, prolog << "Building response file " << temp_file.get_name() << endl);
         // Note that 'RETURN_CMD' is the same as the string that determines the file type:
         // netcdf 3 or netcdf 4. Hack. jhrg 9/7/16
         FONcTransform ft(loaded_dmr, dhi, temp_file.get_name(), dhi.data[RETURN_CMD]);
@@ -588,7 +566,7 @@
         ostream &strm = dhi.get_output_stream();
         if (!strm) throw BESInternalError("Output stream is not set, can not return as", __FILE__, __LINE__);
 
-        BESDEBUG(MODULE, "FONcTransmitter::send_dap4_data - Transmitting temp file " << temp_file.get_name() << endl);
+        BESDEBUG(MODULE, prolog << "Transmitting temp file " << temp_file.get_name() << endl);
 
         // FONcTransmitter::write_temp_file_to_stream(temp_file.get_fd(), strm); //, loaded_dds->filename(), ncVersion);
         FONcTransmitter::file_to_ostream(temp_file.get_name(),strm);
@@ -607,7 +585,7 @@
         throw BESInternalError("Failed to get read data: Unknown exception caught", __FILE__, __LINE__);
     }
 
-    BESDEBUG(MODULE, "FONcTransmitter::send_dap4_data - done transmitting to netcdf" << endl);
+    BESDEBUG(MODULE, prolog << "Done transmitting to netcdf" << endl);
 }
 
 
