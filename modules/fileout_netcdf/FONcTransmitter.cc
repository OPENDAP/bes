--- conflicted
+++ resolved
@@ -117,19 +117,6 @@
     ~wrap_temp_descriptor() { close(d_fd); }
 };
 
-#if 0
-// Replaced by code in BESHandlerUtil. jhrg 8/25/17
-
-/**
- * Hack to ensure that the temporary file name used with mkstemp() will
- * be 'unlinked' no matter how we exit.
- */
-struct wrap_temp_name {
-    vector<char> d_name;
-    wrap_temp_name(vector<char> &name) : d_name(name) {}
-    ~wrap_temp_name() { unlink(&d_name[0]); }
-};
-#endif
 
 /**
  * Creates the "history" text appended to source attribute "history".
@@ -231,115 +218,18 @@
                 AttrTable *source_file_globals = globals.get_attr_table(i);
                 source_file_globals->append_attr("history", "string", &hist_entry_vec);
                 added_history = true;
-
-#if 0
-                auto history_attrItr = source_file_globals->simple_find("history");
-                if (history_attrItr != source_file_globals->attr_end()) {
-<<<<<<< HEAD
-                    // Yup! Add our entry...
-                    BESDEBUG(MODULE, prolog << "Adding history entry to " << attr_name << endl);
-=======
-                    // Found it!! Append our entry...
-                    BESDEBUG("fonc",
-                             "FONcTransmitter::updateHistoryAttribute() - Adding history entry to " << attr_name << endl);
->>>>>>> ed167400
-                    source_file_globals->append_attr("history", "string", &hist_entry_vec);
-                }
-#endif
-
+                BESDEBUG(MODULE, prolog << "Added history entry to " << attr_name << endl);
             }
         }
         if(!added_history){
             auto dap_global_at = globals.append_container("DAP_GLOBAL");
             dap_global_at->set_name("DAP_GLOBAL");
             dap_global_at->append_attr("history", "string", &hist_entry_vec);
+            BESDEBUG(MODULE, prolog << "No top level AttributeTable name matched '*_GLOBAL'. "
+                                       "Created DAP_GLOBAL AttributeTable and added history Attribute to it." << endl);
         }
     }
 }
-
-#if 0
-/**
- * Process the "history" attribute.
- * We add:
- *  - Sub-setting information if any
- *  - SSFunction invocations
- *  - ResourceID? URL?
- *
- * @param dds The DDS to modify
- * @param ce The constraint expression that produced this new netCDF file.
- */
-void updateHistoryAttribute(DDS *dds, const string ce)
-{
-    bool foundIt = false;
-    string cf_history_entry = BESContextManager::TheManager()->get_context("cf_history_entry", foundIt);
-    if (!foundIt) {
-        // This code will be used only when the 'cf_histroy_context' is not set,
-        // which should be never in an operating server. However, when we are
-        // testing, often only the besstandalone code is running and the existing
-        // baselines don't set the context, so we have this. It must do something
-        // so the tests are not hopelessly obscure and filter out junk that varies
-        // by host (e.g., the names of cached files that have been decompressed).
-        // jhrg 6/3/16
-
-        string request_url = dds->filename();
-        // remove path info
-        request_url = request_url.substr(request_url.find_last_of('/')+1);
-        // remove 'uncompress' cache mangling
-        request_url = request_url.substr(request_url.find_last_of('#')+1);
-        request_url += "?" + ce;
-
-        std::stringstream ss;
-
-        time_t raw_now;
-        struct tm * timeinfo;
-        time(&raw_now); /* get current time; same as: timer = time(NULL)  */
-        timeinfo = localtime(&raw_now);
-
-        char time_str[100];
-        // 2000-6-1 6:00:00
-        strftime(time_str, 100, "%Y-%m-%d %H:%M:%S", timeinfo);
-
-        ss << time_str << " " << "Hyrax" << " " << request_url;
-        cf_history_entry = ss.str();
-    }
-
-    BESDEBUG(MODULE, prolog << "Adding cf_history_entry context. '" << cf_history_entry << "'" << endl);
-
-    vector<string> hist_entry_vec;
-    hist_entry_vec.push_back(cf_history_entry);
-    BESDEBUG(MODULE, prolog << "hist_entry_vec.size(): " << hist_entry_vec.size() << endl);
-
-    // Add the new entry to the "history" attribute
-    // Get the top level Attribute table.
-    AttrTable &globals = dds->get_attr_table();
-
-    // Since many files support "CF" conventions the history tag may already exist in the source data
-    // and we should add an entry to it if possible.
-    //bool done = false; // Used to indicate that we located a toplevel ATtrTable whose name ends in "_GLOBAL" and that has an existing "history" attribute.
-    unsigned int num_attrs = globals.get_size();
-    if (num_attrs) {
-        // Here we look for a top level AttrTable whose name ends with "_GLOBAL" which is where, by convention,
-        // data ingest handlers place global level attributes found in the source dataset.
-        AttrTable::Attr_iter i = globals.attr_begin();
-        AttrTable::Attr_iter e = globals.attr_end();
-        for (; i != e; i++) {
-            AttrType attrType = globals.get_attr_type(i);
-            string attr_name = globals.get_name(i);
-            // Test the entry...
-            if (attrType == Attr_container && BESUtil::endsWith(attr_name, "_GLOBAL")) {
-                // Look promising, but does it have an existing "history" Attribute?
-                AttrTable *source_file_globals = globals.get_attr_table(i);
-                AttrTable::Attr_iter history_attrItr = source_file_globals->simple_find("history");
-                if (history_attrItr != source_file_globals->attr_end()) {
-                    // Yup! Add our entry...
-                    BESDEBUG(MODULE, prolog << "Adding history entry to " << attr_name << endl);
-                    source_file_globals->append_attr("history", "string", &hist_entry_vec);
-                }
-            }
-        }
-    }
-}
-#endif
 
 /**
 * Process the DAP4 "history" attribute.
@@ -356,47 +246,25 @@
     request_url = request_url.substr(request_url.find_last_of('#')+1);
     request_url += "?" + ce;
     vector<string> hist_entry_vector = get_history_entry(request_url);
-<<<<<<< HEAD
+
     BESDEBUG(MODULE, prolog << "hist_entry_vec.size(): " << hist_entry_vector.size() << endl);
-    D4Group* root_grp = dmr->root();
-    D4Attributes *d4_attrs = root_grp->attributes();
-    if(d4_attrs){
-        for (auto attrs = d4_attrs->attribute_begin(); attrs != d4_attrs->attribute_end(); ++attrs) {
-            string name = (*attrs)->name();
-            BESDEBUG("dap",  prolog << "Attribute name is "<<name <<endl);
-            if ((*attrs)->type() && BESUtil::endsWith(name, "_GLOBAL")) {
-                // Yup! Add our entry...
-                D4Attribute *history_attr = (*attrs)->attributes()->find("history");
-                if (!history_attr) {
-                    //if there is no source history attribute
-                    BESDEBUG(MODULE, prolog << "Adding history entry to " << name << endl);
-                    D4Attribute *new_history = new D4Attribute("history", attr_str_c);
-                    new_history->add_value_vector(hist_entry_vector);
-                    (*attrs)->attributes()->add_attribute(new_history);
-                } else {
-                    (*attrs)->attributes()->find("history")->add_value_vector(hist_entry_vector);
-                }
-=======
-    BESDEBUG("fonc",
-             "FONcTransmitter::update_Dap4_HistoryAttribute() - hist_entry_vec.size(): " << hist_entry_vector.size() << endl);
     bool added_history = false;
     D4Group* root_grp = dmr->root();
     D4Attributes *root_attrs = root_grp->attributes();
     for (auto attrs = root_attrs->attribute_begin(); attrs != root_attrs->attribute_end(); ++attrs) {
         string name = (*attrs)->name();
-        BESDEBUG("dap", "FONcAttributes:: attribute name is "<<name <<endl);
+        BESDEBUG(MODULE, prolog << "Attribute name is "<<name <<endl);
         if ((*attrs)->type() && BESUtil::endsWith(name, "_GLOBAL")) {
             // Yup! Add our entry...
             D4Attribute *history_attr = (*attrs)->attributes()->find("history");
             if (!history_attr) {
                 //if there is no source history attribute
-                BESDEBUG("fonc","FONcTransmitter::updateHistoryAttribute() - Adding history entry to " << name << endl);
+                BESDEBUG(MODULE, prolog << "Adding history entry to " << name << endl);
                 auto *new_history = new D4Attribute("history", attr_str_c);
                 new_history->add_value_vector(hist_entry_vector);
                 (*attrs)->attributes()->add_attribute(new_history);
             } else {
                 (*attrs)->attributes()->find("history")->add_value_vector(hist_entry_vector);
->>>>>>> ed167400
             }
             added_history = true;
         }
@@ -449,28 +317,6 @@
         // jhrg 9/6/16
         updateHistoryAttribute(loaded_dds, dhi.data[POST_CONSTRAINT]);
 
-#if 0
-        // TODO Make this code and the two struct classes that wrap the name a fd part of
-        // a utility class or file. jhrg 9/7/16
-
-        string temp_file_name = FONcRequestHandler::temp_dir + "/ncXXXXXX";
-        vector<char> temp_file(temp_file_name.length() + 1);
-        string::size_type len = temp_file_name.copy(&temp_file[0], temp_file_name.length());
-        temp_file[len] = '\0';
-        // cover the case where older versions of mkstemp() create the file using
-        // a mode of 666.
-        mode_t original_mode = umask(077);
-        int fd = mkstemp(&temp_file[0]);
-        umask(original_mode);
-
-        // Hack: Wrap the name and file descriptors so that the descriptor is closed
-        // and temp file in unlinked no matter how we exit. jhrg 9/7/16
-        // Except if there is a hard crash.. jhrg 3/30/17
-        wrap_temp_name w_temp_file(temp_file);
-        wrap_temp_descriptor w_fd(fd);
-
-        if (fd == -1) throw BESInternalError("Failed to open the temporary file.", __FILE__, __LINE__);
-#endif
         // This object closes the file when it goes out of scope.
         bes::TempFile temp_file(FONcRequestHandler::temp_dir + "/ncXXXXXX");
 
@@ -540,47 +386,7 @@
         //DDS *loaded_dds = responseBuilder.intern_dap2_data(obj, dhi);
         DMR *loaded_dmr = responseBuilder.intern_dap4_data(obj, dhi);
         updateHistoryAttribute(loaded_dmr, dhi.data[POST_CONSTRAINT]);
-#if 0
-
-        // Iterate through the variables in the DataDDS and read
-    // in the data if the variable has the send flag set.
-    D4Group* root_grp = loaded_dmr->root();
-    Constructor::Vars_iter v = root_grp->var_begin();
-    for (D4Group::Vars_iter i = root_grp->var_begin(), e = root_grp->var_end(); i != e; ++i) {
-        BESDEBUG(MODULE,  prolog << (*i)->name() <<endl);
-        if ((*i)->send_p()) {
-            (*i)->intern_data();
-        }
-    }
-#endif
-
-        // ResponseBuilder splits the CE, so use the DHI or make two calls and
-        // glue the result together: responseBuilder.get_btp_func_ce() + " " + responseBuilder.get_ce()
-        // jhrg 9/6/16
-        //update_Dap4_HistoryAttribute(dmr, dhi.data[POST_CONSTRAINT]);
-
-#if 0
-        // TODO Make this code and the two struct classes that wrap the name a fd part of
-        // a utility class or file. jhrg 9/7/16
-
-        string temp_file_name = FONcRequestHandler::temp_dir + "/ncXXXXXX";
-        vector<char> temp_file(temp_file_name.length() + 1);
-        string::size_type len = temp_file_name.copy(&temp_file[0], temp_file_name.length());
-        temp_file[len] = '\0';
-        // cover the case where older versions of mkstemp() create the file using
-        // a mode of 666.
-        mode_t original_mode = umask(077);
-        int fd = mkstemp(&temp_file[0]);
-        umask(original_mode);
-
-        // Hack: Wrap the name and file descriptors so that the descriptor is closed
-        // and temp file in unlinked no matter how we exit. jhrg 9/7/16
-        // Except if there is a hard crash.. jhrg 3/30/17
-        wrap_temp_name w_temp_file(temp_file);
-        wrap_temp_descriptor w_fd(fd);
-
-        if (fd == -1) throw BESInternalError("Failed to open the temporary file.", __FILE__, __LINE__);
-#endif
+
         // This object closes the file when it goes out of scope.
         bes::TempFile temp_file(FONcRequestHandler::temp_dir + "/ncXXXXXX");
 
