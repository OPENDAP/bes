// FONcTransmitter.cc

// This file is part of BES Netcdf File Out Module

// Copyright (c) 2004,2005 University Corporation for Atmospheric Research
// Author: Patrick West <pwest@ucar.edu> and Jose Garcia <jgarcia@ucar.edu>
//
// This library is free software; you can redistribute it and/or
// modify it under the terms of the GNU Lesser General Public
// License as published by the Free Software Foundation; either
// version 2.1 of the License, or (at your option) any later version.
//
// This library is distributed in the hope that it will be useful,
// but WITHOUT ANY WARRANTY; without even the implied warranty of
// MERCHANTABILITY or FITNESS FOR A PARTICULAR PURPOSE.  See the GNU
// Lesser General Public License for more details.
//
// You should have received a copy of the GNU Lesser General Public
// License along with this library; if not, write to the Free Software
// Foundation, Inc., 51 Franklin Street, Fifth Floor, Boston, MA  02110-1301  USA
//
// You can contact University Corporation for Atmospheric Research at
// 3080 Center Green Drive, Boulder, CO 80301

// (c) COPYRIGHT University Corporation for Atmospheric Research 2004-2005
// Please read the full copyright statement in the file COPYRIGHT_UCAR.
//
// Authors:
//      pwest       Patrick West <pwest@ucar.edu>
//      jgarcia     Jose Garcia <jgarcia@ucar.edu>
//      kyang       Kent Yang <myang6@hdfgroup.org> (for DAP4/netCDF-4 enhancement)

#include "config.h"

#include <stdio.h>
#include <stdlib.h>
#include <string.h>

#ifdef HAVE_UNISTD_H
#include <unistd.h>
#endif

#include <sys/types.h>                  // For umask
#include <sys/stat.h>

#include <iostream>
#include <fstream>
#include <exception>
#include <sstream>      // std::stringstream
#include <libgen.h>

#include <D4Group.h>
#include <D4Attributes.h>
#include <DataDDS.h>
#include <BaseType.h>
#include <escaping.h>
#include <ConstraintEvaluator.h>

#include <TheBESKeys.h>
#include <BESContextManager.h>
#include <BESDataDDSResponse.h>
#include <BESDapNames.h>
#include <BESDataNames.h>
#include <BESDebug.h>
#include <BESUtil.h>
#include <TempFile.h>

#include <BESDapResponseBuilder.h>

#include <BESLog.h>
#include <BESError.h>
#include <BESDapError.h>
#include <BESForbiddenError.h>
#include <BESInternalFatalError.h>
#include <DapFunctionUtils.h>
#include <stringbuffer.h>
#include <writer.h>
#include "document.h"

#include "FONcBaseType.h"
#include "FONcRequestHandler.h"
#include "FONcTransmitter.h"
#include "FONcTransform.h"

using namespace libdap;
using namespace std;
using namespace rapidjson;

#define MODULE "fonc"
#define prolog string("FONcTransmitter::").append(__func__).append("() - ")

void appendHistoryJson(vector<string> *pVector, vector<string> vector);

#if 0 // Moved to BESUtil.cc
// size of the buffer used to read from the temporary file built on disk and
// send data to the client over the network connection (socket/stream)
// #define OUTPUT_FILE_BLOCK_SIZE 4096
#endif

/** @brief Construct the FONcTransmitter, adding it with name netcdf to be
 * able to transmit a data response
 *
 * The transmitter is created to add the ability to return OPeNDAP data
 * objects (DataDDS) as a netcdf file.
 *
 * The OPeNDAP data object is written to a netcdf file locally in a
 * temporary directory specified by the BES configuration parameter
 * FONc.Tempdir. If this variable is not found or is not set then it
 * defaults to the macro definition FONC_TEMP_DIR.
 */
FONcTransmitter::FONcTransmitter() :
        BESTransmitter()
{
    add_method(DATA_SERVICE, FONcTransmitter::send_data);
    add_method(DAP4DATA_SERVICE, FONcTransmitter::send_dap4_data);
}

/**
 * @brief Build a history entry. Used only if the cf_history_context is not set.
 *
 * @param request_url The request URL to add to the history value
 * @return A history value string. The caller must actually add this to a 'history'
 * attribute, etc.
 */
string create_cf_history_txt(const string &request_url)
{
    // This code will be used only when the 'cf_history_context' is not set,
    // which should be never in an operating server. However, when we are
    // testing, often only the besstandalone code is running and the existing
    // baselines don't set the context, so we have this. It must do something
    // so the tests are not hopelessly obscure and filter out junk that varies
    // by host (e.g., the names of cached files that have been decompressed).
    // jhrg 6/3/16

    string cf_history_entry;
    std::stringstream ss;
    time_t raw_now;
    struct tm *timeinfo;
    time(&raw_now); /* get current time; same as: timer = time(NULL)  */
    timeinfo = localtime(&raw_now);

    char time_str[100];
    strftime(time_str, 100, "%Y-%m-%d %H:%M:%S", timeinfo);

    ss << time_str << " " << "Hyrax" << " " << request_url;
    cf_history_entry = ss.str();
    BESDEBUG(MODULE, prolog << "Adding cf_history_entry context. '" << cf_history_entry << "'" << endl);
    return cf_history_entry;
}

/**
 * @brief Build a history_json entry. Used only if the history_json_context is not set.
 *
 * @param request_url The request URL to add to the history value
 * @return A history_json value string. The caller must actually add this to a 'history_json'
 * attribute, etc.
 */
template <typename Writer>
void create_json_history_obj(const string &request_url, Writer& writer)
{
    // This code will be used only when the 'history_json_context' is not set,
    // which should be never in an operating server. However, when we are
    // testing, often only the besstandalone code is running and the existing
    // baselines don't set the context, so we have this. It must do something
    // so the tests are not hopelessly obscure and filter out junk that varies
    // by host (e.g., the names of cached files that have been decompressed).
    // jhrg 6/3/16
    // sk 6/17/21

    // "$schema"
    string schema = "https://harmony.earthdata.nasa.gov/schemas/history/0.1.0/history-0.1.0.json";
    // "date_time"
    time_t raw_now;
    struct tm *timeinfo;
    time(&raw_now); /* get current time; same as: timer = time(NULL)  */
    timeinfo = localtime(&raw_now);
    char time_str[100];
    strftime(time_str, 100, "%Y-%m-%dT%H:%M:%S", timeinfo);

    writer.StartObject();
    writer.Key("$schema");
    writer.String(schema.c_str());
    writer.Key("date_time");
    writer.String(time_str);
    writer.Key("program");
    writer.String("hyrax");
    writer.Key("version");
    writer.String("1.16.3");
    writer.Key("parameters");
        writer.StartArray();
            writer.StartObject();
                writer.Key("request_url");
                writer.String(request_url.c_str());
            writer.EndObject();
        writer.EndArray();
    writer.EndObject();
}

/**
* Gets the "cf_history" attribute context.
*
* @request_url
*/
vector<string> get_cf_history_entry (const string &request_url)
{
    vector<string> cf_hist_entry_vec;
    bool foundIt = false;
    string cf_history_entry = BESContextManager::TheManager()->get_context("cf_history_entry", foundIt);
    if (!foundIt) {
        // If the cf_history_entry context was not set by the incoming command then
        // we compute and the value of the history string here.
        cf_history_entry = create_cf_history_txt(request_url);
    }
    // And here we add to the returned vector.
    cf_hist_entry_vec.push_back(cf_history_entry);
    return cf_hist_entry_vec;
}

/**
* Gets the "json_history" attribute context.
*
* @request_url
*/
vector<string> get_history_json_entry (const string &request_url)
{
    vector<string> history_json_entry_vec;
    bool foundIt = false;
    string history_json_entry = BESContextManager::TheManager()->get_context("history_json_entry", foundIt);

    if (!foundIt) {
        // If the history_json_entry context was not set by the incoming command then
        // we compute and the value of the history string here.
        Document  history_json_doc;
        history_json_doc.SetObject();
        StringBuffer buffer;
        Writer<StringBuffer> writer(buffer);
        create_json_history_obj(request_url, writer);
        history_json_entry = buffer.GetString();
    }

    BESDEBUG(MODULE,prolog << "Using history_json_entry: " << history_json_entry << endl);
    // And here we add to the returned vector.
    history_json_entry_vec.push_back(history_json_entry);
    return history_json_entry_vec;
}

/**
 * Process the DAP2 "history" attribute.
 *
 * @param dds The DDS to modify
 * @param ce The constraint expression that produced this new netCDF file.
 */
void updateHistoryAttribute(DDS *dds, const string &ce)
{
    string request_url = dds->filename();
    // remove path info
    request_url = request_url.substr(request_url.find_last_of('/')+1);
    // remove 'uncompress' cache mangling
    request_url = request_url.substr(request_url.find_last_of('#')+1);
    if(!ce.empty()) request_url += "?" + ce;

    std::vector<std::string> cf_hist_entry_vec = get_cf_history_entry(request_url);
    BESDEBUG(MODULE, prolog << "cf_hist_entry_vec.size(): " << cf_hist_entry_vec.size() << endl);

    std::vector<std::string> history_json_entry_vec = get_history_json_entry(request_url);
    BESDEBUG(MODULE, prolog << "hist_json_entry_vec.size(): " << history_json_entry_vec.size() << endl);

    // Add the new entry to the "history" attribute
    // Get the top level Attribute table.
    AttrTable &globals = dds->get_attr_table();

    // Since many files support "CF" conventions the history tag may already exist in the source data
    // and we should add an entry to it if possible.
    bool added_history = false; // Used to indicate that we located a toplevel AttrTable whose name ends in "_GLOBAL" and that has an existing "history" attribute.
//    unsigned int num_attrs = globals.get_size();
    if (globals.is_global_attribute()) {
        // Here we look for a top level AttrTable whose name ends with "_GLOBAL" which is where, by convention,
        // data ingest handlers place global level attributes found in the source dataset.
        auto i = globals.attr_begin();
        auto e = globals.attr_end();
        for (; i != e; i++) {
            AttrType attrType = globals.get_attr_type(i);
            string attr_name = globals.get_name(i);
            // Test the entry...
            if (attrType == Attr_container && BESUtil::endsWith(attr_name, "_GLOBAL")) {
                // We are going to append to an existing history attribute if there is one
                // Or just add a history attribute if there is not one. In a most
                // handy API moment, append_attr() does just this.

                AttrTable *global_attr_tbl = globals.get_attr_table(i);
                global_attr_tbl->append_attr("history", "string", &cf_hist_entry_vec);

                vector<string> *history_json_attr_vector = global_attr_tbl->get_attr_vector("history_json");
                if (!history_json_attr_vector) {
                    //if there is no source history_json attribute
                    BESDEBUG(MODULE, prolog << "Adding history_json entry to " << attr_name << endl);
                    global_attr_tbl->append_attr("history_json", "string", &history_json_entry_vec);
                } else {
                    appendHistoryJson(history_json_attr_vector, history_json_entry_vec);
                }

                added_history = true;
                BESDEBUG(MODULE, prolog << "Added history entries to " << attr_name << endl);
            }
        }
        if(!added_history){
            auto dap_global_at = globals.append_container("DAP_GLOBAL");
            dap_global_at->set_name("DAP_GLOBAL");

            dap_global_at->append_attr("history", "string", &cf_hist_entry_vec);
            BESDEBUG(MODULE, prolog << "No top level AttributeTable name matched '*_GLOBAL'. "
                                       "Created DAP_GLOBAL AttributeTable and added history attributes to it." << endl);
            dap_global_at->append_attr("history_json", "string", &history_json_entry_vec);
        }
    }
}


void appendHistoryJson(vector<string> *global_attr, vector<string> jsonNew) {
<<<<<<< HEAD
    const char *oldJson = global_attr->at(0).c_str();
    const char *newJson = jsonNew.at(0).c_str();
    Document docNew, docOld;
    Document::AllocatorType &allocator = docOld.GetAllocator();
    docNew.SetArray();
    docNew.Parse(newJson);
    docOld.SetArray();
    docOld.Parse(oldJson);
    docNew.PushBack(docOld, allocator);
=======
    //const char *oldJson = global_attr->at(0).c_str();
    //const char *newJson = jsonNew.at(0).c_str();
    Document hist_json;
    hist_json.Parse((*global_attr)[0].c_str());

    Document newJson;
    newJson.Parse(jsonNew[0].c_str());

    Document::AllocatorType &allocator = hist_json.GetAllocator();
    hist_json.SetArray();
    //Value valOld = Value(oldJson, allocator);
    //doc.PushBack(valOld, allocator);
    Value valNew = Value(newJson, allocator);
    hist_json.PushBack(valNew, allocator);
>>>>>>> 8eb00941

    // Stringify JSON
    StringBuffer buffer;
    Writer<StringBuffer> writer(buffer);
<<<<<<< HEAD
    docNew.Accept(writer);
=======
    hist_json.Accept(writer);
>>>>>>> 8eb00941
    global_attr->clear();
    global_attr->push_back(buffer.GetString());
}

/**
* Process the DAP4 "history" attribute.
*
* @param dmr The DMR to modify
* @param ce The constraint expression that produced this new netCDF file.
*/
void updateHistoryAttribute(DMR *dmr, const string &ce)
{
    string request_url = dmr->filename();
    // remove path info
    request_url = request_url.substr(request_url.find_last_of('/')+1);
    // remove 'uncompress' cache mangling
    request_url = request_url.substr(request_url.find_last_of('#')+1);
    if(!ce.empty()) request_url += "?" + ce;

    std::vector<std::string> cf_hist_entry_vec = get_cf_history_entry(request_url);
    BESDEBUG(MODULE, prolog << "cf_hist_entry_vec.size(): " << cf_hist_entry_vec.size() << endl);

    std::vector<std::string> hist_json_entry_vec = get_history_json_entry(request_url);
    BESDEBUG(MODULE, prolog << "hist_json_entry_vec.size(): " << hist_json_entry_vec.size() << endl);

    bool added_history = false;
    D4Group* root_grp = dmr->root();
    D4Attributes *root_attrs = root_grp->attributes();
    for (auto attrs = root_attrs->attribute_begin(); attrs != root_attrs->attribute_end(); ++attrs) {
        string name = (*attrs)->name();
        BESDEBUG(MODULE, prolog << "Attribute name is "<<name <<endl);
        if ((*attrs)->type() && BESUtil::endsWith(name, "_GLOBAL")) {
            // Yup! Add our entry...
            D4Attribute *history_attr = (*attrs)->attributes()->find("history");
            if (!history_attr) {
                //if there is no source history attribute
                BESDEBUG(MODULE, prolog << "Adding history entry to " << name << endl);
                auto *new_history = new D4Attribute("history", attr_str_c);
                new_history->add_value_vector(cf_hist_entry_vec);
                (*attrs)->attributes()->add_attribute_nocopy(new_history);
            } else {
                (*attrs)->attributes()->find("history")->add_value_vector(cf_hist_entry_vec);
            }

            D4Attribute * history_json_attr = (*attrs)->attributes()->find("history_json");
            if (!history_json_attr) {
                //if there is no source history_json attribute
                BESDEBUG(MODULE, prolog << "Adding history_json entry to " << name << endl);
                auto *new_history_json = new D4Attribute("history_json", attr_str_c);
                new_history_json->add_value_vector(hist_json_entry_vec);
                (*attrs)->attributes()->add_attribute_nocopy(new_history_json);
            } else {
                vector<string> new_history_json_vec;
                new_history_json_vec.push_back(*history_json_attr->value_begin());
                appendHistoryJson(&new_history_json_vec, hist_json_entry_vec);
                history_json_attr->add_value_vector(new_history_json_vec);
            }

            added_history = true;
        }
    }
    if(!added_history){
        auto *dap_global = new D4Attribute("DAP_GLOBAL",attr_container_c);
        root_attrs->add_attribute_nocopy(dap_global);

        auto *new_history = new D4Attribute("history", attr_str_c);
        new_history->add_value_vector(cf_hist_entry_vec);

        auto *new_history_json = new D4Attribute("history_json", attr_str_c);
        new_history_json->add_value_vector(hist_json_entry_vec);

        dap_global->attributes()->add_attribute_nocopy(new_history);
    }
}

/**
 * @brief The static method registered to transmit OPeNDAP data objects as
 * a netcdf file.
 *
 * This function takes the OPeNDAP DataDDS object, reads in the data (can be
 * used with any data handler), transforms the data into a netcdf file, and
 * streams back that netcdf file back to the requester using the stream
 * specified in the BESDataHandlerInterface.
 *
 * @param obj The BESResponseObject containing the OPeNDAP DataDDS object
 * @param dhi BESDataHandlerInterface containing information about the
 * request and response
 * @throws BESInternalError if the response is not an OPeNDAP DataDDS or if
 * there are any problems reading the data, writing to a netcdf file, or
 * streaming the netcdf file
 */
void FONcTransmitter::send_data(BESResponseObject *obj, BESDataHandlerInterface &dhi)
{
    BESDEBUG(MODULE,  prolog << "BEGIN" << endl);

    try { // Expanded try block so all DAP errors are caught. ndp 12/23/2015

        // This object closes the file when it goes out of scope.
        bes::TempFile temp_file(FONcRequestHandler::temp_dir + "/ncXXXXXX");

        BESDEBUG(MODULE,  prolog << "Building response file " << temp_file.get_name() << endl);
        // Note that 'RETURN_CMD' is the same as the string that determines the file type:
        // netcdf 3 or netcdf 4. Hack. jhrg 9/7/16
        FONcTransform ft(obj, &dhi, temp_file.get_name(), dhi.data[RETURN_CMD]);
        ft.transform();

        ostream &strm = dhi.get_output_stream();
        if (!strm) throw BESInternalError("Output stream is not set, can not return as", __FILE__, __LINE__);

        BESDEBUG(MODULE,  prolog << "Transmitting temp file " << temp_file.get_name() << endl);

        // FONcTransmitter::write_temp_file_to_stream(temp_file.get_fd(), strm); //, loaded_dds->filename(), ncVersion);
        BESUtil::file_to_stream(temp_file.get_name(),strm);
    }
    catch (Error &e) {
        throw BESDapError("Failed to read data: " + e.get_error_message(), false, e.get_error_code(), __FILE__, __LINE__);
    }
    catch (BESError &e) {
        throw;
    }
    catch (std::exception &e) {
        throw BESInternalError("Failed to read data: STL Error: " + string(e.what()), __FILE__, __LINE__);
    }
    catch (...) {
        throw BESInternalError("Failed to get read data: Unknown exception caught", __FILE__, __LINE__);
    }

    BESDEBUG(MODULE,  prolog << "END Transmitted as netcdf" << endl);
}

/**
 * Follow the send_data() 
 * @brief The static method registered to transmit OPeNDAP data objects as
 * a netcdf file.
 *
 * This function takes the OPeNDAP DMR object, reads in the data (can be
 * used with any data handler), transforms the data into a netcdf file, and
 * streams back that netcdf file back to the requester using the stream
 * specified in the BESDataHandlerInterface.
 *
 * @param obj The BESResponseObject containing the OPeNDAP DataDDS object
 * @param dhi BESDataHandlerInterface containing information about the
 * request and response
 * @throws BESInternalError if the response is not an OPeNDAP DMR or if
 * there are any problems reading the data, writing to a netcdf file, or
 * streaming the netcdf file
 */
void FONcTransmitter::send_dap4_data(BESResponseObject *obj, BESDataHandlerInterface &dhi)
{
    BESDEBUG(MODULE,  prolog << "BEGIN" << endl);

    try { // Expanded try block so all DAP errors are caught. ndp 12/23/2015

        // This object closes the file when it goes out of scope.
        bes::TempFile temp_file(FONcRequestHandler::temp_dir + "/ncXXXXXX");

        BESDEBUG(MODULE,  prolog << "Building response file " << temp_file.get_name() << endl);
        // Note that 'RETURN_CMD' is the same as the string that determines the file type:
        // netcdf 3 or netcdf 4. Hack. jhrg 9/7/16
        // FONcTransform ft(loaded_dmr, dhi, temp_file.get_name(), dhi.data[RETURN_CMD]);
        FONcTransform ft(obj, &dhi, temp_file.get_name(), dhi.data[RETURN_CMD]);

        // Call the transform function for DAP4.
        ft.transform_dap4();

        ostream &strm = dhi.get_output_stream();

#if !NDEBUG
        stringstream msg;
        msg << prolog << "Using ostream: " << (void *) &strm << endl;
        BESDEBUG(MODULE,  msg.str());
        INFO_LOG( msg.str());
#endif

        if (!strm) throw BESInternalError("Output stream is not set, can not return as", __FILE__, __LINE__);

        BESDEBUG(MODULE,  prolog << "Transmitting temp file " << temp_file.get_name() << endl);

        // FONcTransmitter::write_temp_file_to_stream(temp_file.get_fd(), strm); //, loaded_dds->filename(), ncVersion);
        BESUtil::file_to_stream(temp_file.get_name(),strm);
    }
    catch (Error &e) {
        throw BESDapError("Failed to read data: " + e.get_error_message(), false, e.get_error_code(), __FILE__, __LINE__);
    }
    catch (BESError &e) {
        throw;
    }
    catch (std::exception &e) {
        throw BESInternalError("Failed to read data: STL Error: " + string(e.what()), __FILE__, __LINE__);
    }
    catch (...) {
        throw BESInternalError("Failed to get read data: Unknown exception caught", __FILE__, __LINE__);
    }

    BESDEBUG(MODULE,  prolog << "END  Transmitted as netcdf" << endl);
}
<|MERGE_RESOLUTION|>--- conflicted
+++ resolved
@@ -317,7 +317,7 @@
 
 
 void appendHistoryJson(vector<string> *global_attr, vector<string> jsonNew) {
-<<<<<<< HEAD
+
     const char *oldJson = global_attr->at(0).c_str();
     const char *newJson = jsonNew.at(0).c_str();
     Document docNew, docOld;
@@ -327,31 +327,11 @@
     docOld.SetArray();
     docOld.Parse(oldJson);
     docNew.PushBack(docOld, allocator);
-=======
-    //const char *oldJson = global_attr->at(0).c_str();
-    //const char *newJson = jsonNew.at(0).c_str();
-    Document hist_json;
-    hist_json.Parse((*global_attr)[0].c_str());
-
-    Document newJson;
-    newJson.Parse(jsonNew[0].c_str());
-
-    Document::AllocatorType &allocator = hist_json.GetAllocator();
-    hist_json.SetArray();
-    //Value valOld = Value(oldJson, allocator);
-    //doc.PushBack(valOld, allocator);
-    Value valNew = Value(newJson, allocator);
-    hist_json.PushBack(valNew, allocator);
->>>>>>> 8eb00941
 
     // Stringify JSON
     StringBuffer buffer;
     Writer<StringBuffer> writer(buffer);
-<<<<<<< HEAD
     docNew.Accept(writer);
-=======
-    hist_json.Accept(writer);
->>>>>>> 8eb00941
     global_attr->clear();
     global_attr->push_back(buffer.GetString());
 }
