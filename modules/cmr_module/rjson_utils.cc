// -*- mode: c++; c-basic-offset:4 -*-
//
// This file is part of cmr_module, A C++ module that can be loaded in to
// the OPeNDAP Back-End Server (BES) and is able to handle remote requests.
//
// Copyright (c) 2018 OPeNDAP, Inc.
// Author: Nathan Potter <ndp@opendap.org>
//
// This library is free software; you can redistribute it and/or
// modify it under the terms of the GNU Lesser General Public
// License as published by the Free Software Foundation; either
// version 2.1 of the License, or (at your option) any later version.
//
// This library is distributed in the hope that it will be useful,
// but WITHOUT ANY WARRANTY; without even the implied warranty of
// MERCHANTABILITY or FITNESS FOR A PARTICULAR PURPOSE.  See the GNU
// Lesser General Public License for more details.
//
// You should have received a copy of the GNU Lesser General Public
// License along with this library; if not, write to the Free Software
// Foundation, Inc., 51 Franklin Street, Fifth Floor, Boston, MA  02110-1301  USA
//
// You can contact OPeNDAP, Inc. at PO Box 112, Saunderstown, RI. 02874-0112.
//
#include <sstream>

#include "rapidjson/document.h"
#include "rapidjson/writer.h"
#include "rapidjson/prettywriter.h"
#include "rapidjson/stringbuffer.h"
#include "rapidjson/filereadstream.h"

#include <BESError.h>
#include <BESDebug.h>
#include <BESUtil.h>
#include "RemoteHttpResource.h"

#include "CmrNames.h"

#include "rjson_utils.h"

using namespace std;

#define prolog std::string("rjson_utils::").append(__func__).append("() - ")

namespace cmr {
/**
 * Utilizes the RemoteHttpResource machinery to retrieve the document
 * referenced by the parameter 'url'. Once retrieved the document is fed to the RapidJSON
 * parser to populate the parameter 'd'
 *
 * @param url The URL of the JSON document to parse.
 * @param doc The document that will hopd the parsed result.
 *
 */
void
rjson_utils::getJsonDoc(const string &url, rapidjson::Document &doc){
    BESDEBUG(MODULE,prolog << "Trying url: " << url << endl);
    cmr::RemoteHttpResource rhr(url);
    rhr.retrieveResource();
    if(BESDebug::IsSet(MODULE)){
        string cmr_hits = rhr.get_http_response_header("cmr-hits");
        stringstream msg(prolog);
        msg << "CMR-Hits: "<< cmr_hits << endl;
        *(BESDebug::GetStrm()) << msg.str();
    }
    FILE* fp = fopen(rhr.getCacheFileName().c_str(), "r"); // non-Windows use "r"
    char readBuffer[65536];
    rapidjson::FileReadStream frs(fp, readBuffer, sizeof(readBuffer));
    doc.ParseStream(frs);
}


/**
 * Gets the child of 'object' named 'name' and returns it's value as a string.
 * If the 'name' is not a member of 'object', or if IsString() for the named child
 * returns false, then the empty string is returned.
 * @param object the object to serach.
 * @param name The name of the child object to convert to a string
 * @return The value of the named chalid as a string;
 */
std::string
rjson_utils::getStringValue(const rapidjson::Value& object, const string &name){

<<<<<<< HEAD
=======
#if 0
    string empty_string;
#endif

>>>>>>> 736df2a0
    rapidjson::Value::ConstMemberIterator itr = object.FindMember(name.c_str());
    bool result  = itr != object.MemberEnd();

#if 0
    string msg = prolog + (result?"Located":"FAILED to locate") + " the value '"+name+"' in object.";
#endif

    BESDEBUG(MODULE, prolog + (result?"Located":"FAILED to locate") + " the value '"+name+"' in object." << endl);
    if(!result){
        return "";
    }

    const rapidjson::Value& myValue = itr->value;
    result = myValue.IsString();
<<<<<<< HEAD
    msg = prolog + "The value of '"+ name +"' is " + (result?myValue.GetString():" NOT a String type.");
    BESDEBUG(MODULE, msg << endl);
=======

#if 0
    msg = prolog + "The value '"+ name +"' is" + (result?"":" NOT") + " a String type.";
#endif

    BESDEBUG(MODULE, prolog + "The value '"+ name +"' is" + (result?"":" NOT") + " a String type." << endl);
>>>>>>> 736df2a0
    if(!result){
        return "";
    }
    return myValue.GetString();
}


/**
 * Converts a RapidJson Document object into a "pretty" string.
 *
 * @param d A reference to the document to convert.
 * @return The string manifestation of the JSON document.
 */
std::string
rjson_utils::jsonDocToString(rapidjson::Document &d){
    rapidjson::StringBuffer buffer;
    rapidjson::PrettyWriter<rapidjson::StringBuffer> writer(buffer);
    d.Accept(writer);
    return buffer.GetString();
}


}  // namespace cmr<|MERGE_RESOLUTION|>--- conflicted
+++ resolved
@@ -82,38 +82,16 @@
 std::string
 rjson_utils::getStringValue(const rapidjson::Value& object, const string &name){
 
-<<<<<<< HEAD
-=======
-#if 0
-    string empty_string;
-#endif
-
->>>>>>> 736df2a0
     rapidjson::Value::ConstMemberIterator itr = object.FindMember(name.c_str());
     bool result  = itr != object.MemberEnd();
-
-#if 0
-    string msg = prolog + (result?"Located":"FAILED to locate") + " the value '"+name+"' in object.";
-#endif
 
     BESDEBUG(MODULE, prolog + (result?"Located":"FAILED to locate") + " the value '"+name+"' in object." << endl);
     if(!result){
         return "";
     }
-
     const rapidjson::Value& myValue = itr->value;
     result = myValue.IsString();
-<<<<<<< HEAD
-    msg = prolog + "The value of '"+ name +"' is " + (result?myValue.GetString():" NOT a String type.");
-    BESDEBUG(MODULE, msg << endl);
-=======
-
-#if 0
-    msg = prolog + "The value '"+ name +"' is" + (result?"":" NOT") + " a String type.";
-#endif
-
-    BESDEBUG(MODULE, prolog + "The value '"+ name +"' is" + (result?"":" NOT") + " a String type." << endl);
->>>>>>> 736df2a0
+    BESDEBUG(MODULE, prolog + "The value of '"+ name +"' is " + (result?myValue.GetString():" NOT a String type.") << endl);
     if(!result){
         return "";
     }
