// This file is part of hdf5_handler a HDF5 file handler for the OPeNDAP
// data server.

// Copyright (c) 2007-2023 The HDF Group, Inc. and OPeNDAP, Inc.
//
// This is free software; you can redistribute it and/or modify it under the
// terms of the GNU Lesser General Public License as published by the Free
// Software Foundation; either version 2.1 of the License, or (at your
// option) any later version.
//
// This software is distributed in the hope that it will be useful, but
// WITHOUT ANY WARRANTY; without even the implied warranty of MERCHANTABILITY
// or FITNESS FOR A PARTICULAR PURPOSE. See the GNU Lesser General Public
// License for more details.
//
// You should have received a copy of the GNU Lesser General Public
// License along with this library; if not, write to the Free Software
// Foundation, Inc., 51 Franklin Street, Fifth Floor, Boston, MA  02110-1301  USA
//
// You can contact OPeNDAP, Inc. at PO Box 112, Saunderstown, RI. 02874-0112.
// You can contact The HDF Group, Inc. at 401 E University Avenue,
// Suite 200, Champaign, IL 61820

///////////////////////////////////////////////////////////////////////////////
/// \file h5dmr.cc
/// \brief DMR(Data Metadata Response) request processing source
///
/// This file is part of HDF5 handler, a C++ implementation of the DAP4
/// protocol to access HDF5 data.
///
/// This file contains functions that use the breadth-first search to walk through
/// an HDF5 file and build the in-memory DMR.
/// Using breadth-first ensures the correct DAP4 DMR layout(group's variables first and then the groups).
/// \author Kent Yang    <myang6@hdfgroup.org>
///

#include <sstream>
#include <memory>

#include <libdap/InternalErr.h>
#include <libdap/mime_util.h>
#include <libdap/D4Maps.h>

#include <BESDebug.h>

#include "HDF5RequestHandler.h"
#include "hdf5_handler.h"
#include "HDF5Int32.h"
#include "HDF5UInt32.h"
#include "HDF5UInt16.h"
#include "HDF5Int16.h"
#include "HDF5Array.h"
#include "HDF5VlenAtomicArray.h"
#include "HDF5Float32.h"
#include "HDF5Float64.h"
#include "HDF5Url.h"
#include "HDF5Structure.h"
#include "h5dmr.h"

// The HDF5CFUtil.h includes the utility function obtain_string_after_lastslash.
#include "HDF5CFUtil.h"
#include "h5commoncfdap.h"

// For HDF-EOS5 handling
#include "HE5Parser.h"
#include "HE5Checker.h"
#include "HDF5CFProj.h"
#include "HDF5CFProj1D.h"
#include "HDF5MissLLArray.h"

using namespace std;
using namespace libdap;

/// A variable for remembering visited paths to break cyclic HDF5 groups. 
HDF5PathFinder obj_paths;

/// An instance of DS_t structure defined in hdf5_handler.h.
static DS_t dt_inst; 

/// Rarely used, keep a set of a global unlimited_dimpaths. 
unordered_set<string>unlimited_dimpaths;

struct yy_buffer_state;

yy_buffer_state *he5dds_scan_string(const char *str);
int he5ddsparse(HE5Parser *he5parser);
int he5ddslex_destroy();

void array_add_dimensions_dimscale(HDF5Array* ar);
bool array_add_dimensions_non_dimscale(HDF5Array *ar, const string &varname, const eos5_dim_info_t &eos5_dim_info);
void read_objects_basetype_add_eos5_grid_mapping(const eos5_dim_info_t &eos5_dim_info, BaseType *new_var,const HDF5Array *ar);
void write_dap4_attr(hid_t attr_id, libdap::D4Attribute *d4_attr, hid_t ty_id, const DSattr_t &attr_inst);
void write_dap4_attr_value(D4Attribute *d4_attr, hid_t ty_id, hsize_t nelmts, char *tempvalue,
                           size_t elesize = 0);

//////////////////////////////////////////////////////////////////////////////////////////
/// bool breadth_first(const hid_t file_id,hid_t pid, const char *gname, 
///                     D4Group* par_grp, const char *fname,bool use_dimscale,bool is_eos5,
///                     vector<link_info_t> & hdf5_hls, eos5_dim_info_t & eos5_dim_info,
///                     vector<string> & handled_cv_names)
/// \param file_id file_id(this is necessary for searching the hardlinks of a dataset)
/// \param pid group id
/// \param gname group name (the absolute path from the root group)
/// \param par_grp DAP4 parent group
/// \param fname the HDF5 file name( necessary parameters for HDF5 Arrays)
/// \param use_dimscale whether dimension scales are used.
/// \param is_eos5  whether this is an HDF-EOS5 file.
/// \param hdf5_hls the vector to save all the hardlink info.
/// \param eos5_dim_info in/out the struct to save the HDF-EOS5 dimension info.
/// \param handled_cv_names in/out the vector to remember the handled cv names(for the use of DAP4 coverage support)
/// \return true, 
///
/// \remarks hard link is treated as a dataset.
/// \remarks will return error message to the DAP interface.
/// \remarks The reason to use breadth_first is that the DMR representation
/// \remarks needs to show the dimension names and the variables under the group before showing the group names.
///  So we use this search. This is for the default option. 
/// \see depth_first(hid_t pid, char *gname, DDS & dds, const char *fname) in h5dds.cc
///////////////////////////////////////////////////////////////////////////////

bool breadth_first(hid_t file_id, hid_t pid, const char *gname,
                   D4Group* par_grp, const char *fname,
                   bool use_dimscale,bool is_eos5, 
                   vector<link_info_t> & hdf5_hls,
                   eos5_dim_info_t & eos5_dim_info,
                   vector<string> & handled_cv_names,
                   unordered_set<string> &eos5_missing_dim_names)
{
    BESDEBUG("h5",
        ">breadth_first() for dmr " 
        << " pid: " << pid
        << " gname: " << gname
        << " fname: " << fname
        << endl);
        
    /// To keep track of soft links.
    int slinkindex = 0;

    // Obtain the number of objects in this group
    H5G_info_t g_info; 
    hsize_t nelems = 0;
    if (H5Gget_info(pid,&g_info) < 0) {
        string msg =
            "h5_dmr: counting hdf5 group elements error for ";
        msg += gname;
        msg +=".";
        throw BESInternalError(msg,__FILE__, __LINE__);
    }

    nelems = g_info.nlinks;

    // First iterate through the HDF5 datasets under the group.
    for (hsize_t i = 0; i < nelems; i++) {

        vector <char> oname;
        obtain_hdf5_object_name(pid, i, gname, oname);
        if (true == check_soft_external_links(par_grp, pid, slinkindex,gname, oname,true))
            continue;

        // Obtain the object type, such as group or dataset. 
        H5O_info_t oinfo;
        if (H5OGET_INFO_BY_IDX(pid, ".", H5_INDEX_NAME, H5_ITER_NATIVE,
                              i, &oinfo, H5P_DEFAULT) <0 ) {
            string msg = "h5_dmr handler: Error obtaining the info for the object";
            msg += string(oname.begin(),oname.end());
            msg += ".";
            throw BESInternalError(msg,__FILE__, __LINE__);
        }

        H5O_type_t obj_type = oinfo.type;

        if (H5O_TYPE_DATASET == obj_type) {

            // Obtain the absolute path of the HDF5 dataset
            string full_path_name = string(gname) + string(oname.begin(),oname.end()-1);

            // Obtain the hdf5 dataset handle stored in the structure dt_inst. 
            // All the metadata information in the handler is stored in dt_inst.
            // Dimension scale is handled in this routine.  KY 2020-06-10
            bool is_pure_dim = false;
            get_dataset_dmr(file_id, pid, full_path_name, &dt_inst,use_dimscale,is_eos5,
                            is_pure_dim,hdf5_hls,handled_cv_names, eos5_dim_info);
               
            // pure dimensions are netCDF-4's dimensions only. They are not variables in the netCDF-4 term.
            if (false == is_pure_dim) {
                handle_actual_dataset(par_grp, pid, full_path_name, fname, use_dimscale,
                                      is_eos5, eos5_dim_info);
            }
            else
                handle_pure_dimension(par_grp, pid, oname, is_eos5, full_path_name);
            
        } 
    }
   
    // The attributes of this group. Doing this order to follow ncdump's way (variable,attribute then groups)
    map_h5_attrs_to_dap4(pid,par_grp,nullptr,nullptr,0);

    if (is_eos5 && !use_dimscale)
        handle_eos5_datasets(par_grp, gname, eos5_dim_info);

    // The fullnamepath of the group is not necessary since dmrpp only needs the dataset path to retrieve info.
    // It only increases the dmr file size. So comment out for now.  KY 2022-10-13
#if 0
    if (is_eos5)
        map_h5_varpath_to_dap4_attr(par_grp,nullptr,nullptr,gname,0);
#endif

    // Then HDF5 child groups
    for (hsize_t i = 0; i < nelems; i++) {

        vector <char>oname;
        obtain_hdf5_object_name(pid, i, gname, oname);
        if (true == check_soft_external_links(par_grp, pid, slinkindex,gname, oname,false))
            continue;

        // Obtain the object type, such as group or dataset. 
        H5O_info_t oinfo;

        if (H5OGET_INFO_BY_IDX(pid, ".", H5_INDEX_NAME, H5_ITER_NATIVE,
                              i, &oinfo, H5P_DEFAULT) < 0 ) {
            string msg = "h5_dmr handler: Error obtaining the info for the object in the breadth_first.";
            throw BESInternalError(msg,__FILE__, __LINE__);
        }

        H5O_type_t obj_type = oinfo.type;

        if (obj_type == H5O_TYPE_GROUP) {
            handle_child_grp(file_id, pid, gname, par_grp, fname, use_dimscale, is_eos5, hdf5_hls, eos5_dim_info,
                             handled_cv_names, oname, eos5_missing_dim_names);
        }
    } // for i is 0 ... nelems

    BESDEBUG("h5", "<breadth_first() " << endl);
    return true;
}

//Internal function to obtain the object names given the group ID and the  object index.
// Note: the group name is passed as a parameter is for error handling. 
void obtain_hdf5_object_name(hid_t pid, hsize_t obj_index, const char *gname, vector<char> &oname) {

    ssize_t oname_size;

    // Query the length of this object name.
    oname_size = H5Lget_name_by_idx(pid,".",H5_INDEX_NAME,H5_ITER_NATIVE,obj_index,
                                    nullptr,(size_t)DODS_NAMELEN, H5P_DEFAULT);
    if (oname_size <= 0) {
        string msg = "h5_dmr handler: Error getting the size of the hdf5 object from the group: ";
        msg += gname;
        msg += ".";
        throw BESInternalError(msg,__FILE__, __LINE__);
    }

    // Obtain the name of the object
    oname.resize((size_t) oname_size + 1);

    if (H5Lget_name_by_idx(pid,".",H5_INDEX_NAME,H5_ITER_NATIVE,obj_index,
                           oname.data(),(size_t)(oname_size+1), H5P_DEFAULT) < 0) {
        string msg = "h5_dmr handler: Error getting the hdf5 object name from the group: ";
        msg += gname;
        msg += ".";
        throw BESInternalError(msg,__FILE__, __LINE__);
    }
}


// Check if this object is an HDF5 external link or a softlink. return true if this is a soft or external link.
// When handle_softlink is true, we save the softlink information as an attribute. 
// We don't handle the softlink when the link is under the root now.(We may need to check why doing this way in the future.)
bool check_soft_external_links(D4Group *par_grp, hid_t pid, int & slinkindex,
                               const char *gname, const vector<char> &oname, bool handle_softlink) {

    bool ret_value = false;

    // Check the HDF5 link info.
    H5L_info_t linfo;
    if (H5Lget_info(pid,oname.data(),&linfo,H5P_DEFAULT) < 0) {
        string msg = "hdf5 link name error from: ";
        msg += gname;
        msg += ".";
        throw BESInternalError(msg,__FILE__, __LINE__);
    }

    // Information of soft links are stored as attributes
    if (linfo.type == H5L_TYPE_SOFT) {
        ret_value = true;
        if (handle_softlink == false) {
            slinkindex++;
            // Size of a soft link value
            size_t val_size = linfo.u.val_size;
            get_softlink(par_grp, pid, oname.data(), slinkindex, val_size);
        }
    }
    else if (linfo.type == H5L_TYPE_EXTERNAL) // Ignore external links
        ret_value = true;

    return ret_value;
}

// Handle the actual dataset. the HDF-EOS5 case is an add-on. 
void handle_actual_dataset(D4Group *par_grp, hid_t pid, const string &full_path_name, const string &fname,
                           bool use_dimscale, bool is_eos5, eos5_dim_info_t &eos5_dim_info) {

    hid_t dset_id = -1;
    if ((dset_id = H5Dopen(pid,full_path_name.c_str(),H5P_DEFAULT)) < 0) {
        string msg = "cannot open the HDF5 dataset  ";
        msg += full_path_name;
        msg += ".";
        throw BESInternalError(msg,__FILE__, __LINE__);
    }

    try {
        read_objects(par_grp, pid, full_path_name, fname,dset_id,use_dimscale,is_eos5,eos5_dim_info);
    }
    catch(...) {
        H5Dclose(dset_id);
        throw;
    }
    if (H5Dclose(dset_id) < 0) {
        string msg = "cannot close the HDF5 dataset  ";
        msg += full_path_name;
        throw BESInternalError(msg,__FILE__, __LINE__);
    }

}

// Handle the case when the dimension doesn't have a dimension scale. This is a netCDF case.
void handle_pure_dimension(D4Group *par_grp, hid_t pid, const vector<char>& oname, bool is_eos5,
                           const string &full_path_name) {

    // Need to add this pure dimension to the corresponding DAP4 group
    D4Dimensions *d4_dims = par_grp->dims();
    string d4dim_name;
    if (is_eos5) {
        auto tempdim_name = string(oname.begin(),oname.end()-1);
        d4dim_name = handle_string_special_characters(tempdim_name);
    }
    else
        d4dim_name = string(oname.begin(),oname.end()-1);

    const D4Dimension *d4_dim = d4_dims->find_dim(d4dim_name);
    if (d4_dim == nullptr) {

        hsize_t nelmts = dt_inst.nelmts;

        // For pure dimension, if the dimension size is 0,
        // the dimension is unlimited or a NULL data space, so we need to use the object reference
        // to retrieve the variable this dimension is attached and then for the same variable retrieve
        // the size of this dimension.
        if (dt_inst.nelmts == 0)
            nelmts = obtain_unlim_pure_dim_size(pid,full_path_name);

        auto d4_dim_unique = make_unique<D4Dimension>(d4dim_name, nelmts);
        d4_dims->add_dim_nocopy(d4_dim_unique.release());
    }

    // We need to clear unlimited dimension value for this pure dimension HDF5 dataset.
    if (dt_inst.unlimited_dims.empty()==false)
        dt_inst.unlimited_dims.clear();
    BESDEBUG("h5", "<h5dmr.cc: pure dimension: dataset name: " << d4dim_name << endl);

    if (H5Tclose(dt_inst.type)<0) {
          string msg = "Cannot close the HDF5 datatype.";
          throw BESInternalError(msg,__FILE__,__LINE__);
    }

}

// Handle the HDF-EOS5 variable. 
void handle_eos5_datasets(D4Group* par_grp, const char *gname, eos5_dim_info_t &eos5_dim_info) {

    // To support HDF-EOS5 grids, we have to add extra variables.
    // These variables are geo-location related variables such as latitude and longitude.
    // These geo-location variables are DAP4 coverage map variable candidates.
    // And to follow the DAP4 coverage specification, we need to define map variables.
    // The map variables need to be in *front* of all the variables that use the map variables.
    // So here we have to insert these extra variables if an HDF-EOS5 grid is found.
    // We may need to remember the full path of these extra variables. These will be
    // used as the coordinates of this group's data variables. For the geographic projection,
    // this is not necessary.
    add_possible_eos5_grid_vars(par_grp, eos5_dim_info);

    //Also need to add DAP4 dimensions to this group if there are HDF-EOS5 dimensions.
    unordered_map<string,vector<HE5Dim>> grppath_to_dims = eos5_dim_info.grppath_to_dims;
    vector<string> dim_names;
    auto par_grp_name = string(gname);
    if (par_grp_name.size() > 1)
        par_grp_name = par_grp_name.substr(0,par_grp_name.size()-1);

    BESDEBUG("h5", "<h5dmr.cc: eos5 handling - parent group name: " << par_grp_name << endl);

    // We need to ensure the special characters are handled.
    bool is_eos5_dims = obtain_eos5_grp_dim(par_grp_name,grppath_to_dims,dim_names);

    // The DAP4 group dimension names need to be added.
    if (is_eos5_dims) {

        vector<HE5Dim> grp_eos5_dim = grppath_to_dims[par_grp_name];
        D4Dimensions *d4_dims = par_grp->dims();
        for (unsigned grp_dim_idx = 0; grp_dim_idx < dim_names.size(); grp_dim_idx++) {

            const D4Dimension *d4_dim = d4_dims->find_dim(dim_names[grp_dim_idx]);
            if (d4_dim == nullptr) {
                auto d4_dim_unique =
                        make_unique<D4Dimension>(dim_names[grp_dim_idx],grp_eos5_dim[grp_dim_idx].size);
                d4_dims->add_dim_nocopy(d4_dim_unique.release());
            }
        }
    }
}

// Handle a child group. Dimension, coordinate, HDF-EOS5 and Hard link info are required.
void handle_child_grp(hid_t file_id, hid_t pid, const char *gname,
                      D4Group* par_grp, const char *fname,
                      bool use_dimscale,bool is_eos5,
                      vector<link_info_t> & hdf5_hls,
                      eos5_dim_info_t & eos5_dim_info,
                      vector<string> & handled_cv_names,
                      const vector<char>& oname,
                      unordered_set<string> & eos5_missing_dim_names) {

    // Obtain the full path name
    string full_grp_path_name =
        string(gname) + string(oname.begin(),oname.end()-1) + "/";

    BESDEBUG("h5", "=breadth_first dmr ():H5G_GROUP " << full_grp_path_name
        << endl);

    vector <char>t_fpn;
    t_fpn.resize(full_grp_path_name.size() + 1);
    copy(full_grp_path_name.begin(),full_grp_path_name.end(),t_fpn.begin());
    t_fpn[full_grp_path_name.size()] = '\0';

    hid_t cgroup = H5Gopen(pid, t_fpn.data(),H5P_DEFAULT);
    if (cgroup < 0){
        string msg = "h5_dmr handler: H5Gopen() failed for the group ";
        msg += full_grp_path_name + ".";
        throw BESInternalError(msg,__FILE__,__LINE__);
    }

    auto grp_name = string(oname.begin(),oname.end()-1);

    // Check the hard link loop and break the loop if it exists.
    string oid = get_hardlink_dmr(cgroup, full_grp_path_name);
    if (oid.empty()) {

        try {
            if (is_eos5)
                grp_name = handle_string_special_characters(grp_name);
            auto tem_d4_cgroup_ptr = make_unique<D4Group>(grp_name);
            auto tem_d4_cgroup = tem_d4_cgroup_ptr.release();

            // If this is eos5 and is using dim. scale and has missing dimensions, 
            // we will check if we should add the missing dimensions to this group.
            if (is_eos5 && use_dimscale && eos5_missing_dim_names.empty() == false) {
                auto temp_eos5_missing_dim_names = eos5_missing_dim_names;
                for (const auto &eos5_missing_dim_name:temp_eos5_missing_dim_names) {

                    // eos5_missing_dim_name contains the full path of the missing dimensions. We only need to retrieve the grp path.
                    string missing_grp_path = HDF5CFUtil::obtain_string_before_lastslash(eos5_missing_dim_name);

                    // We find the group.
                    if (missing_grp_path == full_grp_path_name) {

                        string missing_grp_dim_name = HDF5CFUtil::obtain_string_after_lastslash(eos5_missing_dim_name);
                        // Note: full_grp_path_name has a "/" at the end. However the grppath in the eos5dim_info removes the "/".
                        string temp_grppath = full_grp_path_name.substr(0,full_grp_path_name.size()-1);

                        // Obtain all the dimensions for this HDF-EOS5 group.
                        if(eos5_dim_info.grppath_to_dims.find(temp_grppath)!=eos5_dim_info.grppath_to_dims.end()) {
                            vector<HE5Dim> grp_eos5_dim = eos5_dim_info.grppath_to_dims[temp_grppath];
                            
                            D4Dimensions *d4_dims = tem_d4_cgroup->dims();
                            for (unsigned grp_dim_idx = 0; grp_dim_idx < grp_eos5_dim.size(); grp_dim_idx++) {
                                if (grp_eos5_dim[grp_dim_idx].name == eos5_missing_dim_name){
                                    //No need to check if the new dimension exists since we just created the group. Will see.
                                    auto d4_dim_unique =
                                        make_unique<D4Dimension>(missing_grp_dim_name, grp_eos5_dim[grp_dim_idx].size);
                                    d4_dims->add_dim_nocopy(d4_dim_unique.release());  
                                }
                            }
                            // This missing dimension has been taken care, we should remove it from our set.
                            eos5_missing_dim_names.erase(eos5_missing_dim_name);
                        }
                    }
                }
            }
        
            // Add this new DAP4 group
            par_grp->add_group_nocopy(tem_d4_cgroup);

            // Continue searching the objects under this group
            breadth_first(file_id,cgroup, t_fpn.data(), tem_d4_cgroup,fname,
                          use_dimscale,is_eos5,hdf5_hls,eos5_dim_info,handled_cv_names, eos5_missing_dim_names);
        }
        catch(...) {
            H5Gclose(cgroup);
            throw;
        }
    }
    else {
        // This group has been visited.
        // Add the attribute table with the attribute name as HDF5_HARDLINK.
        // The attribute value is the name of the group when it is first visited.
        auto tem_d4_cgroup_unique = make_unique<D4Group>(grp_name);
        auto tem_d4_cgroup = tem_d4_cgroup_unique.release();

        // Note attr_str_c is the DAP4 attribute string datatype
        auto d4_hlinfo_unique = make_unique<D4Attribute>("HDF5_HARDLINK",attr_str_c);
        auto d4_hlinfo = d4_hlinfo_unique.release();

        d4_hlinfo->add_value(obj_paths.get_name(oid));
        tem_d4_cgroup->attributes()->add_attribute_nocopy(d4_hlinfo);
        par_grp->add_group_nocopy(tem_d4_cgroup);
    }

    if (H5Gclose(cgroup) < 0){
        string msg = "Could not close the group ";
        msg  = msg + full_grp_path_name +".";
        throw BESInternalError(msg,__FILE__,__LINE__);
    }
}
/////////////////////////////////////////////////////////////////////////////// 
///// \fn read_objects( D4Group *d4_grp, 
/////                            hid_t pid,
/////                            const string & varname, 
/////                            const string & filename,
/////                            hid_t dset_id,
/////                            bool use_dimscale
/////                            bool is_eos5
/////                            eos5_dim_info_t eos5_dim_info)
///// fills in information of a dataset (name, data type, data space) into the dap4 
///// group. 
///// This is a wrapper function that calls functions to read atomic types and structure.
///// 
/////    \param d4_group DAP4 group
/////    \param pid  HDF5 parent group id.
/////    \param varname Absolute name of an HDF5 dataset.  
/////    \param filename The HDF5 dataset name that maps to the DMR dataset name.
////     \param dset_id HDF5 dataset id.
/////    \param use_dimscale boolean that indicates if dimscale is used.
/////    \param is_eos5 boolean that indicates if this is an HDF-EOS5 file.
/////    \param eos5_dim_info a struct to handle eos5 dimension info.
/////    \throw error a string of error message to the dap interface.
/////////////////////////////////////////////////////////////////////////////////
//
void
read_objects( D4Group * d4_grp, hid_t pid, const string &varname, const string &filename, hid_t dset_id,bool use_dimscale,
              bool is_eos5, eos5_dim_info_t & eos5_dim_info) {

    // NULL space data, ignore.
    if (dt_inst.ndims == -1 && dt_inst.nelmts == 0) 
        return;

    switch (H5Tget_class(dt_inst.type)) {

    // HDF5 compound maps to DAP structure.
    case H5T_COMPOUND:
        read_objects_structure(d4_grp, varname, filename,dset_id,use_dimscale,is_eos5);
        break;

    case H5T_ARRAY:
    {
        H5Tclose(dt_inst.type);
        string msg = "Currently don't support accessing data of Array datatype when array datatype is not inside the compound.";
        msg = msg + " The variable name is " + varname + ".";
        throw BESInternalError(msg,__FILE__,__LINE__);
    }
    default:
        read_objects_base_type(d4_grp,pid,varname, filename,dset_id,use_dimscale,is_eos5,eos5_dim_info);
        break;
    }
    // Close the datatype obtained in the get_dataset_dmr() since the datatype is no longer used.
    if (H5Tclose(dt_inst.type) < 0) {
        string msg = "Cannot close the HDF5 datatype for variable " + varname + ".";
        throw BESInternalError(msg,__FILE__,__LINE__);       
    }
}

void array_add_dimensions_dimscale(HDF5Array *ar){

    if (dt_inst.dimnames.empty() == true) {
        for (int dim_index = 0; dim_index < dt_inst.ndims; dim_index++) 
            ar->append_dim_ll(dt_inst.size[dim_index]);
    }
    else { 
        for (int dim_index = 0; dim_index < dt_inst.ndims; dim_index++) {
            if (dt_inst.dimnames[dim_index].empty() == false)
                ar->append_dim_ll(dt_inst.size[dim_index], dt_inst.dimnames[dim_index]);
            else
                ar->append_dim_ll(dt_inst.size[dim_index]);
        }
    }

    if (dt_inst.dimnames.empty() == false)
        dt_inst.dimnames.clear();

}

bool array_add_dimensions_non_dimscale(HDF5Array *ar, const string &varname, const eos5_dim_info_t &eos5_dim_info) {

    // Without using the dimension scales, the HDF5 file may still have dimension names(HDF-EOS5 etc.).
    // We search the file to see if there are dimension names. If yes, add them here.
    vector<string> dim_names;
    bool is_eos5_dims = obtain_eos5_dim(varname, eos5_dim_info.varpath_to_dims, dim_names);

    if (is_eos5_dims) {
        for (int dim_index = 0; dim_index < dt_inst.ndims; dim_index++) 
            ar->append_dim_ll(dt_inst.size[dim_index], dim_names[dim_index]);
    } 
    else {
        for (int dim_index = 0; dim_index < dt_inst.ndims; dim_index++)
            ar->append_dim_ll(dt_inst.size[dim_index]);
    }
    return is_eos5_dims;
}

void read_objects_basetype_add_eos5_grid_mapping(const eos5_dim_info_t &eos5_dim_info,
                                                 BaseType *new_var,const HDF5Array *ar) {

    if ((eos5_dim_info.dimpath_to_cvpath.empty() == false) && (ar->get_numdim() > 1))
        add_possible_var_cv_info(new_var, eos5_dim_info);
    if (eos5_dim_info.gridname_to_info.empty() == false)
        make_attributes_to_cf(new_var, eos5_dim_info);

}

void add_unlimited_dimension_info(libdap::D4Group *d4_grp) {

    for (unsigned i = 0; i <dt_inst.unlimited_dims.size(); i++) {

        // If this dimension is an unlimited dimension
        if (dt_inst.unlimited_dims[i]) { 

            string dim_path = dt_inst.dimnames_path[i];
            string dim_path_excluding_name;
            if (dim_path=="/") 
                dim_path_excluding_name= "/";
            else
                dim_path_excluding_name = HDF5CFUtil::obtain_string_before_lastslash(dim_path);                   
            
            // If this unlimited dimension is not visited,we will add the unlimited dimension name to the corresponding group.
            if (unlimited_dimpaths.find(dim_path) == unlimited_dimpaths.end()) {

                D4Group *temp_grp = d4_grp;

                // The dimension must be under this group or its ancestors.
                while(temp_grp){

                    if (temp_grp->FQN() == dim_path_excluding_name){

                        D4Attribute *d4_container = temp_grp->attributes()->get("DODS_EXTRA");
                        if (d4_container == nullptr) {
                            auto d4_container_unique = make_unique<D4Attribute>("DODS_EXTRA",attr_container_c);
                            d4_container = d4_container_unique.get();
                            temp_grp->attributes()->add_attribute_nocopy(d4_container);
                            auto d4_attr_unique = make_unique<D4Attribute>("Unlimited_Dimension",attr_str_c);
                            auto d4_attr = d4_attr_unique.get();
                            d4_attr->add_value(dt_inst.dimnames[i]);
                            d4_container->attributes()->add_attribute_nocopy(d4_attr_unique.release());
                            d4_container_unique.release();
                        }
                        else {
                            D4Attribute *d4_attr = d4_container->attributes()->get("Unlimited_Dimension");
                            if (d4_attr == nullptr) {
                                string msg = "Unlimited_Dimension attribute should exist.";
                                throw BESInternalError(msg,__FILE__,__LINE__);
                            }
                            else {
                                d4_attr->add_value(dt_inst.dimnames[i]);
                            }
                        }
                        break;
                    
                    }
                    temp_grp = dynamic_cast<D4Group*>(temp_grp->get_ancestor());
                }
                unlimited_dimpaths.insert(dim_path);
            }
        }
    }           
}

/////////////////////////////////////////////////////////////////////////////// 
///// \fn read_objects_base_type(D4Group *d4_grp,hid_t pid,
/////                            const string & varname, 
/////                            const string & filename,hid_t dset_id, bool use_dimscale
///                              bool is_eos5, eos5_dim_info_t eos5_dim_info)
///// fills in information of a dataset (name, data type, data space) with HDF5 atomic datatypes into the dap4 
///// group. 
/////
/////    \param d4_grp DAP4 group
/////    \param pid HDF5 parent group id
/////    \param varname Absolute name of an HDF5 dataset.  
/////    \param filename The HDF5 dataset name that maps to the DDS dataset name. 
////     \param dset_id HDF5 dataset id.
/////    \param use_dimscale boolean that indicates if dimscale is used.
/////    \param eos5_dim_info a struct to handle eos5 dimension info.
/////    \param is_eos5 boolean that indicates if this is an HDF-EOS5 file.
/////    \param eos5_dim_info a struct to handle eos5 dimension info.
/////    \throw error a string of error message to the dods interface. 
/////////////////////////////////////////////////////////////////////////////////
//

void
read_objects_base_type(D4Group * d4_grp, hid_t pid, const string & varname, const string & filename, hid_t dset_id,
                       bool use_dimscale, bool is_eos5, eos5_dim_info_t &eos5_dim_info)
{

    string newvarname = obtain_new_varname(varname, use_dimscale, is_eos5);

    hid_t datatype = H5Dget_type(dset_id);

    // If this is an HDF5 variable length float/integer type, we need to handle it differently.
    if (H5Tget_class(datatype) == H5T_VLEN) {
        handle_vlen_int_float(d4_grp, pid, newvarname, varname, filename,dset_id);
        H5Tclose(datatype);
        return;
    }

    H5Tclose(datatype);
    // Get a base type. It should be an HDF5 atomic datatype.
    BaseType *bt = Get_bt_enhanced(d4_grp,pid, newvarname,varname, filename, dt_inst.type);
    if (!bt) {
        string msg = "Unable to convert hdf5 datatype to dods basetype.";
        throw BESInternalError(msg,__FILE__,__LINE__);
    }

    // First deal with scalar data. 
    if (dt_inst.ndims == 0) {

        // Mark this base type as an DAP4 object
        bt->set_is_dap4(true);
        read_objects_basetype_attr_hl_eos5(varname, bt, dset_id, is_eos5);

        // Attach this object to the DAP4 group
        d4_grp->add_var_nocopy(bt);
    }
    else {

        // Next, deal with Array data. This 'else clause' runs to
        // the end of the method.
        auto ar_unique = make_unique<HDF5Array>(newvarname, filename, bt);
        HDF5Array *ar = ar_unique.get();
        delete bt;
        bt = nullptr;

        // set number of elements and variable name values.
        // This essentially stores in the struct.
        ar->set_memneed(dt_inst.need);
        ar->set_numdim(dt_inst.ndims);
        ar->set_numelm(dt_inst.nelmts);
        ar->set_varpath(varname);

        // If we have dimension names(dimension scale is used.),we will see if we can add the names.       
        int dimnames_size = 0;
        if ((unsigned int) ((int) (dt_inst.dimnames.size())) != dt_inst.dimnames.size()) {
            string msg = "number of dimensions: overflow for variable " + varname + ".";
            throw BESInternalError(msg,__FILE__,__LINE__);
        }

        dimnames_size = (int) (dt_inst.dimnames.size());

        // Here we need to add the unlimited dimension(if any) info if dimension scale dimension names are present.
        if (dt_inst.unlimited_dims.empty() == false && dimnames_size == dt_inst.ndims && HDF5RequestHandler::get_default_add_unlimited_dimension_dap4()==true)
            add_unlimited_dimension_info(d4_grp);
        dt_inst.unlimited_dims.clear();

        bool is_eos5_dims = false;
        if (dimnames_size == dt_inst.ndims)
            array_add_dimensions_dimscale(ar);
        else {
            // Without using the dimension scales, the HDF5 file may still have dimension names such as HDF-EOS5.
            // We search if there are dimension names. If yes, add them here.
            is_eos5_dims = array_add_dimensions_non_dimscale(ar, varname, eos5_dim_info);
        }

        // We need to transform dimension info. to DAP4 group
        BaseType *new_var = nullptr;

        if (is_eos5_dims)
            new_var = ar->h5dims_transform_to_dap4(d4_grp, eos5_dim_info.varpath_to_dims.at(varname));
        else
            new_var = ar->h5dims_transform_to_dap4(d4_grp, dt_inst.dimnames_path);

        // clear DAP4 dimnames_path vector
        dt_inst.dimnames_path.clear();

        read_objects_basetype_attr_hl_eos5(varname, new_var, dset_id,  is_eos5);

        // Here we need to add grid_mapping information if necessary.
        if (is_eos5_dims && !use_dimscale)
            read_objects_basetype_add_eos5_grid_mapping(eos5_dim_info, new_var, ar);

        // Add this var to DAP4 group.
        d4_grp->add_var_nocopy(new_var);
    }
    BESDEBUG("h5", "<read_objects_base_type(dmr)" << endl);
}


void read_objects_basetype_attr_hl_eos5(const string &varname, BaseType *bt, hid_t dset_id,  bool is_eos5) {

    // Mark this base type as an DAP4 object
    bt->set_is_dap4(true);

    // Map the HDF5 dataset attributes to DAP4
    map_h5_attrs_to_dap4(dset_id,nullptr,bt,nullptr,1);

    // If this variable is a hardlink, stores the HARDLINK info. as an attribute.
    map_h5_dset_hardlink_to_d4(dset_id,varname,bt,nullptr,1);

    // If this is an HDF-EOS5 object, we need to map the full path of this object to a DAP4 attribute.
    if (is_eos5)
        map_h5_varpath_to_dap4_attr(nullptr,bt,nullptr,varname,1);

}


///////////////////////////////////////////////////////////////////////////////
/// \fn read_objects_structure(D4Group *d4_grp,const string & varname,
///                  const string & filename,hid_t dset_id, bool use_dimscale, bool is_eos5)
/// fills in information of a structure dataset (name, data type, data space)
/// into a DAP4 group. HDF5 compound datatype will map to DAP structure.
/// 
///    \param d4_grp DAP4 group
///    \param varname Absolute name of structure
///    \param filename The HDF5 file  name that maps to the DDS dataset name.
///    \param dset_id HDF5 dataset ID
///    \param use_dimscale boolean that indicates if dimscale is used.
///    \param is_eos5 boolean that indicates if this is an HDF-EOS5 file.
///    \throw error a string of error message to the dods interface.
///////////////////////////////////////////////////////////////////////////////
void
read_objects_structure(D4Group *d4_grp, const string & varname,
                       const string & filename,hid_t dset_id,bool use_dimscale,bool is_eos5)
{
    string newvarname = obtain_new_varname(varname, use_dimscale, is_eos5);

    // Map HDF5 compound datatype to Structure
    Structure *structure = Get_structure(newvarname, varname,filename, dt_inst.type,true);

    // TODO: compound datatype should not be used by HDF-EOS5. Still we may add those support.
    try {
        BESDEBUG("h5", "=read_objects_structure(): Dimension is " 
            << dt_inst.ndims << endl);

        if (dt_inst.ndims != 0) // Array of Structure
            read_objects_structure_arrays(d4_grp, structure, varname,newvarname, filename, dset_id, is_eos5);
        else // A scalar structure
            read_objects_structure_scalar(d4_grp, structure, varname,dset_id, is_eos5);
    } // try  Structure 
    catch (...) {
        delete structure;
        throw;
    }
}

void read_objects_structure_arrays(D4Group *d4_grp, Structure *structure, const string & varname,
                                   const string &newvarname, const string & filename, hid_t dset_id, bool is_eos5)
{
    BESDEBUG("h5", "=read_objects_structure(): array of size " << dt_inst.nelmts << endl);
    BESDEBUG("h5", "=read_objects_structure(): memory needed = " << dt_inst.need << endl);

    // Create the Array of structure.
    auto ar_unique = make_unique<HDF5Array>(newvarname, filename, structure);
    HDF5Array *ar = ar_unique.get();
    delete structure; structure = nullptr;

    // These parameters are used in the data read function.
    ar->set_memneed(dt_inst.need);
    ar->set_numdim(dt_inst.ndims);
    ar->set_numelm(dt_inst.nelmts);
    ar->set_length(dt_inst.nelmts);
    ar->set_varpath(varname);

    // If having dimension names, add the dimension names to DAP.
    int dimnames_size = 0;
    if((unsigned int)((int)(dt_inst.dimnames.size())) != dt_inst.dimnames.size())
    {
        string msg = "Number of dimensions: overflow for the variable name " + varname + ".";
        throw BESInternalError(msg,__FILE__,__LINE__);
    }
    dimnames_size = (int)(dt_inst.dimnames.size());

    if (dimnames_size ==dt_inst.ndims) {
        for (int dim_index = 0; dim_index < dt_inst.ndims; dim_index++) {
            if (dt_inst.dimnames[dim_index].empty() ==false)
                ar->append_dim_ll(dt_inst.size[dim_index],dt_inst.dimnames[dim_index]);
            else
                ar->append_dim_ll(dt_inst.size[dim_index]);
        }
        dt_inst.dimnames.clear();
    }
    else {
        for (int dim_index = 0; dim_index < dt_inst.ndims; dim_index++)
            ar->append_dim_ll(dt_inst.size[dim_index]);
    }

    // We need to transform dimension info. to DAP4 group
    BaseType* new_var = ar->h5dims_transform_to_dap4(d4_grp,dt_inst.dimnames_path);
    dt_inst.dimnames_path.clear();

    // Map HDF5 dataset attributes to DAP4
    map_h5_attrs_to_dap4(dset_id,nullptr,new_var,nullptr,1);

    // If this is a hardlink, map the Hardlink info. as an DAP4 attribute.
    map_h5_dset_hardlink_to_d4(dset_id,varname,new_var,nullptr,1);
    if (is_eos5)
        map_h5_varpath_to_dap4_attr(nullptr,new_var,nullptr,varname,1);

    // Add this var to DAP4 group
    if(new_var)
        d4_grp->add_var_nocopy(new_var);

}

void read_objects_structure_scalar(D4Group *d4_grp, Structure *structure, const string & varname,
                                   hid_t dset_id, bool is_eos5)
{
    structure->set_is_dap4(true);
    map_h5_attrs_to_dap4(dset_id,nullptr,nullptr,structure,2);
    map_h5_dset_hardlink_to_d4(dset_id,varname,nullptr,structure,2);
    if (is_eos5)
        map_h5_varpath_to_dap4_attr(nullptr,nullptr,structure,varname,2);
    if(structure)
        d4_grp->add_var_nocopy(structure);
}

string obtain_new_varname(const string &varname, bool use_dimscale, bool is_eos5) {

    // Obtain the relative path of the variable name under the leaf group
    string newvarname = HDF5CFUtil::obtain_string_after_lastslash(varname);
    if (use_dimscale) {
        const string nc4_non_coord="_nc4_non_coord_";
        size_t nc4_non_coord_size= nc4_non_coord.size();
        if (newvarname.find(nc4_non_coord) == 0)
            newvarname = newvarname.substr(nc4_non_coord_size,newvarname.size()-nc4_non_coord_size);
    }
    if (is_eos5)
        newvarname = handle_string_special_characters(newvarname);
    return newvarname;
}

///////////////////////////////////////////////////////////////////////////////// 
///// \fn map_h5_attrs_to_dap4(hid_t h5_objid,D4Group* d4g,BaseType* d4b,Structure * d4s,int flag)
///// Map HDF5 attributes to DAP4 
///// 
/////    \param h5_objid  HDF5 object ID(either group or dataset)
/////    \param d4g DAP4 group if the object is group, flag must be 0 if d4_grp is not nullptr.
/////    \param d4b DAP BaseType if the object is dataset and the datatype of the object is atomic datatype.  
/////               The flag must be 1 if d4b is not nullptr.
/////    \param d4s DAP Structure if the object is dataset and the datatype of the object is compound. 
/////               The flag must be 2 if d4s is not nullptr.
////     \param flag flag to determine what kind of objects to map. The value must be 0,1 or 2.
/////    \throw error a string of error message to the dods interface. 
/////////////////////////////////////////////////////////////////////////////////
//

void map_h5_attrs_to_dap4(hid_t h5_objid,D4Group* d4g,BaseType* d4b,Structure * d4s,int flag) {

    // Get the object info
    H5O_info_t obj_info;
    if (H5OGET_INFO(h5_objid, &obj_info) <0) {
        string msg = "Fail to obtain the HDF5 object info. .";
        throw BESInternalError(msg,__FILE__, __LINE__);
    }

    // Obtain the number of attributes
    auto num_attrs = (int)(obj_info.num_attrs);
    if (num_attrs < 0 ) {
        string msg = "Fail to get the number of attributes for the HDF5 object. ";
        throw InternalErr(__FILE__, __LINE__,msg);
    }

    bool ignore_attr = false;
    hid_t attr_id = -1;

    for (int j = 0; j < num_attrs; j++) {

        // Obtain attribute information.
        DSattr_t attr_inst;

        // Ignore the attributes of which the HDF5 datatype 
        // cannot be mapped to DAP4. The ignored attribute datatypes can be found 
        // at function get_attr_info in h5get.cc.
        attr_id = get_attr_info(h5_objid, j, true,&attr_inst, &ignore_attr);
        if (true == ignore_attr) { 
            H5Aclose(attr_id);
            continue;
        }

        // Get the corresponding DAP data type of the HDF5 datatype.
        // The following line doesn't work in HDF5 1.10.
#if 0
        //hid_t ty_id = attr_inst.type;
#endif
        hid_t ty_id = H5Aget_type(attr_id);
        if (ty_id < 0) {
            H5Aclose(attr_id);
            string msg = "Cannot retrieve HDF5 attribute datatype successfully.";
            throw BESInternalError(msg,__FILE__,__LINE__);
        }

        string dap_type = get_dap_type(ty_id,true);

        // Need to have DAP4 representation of the attribute type
        D4AttributeType dap4_attr_type = daptype_strrep_to_dap4_attrtype(dap_type);

        // We encounter an unsupported DAP4 attribute type.
        if(attr_null_c == dap4_attr_type) {
            H5Tclose(ty_id);
            H5Aclose(attr_id);
            string msg =  "Unsupported DAP4 attribute type.";
            throw BESInternalError(msg,__FILE__,__LINE__);
        }

        string attr_name = attr_inst.name;
        BESDEBUG("h5", "attr_name= " << attr_name << endl);

        // Create the DAP4 attribute mapped from HDF5
        //auto d4_attr = new D4Attribute(attr_name,dap4_attr_type);
        auto d4_attr_unique = make_unique<D4Attribute>(attr_name, dap4_attr_type);
        D4Attribute *d4_attr = d4_attr_unique.release();

        // Check if utf8 string.
        if (dap4_attr_type == attr_str_c && check_if_utf8_str(ty_id) )
                d4_attr->set_utf8_str_flag(true);

        // We have to handle variable length string differently. 
        if (H5Tis_variable_str(ty_id))  
            write_vlen_str_attrs(attr_id,ty_id,&attr_inst,d4_attr,nullptr,true);
        else
            write_dap4_attr(attr_id, d4_attr, ty_id, attr_inst);

        H5Tclose(ty_id);
        H5Aclose(attr_id);

        if(0 == flag) // D4group
            d4g->attributes()->add_attribute_nocopy(d4_attr);
        else if (1 == flag) // HDF5 dataset with atomic datatypes 
            d4b->attributes()->add_attribute_nocopy(d4_attr);
        else if ( 2 == flag) // HDF5 dataset with compound datatype
            d4s->attributes()->add_attribute_nocopy(d4_attr);
        else {
            stringstream sflag;
            sflag << flag;
            string msg = "The add_dap4_attr flag has to be either 0,1 or 2.";
            msg +="The current flag is "+sflag.str();
            d4_attr_unique.reset();
            throw BESInternalError(msg,__FILE__, __LINE__);
        }
    } // for (int j = 0; j < num_attr; j++)

}

void write_dap4_attr(hid_t attr_id, libdap::D4Attribute *d4_attr, hid_t ty_id, const DSattr_t &attr_inst) {

    vector<char> value;
    value.resize(attr_inst.need);
    BESDEBUG("h5", "arttr_inst.need=" << attr_inst.need << endl);

    // Need to obtain the memtype since we still find BE data.
    hid_t memtype = H5Tget_native_type(ty_id, H5T_DIR_ASCEND);

    // Read HDF5 attribute data.
    if (H5Aread(attr_id, memtype, (void *) (value.data())) < 0) {
        H5Tclose(ty_id);
        H5Aclose(attr_id);
        delete d4_attr;
        string msg = "Unable to read HDF5 attribute data.";
        throw BESInternalError(msg,__FILE__,__LINE__);
    }
    H5Aclose(memtype);

    // Due to the implementation of print_attr, the attribute value will be
    // written one by one.
    char *tempvalue = value.data();

    // For scalar data, just read data once.
    if (attr_inst.ndims == 0)
        write_dap4_attr_value(d4_attr,ty_id,1,tempvalue);
    else {// The number of dimensions is > 0

        // Get the attribute datatype size
        auto elesize = (int) H5Tget_size(ty_id);
        if (elesize == 0) {
            H5Tclose(ty_id);
            H5Aclose(attr_id);
            delete d4_attr;
            string msg = "Unable to get attibute size.";
            throw BESInternalError(msg,__FILE__,__LINE__);
        }

        write_dap4_attr_value(d4_attr,ty_id,attr_inst.nelmts,tempvalue, elesize);
    } // if attr_inst.ndims != 0
}

void write_dap4_attr_value(D4Attribute *d4_attr, hid_t ty_id, hsize_t nelmts, char *tempvalue, size_t elesize) {

    // Write this value. the "loc" can always be set to 0 since
    // tempvalue will be moved to the next value.
    string print_rep;
    for (hsize_t temp_index = 0; temp_index < nelmts; temp_index++) {

        print_rep = print_attr(ty_id, 0, tempvalue);
        if (print_rep.c_str() != nullptr) {

            BESDEBUG("h5", "print_rep= " << print_rep << endl);
            d4_attr->add_value(print_rep);
            tempvalue = tempvalue + elesize;
            BESDEBUG("h5",
                     "tempvalue= " << tempvalue
                                   << "elesize=" << elesize
                                   << endl);
        } else {
            H5Tclose(ty_id);
            delete d4_attr;
            string msg = "Unable  to convert attribute value to DAP.";
            throw BESInternalError(msg,__FILE__,__LINE__);
        }
    }
}
///////////////////////////////////////////////////////////////////////////////// 
///// \fn map_h5_dset_hardlink_to_dap4(hid_t h5_dsetid,const string& full_path,BaseType* d4b,Structure * d4s,int flag)
///// Map HDF5 dataset hardlink info to a DAP4 attribute
///// 
/////    \param h5_dsetid  HDF5 dataset ID
/////    \param full_path  full_path of the HDF5 dataset
/////    \param d4b DAP BaseType if the object is dataset and the datatype of the object is atomic datatype.  
/////               The flag must be 1 if d4b is not nullptr.
/////    \param d4s DAP Structure if the object is dataset and the datatype of the object is compound. 
/////               The flag must be 2 if d4s is not nullptr.
////     \param flag flag to determine what kind of objects to map. The value must be 1 or 2.
/////    \throw error a string of error message to the dods interface. 
/////////////////////////////////////////////////////////////////////////////////


void map_h5_dset_hardlink_to_d4(hid_t h5_dsetid,const string & full_path, BaseType* d4b,Structure * d4s,int flag) {

    // Obtain the unique object number info. If no hardlinks, empty string will return.
    string oid = get_hardlink_dmr(h5_dsetid, full_path);

    // Find that this is a hardlink,add the hardlink info to a DAP4 attribute.
    if(false == oid.empty()) {

        auto d4_hlinfo_unique = make_unique<D4Attribute>("HDF5_HARDLINK",attr_str_c);
        auto d4_hlinfo = d4_hlinfo_unique.get();
        d4_hlinfo->add_value(obj_paths.get_name(oid));
 
        if (1 == flag) 
            d4b->attributes()->add_attribute_nocopy(d4_hlinfo_unique.release());
        else if ( 2 == flag)
            d4s->attributes()->add_attribute_nocopy(d4_hlinfo_unique.release());
        else 
            d4_hlinfo_unique.reset();
    }

}


//////////////////////////////////////////////////////////////////////////////// 
///// \fn map_h5_varpath_to_dap4_attr(D4Group* d4g,BaseType* d4b,Structure * d4s,const string & varpath,short flag)
///// Map HDF5 the variable full path to a DAP4 attribute 
///// 
/////    \param d4g DAP4 group if the object is group, flag must be 0 if d4_grp is not nullptr.
/////    \param d4b DAP BaseType if the object is dataset and the datatype of the object is atomic datatype.  
/////               The flag must be 1 if d4b is not nullptr.
/////    \param d4s DAP Structure if the object is dataset and the datatype of the object is compound. 
/////               The flag must be 2 if d4s is not nullptr.
/////    \param varpath the fullpath of the object name.
////     \param flag flag to determine what kind of objects to map. The value must be 0,1 or 2.
/////    \throw error a string of error message to the dap interface. 
/////////////////////////////////////////////////////////////////////////////////
//

void map_h5_varpath_to_dap4_attr(D4Group* d4g,BaseType* d4b,Structure * d4s,const string & varpath, short flag) {

    auto d4_attr_unique = make_unique<D4Attribute>("fullnamepath",attr_str_c);
    auto d4_attr = d4_attr_unique.release();
    d4_attr->add_value(varpath);

    if (0 == flag) // D4group
        d4g->attributes()->add_attribute_nocopy(d4_attr);
    else if (1 == flag) // HDF5 dataset with atomic datatypes 
        d4b->attributes()->add_attribute_nocopy(d4_attr);
    else if ( 2 == flag) // HDF5 dataset with compound datatype
        d4s->attributes()->add_attribute_nocopy(d4_attr);
    else {
        stringstream sflag;
        sflag << flag;
        string msg ="The add_dap4_attr flag has to be either 0,1 or 2.";
        msg+="The current flag is "+sflag.str();
        delete d4_attr;
        throw BESInternalError(msg,__FILE__, __LINE__);
    }

}


///////////////////////////////////////////////////////////////////////////////
/// \fn get_softlink(D4Group* par_grp, hid_t h5obj_id, const string & oname, int index,size_t val_size)
/// will put softlink information into DAP4.
///
/// \param par_grp DAP4 group
/// \param h5_obj_id object id
/// \param oname object name: absolute name of a group
/// \param index Link index
/// \param val_size value size
/// \return void
/// \remarks In case of error, it throws an exception
///////////////////////////////////////////////////////////////////////////////
void get_softlink(D4Group* par_grp, hid_t h5obj_id,  const string & oname, int index, size_t val_size)
{
    BESDEBUG("h5", "dap4 get_softlink():" << oname << endl);

    ostringstream oss;
    oss << string("HDF5_SOFTLINK");
    oss << "_";
    oss << index;
    string temp_varname = oss.str();

    BESDEBUG("h5", "dap4->get_softlink():link name " << temp_varname << endl);

    auto d4_slinfo_unique = make_unique<D4Attribute>();
    auto d4_slinfo = d4_slinfo_unique.release();
    d4_slinfo->set_name(temp_varname);

    // Make the type as a container
    d4_slinfo->set_type(attr_container_c);

    string softlink_name = "linkname";

    auto softlink_src_unique = make_unique<D4Attribute>(softlink_name, attr_str_c);
    auto softlink_src = softlink_src_unique.release();
    softlink_src->add_value(oname);

    d4_slinfo->attributes()->add_attribute_nocopy(softlink_src);
    string softlink_value_name ="LINKTARGET";

    vector<char> buf;
    buf.resize(val_size + 1);

    // get link target name
    if (H5Lget_val(h5obj_id, oname.c_str(), (void*) buf.data(), val_size + 1, H5P_DEFAULT) < 0) {
        string msg = "Unable to get link value for variable "+ oname + ".";
        throw BESInternalError(msg,__FILE__,__LINE__);
    }
    auto softlink_tgt_unique = make_unique<D4Attribute>(softlink_value_name, attr_str_c);
    auto softlink_tgt = softlink_tgt_unique.release();

    auto link_target_name = string(buf.begin(), buf.end());
    softlink_tgt->add_value(link_target_name);

    d4_slinfo->attributes()->add_attribute_nocopy(softlink_tgt);
    par_grp->attributes()->add_attribute_nocopy(d4_slinfo);
}


///////////////////////////////////////////////////////////////////////////////
/// \fn get_hardlink(hid_t h5obj_id, const string & oname)
/// will put hardlink information into a DAS table.
///
/// \param h5obj_id object id
/// \param oname object name: absolute name of a group
///
/// \return true  if succeeded.
/// \return false if failed.
/// \remarks In case of error, it returns a string of error message
///          to the DAP interface.
///////////////////////////////////////////////////////////////////////////////
string get_hardlink_dmr( hid_t h5obj_id, const string & oname) {
    
    BESDEBUG("h5", "dap4->get_hardlink_dmr():" << oname << endl);

    // Get the object info
    H5O_info_t obj_info;
    if (H5OGET_INFO(h5obj_id, &obj_info) <0) {
        string msg = "H5OGET_INFO() failed for variable " + oname + ".";
        throw BESInternalError(msg,__FILE__,__LINE__);
    }

    // If the reference count is greater than 1,that means 
    // hard links are found. return the original object name this
    // hard link points to. 

    if (obj_info.rc >1) {

        string objno;

#if (H5_VERS_MAJOR == 1 && ((H5_VERS_MINOR == 12) || (H5_VERS_MINOR == 13) || (H5_VERS_MINOR == 14)))
        char *obj_tok_str = nullptr;
        if(H5Otoken_to_str(h5obj_id, &(obj_info.token), &obj_tok_str) <0) {
            string msg = "H5Otoken_to_str failed for variable " + oname + ".";
            throw BESInternalError(msg,__FILE__,__LINE__);
        } 
        objno.assign(obj_tok_str,obj_tok_str+strlen(obj_tok_str));
        H5free_memory(obj_tok_str);

#else
        ostringstream oss;
        oss << hex << obj_info.addr;
        objno = oss.str();
#endif

        BESDEBUG("h5", "dap4->get_hardlink_dmr() objno=" << objno << endl);

        // Add this hard link to the map.
        // obj_paths is a global variable defined at the beginning of this file.
        // it is essentially an id to obj name map. See HDF5PathFinder.h.
        if (!obj_paths.add(objno, oname)) {
            return objno;
        }
        else {
            return "";
        }
    }
    else {
        return "";
    }

}

// This function is to retrieve structmetadata from an HDF-EOS5 file.
string read_struct_metadata(hid_t s_file_id) {

    BESDEBUG("h5","Coming to read_struct_metadata()  "<<endl);
    
    string total_strmeta_value;
    string ecs_group = "/HDFEOS INFORMATION";
    hid_t ecs_grp_id = -1;
    if ((ecs_grp_id = H5Gopen(s_file_id, ecs_group.c_str(),H5P_DEFAULT)) < 0) {
        string msg = "h5_ecs_meta: unable to open the HDF5 group  ";
        msg += ecs_group;
        msg += ".";
        throw BESInternalError(msg,__FILE__, __LINE__);
    }

    H5G_info_t g_info;
    hsize_t nelems = 0;

    if (H5Gget_info(ecs_grp_id,&g_info) < 0) {
        string msg = "h5_ecs_meta: unable to obtain the HDF5 group info. for ";
        msg +=ecs_group;
        msg += ".";
        H5Gclose(ecs_grp_id);
        throw BESInternalError(msg,__FILE__, __LINE__);
    }

    nelems = g_info.nlinks;

    // Initialize the total number of structure metadata.
    int strmeta_num_total   = 0;
    bool strmeta_no_suffix  = true;

    // Define a vector of string to hold all dataset names.
    vector<string> s_oname(nelems);

    // Define an EOSMetadata array that can describe the metadata type for each object
    // We initialize the value to OtherMeta.
    vector<bool> smetatype(nelems,false);

    obtain_struct_metadata_info(ecs_grp_id, s_oname, smetatype,
                                strmeta_num_total, strmeta_no_suffix, nelems);

    // Define a vector of string to hold StructMetadata.
    // StructMetadata must exist for a valid HDF-EOS5 file.
    vector<string> strmeta_value;
    if (strmeta_num_total <= 0) {
        string msg = "hdf5 object name error from: ";
        msg +=ecs_group;
        msg += ".";
        H5Gclose(ecs_grp_id);
        throw BESInternalError(msg,__FILE__, __LINE__);
    }
    else {
        strmeta_value.resize(strmeta_num_total);
        for (int i = 0; i < strmeta_num_total; i++) 
            strmeta_value[i]="";
    }

    int strmeta_num = obtain_struct_metadata_value(ecs_grp_id, s_oname,smetatype, nelems,
                                                strmeta_value, total_strmeta_value);

    // Now we need to handle the concatenation of the metadata
    if ((strmeta_num_total > 0) && (strmeta_num != -1) ) {
        // The no suffix one has been taken care.
        for (int i = 0; i <strmeta_num_total; i++) 
            total_strmeta_value +=strmeta_value[i];
    }

    return total_strmeta_value;
}

void obtain_struct_metadata_info(hid_t ecs_grp_id, vector<string> &s_oname, vector<bool> &smetatype,
                                 int &strmeta_num_total, bool &strmeta_no_suffix, hsize_t nelems) {

    string ecs_group = "/HDFEOS INFORMATION";
    ssize_t oname_size      = 0;
    for (hsize_t i = 0; i < nelems; i++) {

        // Query the length of the object name.
        oname_size = H5Lget_name_by_idx(ecs_grp_id, ".", H5_INDEX_NAME, H5_ITER_NATIVE,
                                        i, nullptr,0, H5P_DEFAULT);
        if (oname_size <= 0) {
            string msg = "hdf5 object name error from: ";
            msg += ecs_group;
            msg += ".";
            H5Gclose(ecs_grp_id);
            throw BESInternalError(msg,__FILE__, __LINE__);
        }

        // Obtain the name of the object.
        vector<char> oname(oname_size + 1);
        if (H5Lget_name_by_idx(ecs_grp_id, ".", H5_INDEX_NAME, H5_ITER_NATIVE, i,
                               oname.data(),(size_t) (oname_size + 1), H5P_DEFAULT) < 0) {
            string msg = "hdf5 object name error from: ";
            msg += ecs_group;
            msg += ".";
            H5Gclose(ecs_grp_id);
            throw BESInternalError(msg,__FILE__, __LINE__);
        }

        // Check if this object is an HDF5 dataset, not, throw an error.
        // First, check if it is the hard link or the soft link
        H5L_info_t linfo;
        if (H5Lget_info(ecs_grp_id, oname.data(), &linfo, H5P_DEFAULT) < 0) {
            string msg = "hdf5 link name error from: ";
            msg += ecs_group;
            msg += ".";
            H5Gclose(ecs_grp_id);
            throw BESInternalError(msg,__FILE__, __LINE__);
        }

        // This is the soft link.
        if (linfo.type == H5L_TYPE_SOFT) {
            string msg = "hdf5 link name error from: ";
            msg += ecs_group;
            msg += ".";
            H5Gclose(ecs_grp_id);
            throw BESInternalError(msg,__FILE__, __LINE__);
        }

        // Obtain the object type
        H5O_info_t oinfo;
        if (H5OGET_INFO_BY_IDX(ecs_grp_id, ".", H5_INDEX_NAME, H5_ITER_NATIVE,
                               i, &oinfo, H5P_DEFAULT) < 0) {
            string msg = "Cannot obtain the object info ";
            msg += ecs_group;
            msg += ".";
            H5Gclose(ecs_grp_id);
            throw BESInternalError(msg,__FILE__, __LINE__);
        }

        if (oinfo.type != H5O_TYPE_DATASET) {
            string msg = "hdf5 link name error from: ";
            msg += ecs_group;
            msg += ".";
            H5Gclose(ecs_grp_id);
            throw BESInternalError(msg,__FILE__, __LINE__);
        }

        // We want to remove the last '\0' character added by C .
        string s_one_oname(oname.begin(), oname.end() - 1);
        s_oname[i] = s_one_oname;

        // Calculate how many elements we have for each category(StructMetadata, CoreMetadata, etc.)
        if (((s_one_oname.find("StructMetadata")) == 0) ||
            ((s_one_oname.find("structmetadata")) == 0)) {

            smetatype[i] = true;

            // Do we have suffix for the metadata?
            // If this metadata doesn't have any suffix, it should only come to this loop once.
            // That's why, when checking the first time, no_suffix is always true.
            // If we have already found that it doesn't have any suffix,
            // it should not go into this loop. throw an error.
            if (false == strmeta_no_suffix) {
                string msg = "StructMetadata/structmetadata without suffix should only appear once. ";
                H5Gclose(ecs_grp_id);
                throw BESInternalError(msg,__FILE__, __LINE__);
            } else if (strmeta_num_total > 0)
                strmeta_num_total++;
            // either no suffix or the first time to loop the one having the suffix.
            else if ((0 == s_one_oname.compare("StructMetadata")) ||
                    (0 == s_one_oname.compare("structmetadata")))
                    strmeta_no_suffix = false;
            else strmeta_num_total++;
        }
        oname.clear();
        s_one_oname.clear();
    }
}

int obtain_struct_metadata_value(hid_t ecs_grp_id, const vector<string> &s_oname, const vector<bool> &smetatype,
                                 hsize_t nelems, vector<string> &strmeta_value, string &total_strmeta_value) {

    int strmeta_num = -1;
    // Now we want to retrieve the metadata value and combine them into one string.
    // Here we have to remember the location of every element of the metadata if
    // this metadata has a suffix.
    for (hsize_t i = 0; i < nelems; i++) {

        // We only read StructMetadata string.
        // Struct Metadata is generated by the HDF-EOS5 library, so the
        // name "StructMetadata.??" won't change for real struct metadata.
        //However, we still assume that somebody may not use the HDF-EOS5
        // library to add StructMetadata, the name may be "structmetadata".
        if (((s_oname[i].find("StructMetadata"))!=0) && ((s_oname[i].find("structmetadata"))!=0))
            continue;

        // Open the dataset, dataspace, datatype, number of elements etc. for this metadata
        hid_t s_dset_id      = -1;
        hid_t s_space_id     = -1;
        hid_t s_ty_id        = -1;
        hssize_t s_nelms     = -1;
        size_t dtype_size    = -1;

        if ((s_dset_id = H5Dopen(ecs_grp_id,s_oname[i].c_str(),H5P_DEFAULT))<0){
            string msg = "Cannot open HDF5 dataset  ";
            msg += s_oname[i];
            msg += ".";
            H5Gclose(ecs_grp_id);
            throw BESInternalError(msg,__FILE__, __LINE__);
        }

        if ((s_space_id = H5Dget_space(s_dset_id))<0) {
            string msg = "Cannot open the data space of HDF5 dataset  ";
            msg += s_oname[i];
            msg += ".";
            H5Dclose(s_dset_id);
            H5Gclose(ecs_grp_id);
            throw BESInternalError(msg,__FILE__, __LINE__);
        }

        if ((s_ty_id = H5Dget_type(s_dset_id)) < 0) {
            string msg = "Cannot get the data type of HDF5 dataset  ";
            msg += s_oname[i];
            msg += ".";
            H5Sclose(s_space_id);
            H5Dclose(s_dset_id);
            H5Gclose(ecs_grp_id);
            throw BESInternalError(msg,__FILE__, __LINE__);
        }

        if ((s_nelms = H5Sget_simple_extent_npoints(s_space_id))<0) {
            string msg = "Cannot get the number of points of HDF5 dataset  ";
            msg += s_oname[i];
            msg += ".";
            H5Tclose(s_ty_id);
            H5Sclose(s_space_id);
            H5Dclose(s_dset_id);
            H5Gclose(ecs_grp_id);
            throw BESInternalError(msg,__FILE__, __LINE__);
        }

        if ((dtype_size = H5Tget_size(s_ty_id))==0) {

            string msg = "Cannot get the data type size of HDF5 dataset  ";
            msg += s_oname[i];
            msg += ".";
            H5Tclose(s_ty_id);
            H5Sclose(s_space_id);
            H5Dclose(s_dset_id);
            H5Gclose(ecs_grp_id);
            throw BESInternalError(msg,__FILE__, __LINE__);
        }

        // Obtain the real value of the metadata
        vector<char> s_buf(dtype_size*s_nelms +1);

        if ((H5Dread(s_dset_id,s_ty_id,H5S_ALL,H5S_ALL,H5P_DEFAULT,
                     s_buf.data()))<0) {

            string msg = "Cannot read HDF5 dataset  ";
            msg += s_oname[i];
            msg += ".";
            H5Tclose(s_ty_id);
            H5Sclose(s_space_id);
            H5Dclose(s_dset_id);
            H5Gclose(ecs_grp_id);
            throw BESInternalError(msg,__FILE__, __LINE__);
        }

        // Now we can safely close datatype, data space and dataset IDs.
        H5Tclose(s_ty_id);
        H5Sclose(s_space_id);
        H5Dclose(s_dset_id);

        // Convert from the vector<char> to a C++ string.
        string tempstr(s_buf.begin(),s_buf.end());
        s_buf.clear();
        size_t temp_null_pos = tempstr.find_first_of('\0');

        // temp_null_pos returns the position of nullptr,which is the last character of the string.
        // so the length of string before null is EQUAL to
        // temp_null_pos since pos starts at 0.
        string finstr = tempstr.substr(0,temp_null_pos);

        if (true == smetatype[i]) {
            strmeta_num = obtain_struct_metadata_value_internal(ecs_grp_id, s_oname, strmeta_value,total_strmeta_value,
                                                                finstr, i);
        }
        tempstr.clear();
        finstr.clear();
    }
    return strmeta_num;
}

int obtain_struct_metadata_value_internal(hid_t ecs_grp_id, const vector<string> &s_oname,
                                           vector<string> &strmeta_value, string &total_strmeta_value,
                                           const string &finstr, hsize_t i)
{
    int strmeta_num = -1;

    // Now obtain the corresponding value in integer type for the suffix. '0' to 0 etc.
    try {
        strmeta_num = get_strmetadata_num(s_oname[i]);
    }
    catch(...) {
        H5Gclose(ecs_grp_id);
        string msg = "Obtain structmetadata suffix error.";
        throw InternalErr(__FILE__,__LINE__, msg);

    }
    // This is probably not necessary, since structmetadata may always have a suffix.
    // Leave here just in case the rules change or a special non-HDF-EOS5 library generated file.
    // when strmeta_num is -1, it means no suffix for this metadata. So the total structmetadata
    // is this string only.
    if (-1 == strmeta_num)
        total_strmeta_value = finstr;
    // strmeta_value at this point should be empty before assigning any value.
    else if (strmeta_value[strmeta_num].empty() == false) {
        string msg = "The structmeta value array at this index should be empty string  ";
        H5Gclose(ecs_grp_id);
        throw BESInternalError(msg,__FILE__, __LINE__);
    }
    // assign the string vector to this value.
    else
        strmeta_value[strmeta_num] = finstr;

    return strmeta_num;
}

// Helper function for read_ecs_metadata. Get the number after metadata.
int get_strmetadata_num(const string & meta_str) {

    size_t dot_pos = meta_str.find(".");
    if (dot_pos == string::npos) // No dot
        return -1;
    else { 
        string num_str = meta_str.substr(dot_pos+1);
        stringstream ssnum(num_str);
        int num;
        ssnum >> num;
        if (ssnum.fail()) {
            string msg = "Suffix after dots is not a number.";
            throw InternalErr(__FILE__,__LINE__, msg);
        }
        return num;
    }
}

void obtain_eos5_dims(hid_t fileid, eos5_dim_info_t &eos5_dim_info) {

    unordered_map<string, vector<string>> varpath_to_dims;
    unordered_map<string, vector<HE5Dim>> grppath_to_dims;
    unordered_map<string, eos5_grid_info_t> gridname_to_info;

    string st_str = read_struct_metadata(fileid);
    
    // Parse the structmetadata
    HE5Parser p;
    HE5Checker c;
    he5dds_scan_string(st_str.c_str());
    he5ddsparse(&p);
    he5ddslex_destroy();

    // Retrieve ProjParams from StructMetadata
    p.add_projparams(st_str);

#if 0
    p.print();
#endif

    // Check if the HDF-EOS5 grid has the valid parameters, projection codes.
    if (c.check_grids_unknown_parameters(&p)) {
        string msg = "Unknown HDF-EOS5 grid paramters found in the file.";
        throw BESInternalError(msg,__FILE__,__LINE__);
    }

    if (c.check_grids_missing_projcode(&p)) {
        string msg = "The HDF-EOS5 is missing project code.";
        throw BESInternalError(msg,__FILE__,__LINE__);
    }

    // We gradually add the support of different projection codes
    if (c.check_grids_support_projcode(&p)) {
        string msg = "The current project code is not supported.";
        throw BESInternalError(msg,__FILE__,__LINE__);
    }

    // HDF-EOS5 provides default pixel and origin values if they are not defined.
    c.set_grids_missing_pixreg_orig(&p);

    for (const auto &sw:p.swath_list) 
      build_grp_dim_path(sw.name,sw.dim_list,grppath_to_dims,HE5_TYPE::SW);

    for (const auto &sw:p.swath_list) 
      build_var_dim_path(sw.name,sw.data_var_list,varpath_to_dims,HE5_TYPE::SW,false);

    for (const auto &sw:p.swath_list) 
      build_var_dim_path(sw.name,sw.geo_var_list,varpath_to_dims,HE5_TYPE::SW,true);

    for (const auto &gd:p.grid_list) 
      build_grp_dim_path(gd.name,gd.dim_list,grppath_to_dims,HE5_TYPE::GD);

    for (const auto &gd:p.grid_list) 
      build_var_dim_path(gd.name,gd.data_var_list,varpath_to_dims,HE5_TYPE::GD,false);

    for (const auto &gd:p.grid_list) 
      build_gd_info(gd, gridname_to_info);
    
    for (const auto &za:p.za_list) 
      build_grp_dim_path(za.name,za.dim_list,grppath_to_dims,HE5_TYPE::ZA);

    for (const auto &za:p.za_list) 
      build_var_dim_path(za.name,za.data_var_list,varpath_to_dims,HE5_TYPE::ZA,false);


#if 0
for (const auto& it:varpath_to_dims) {
    cout<<"var path is "<<it.first <<endl; 
    for (const auto &sit:it.second)
        cout<<"var dimension name is "<<sit <<endl; 
}
       
for (const auto& it:grppath_to_dims) {
    cout<<"grp path is "<<it.first <<endl; 
    for (const auto &sit:it.second) {
        cout<<"grp dimension name is "<<sit.name<<endl; 
        cout<<"grp dimension size is "<<sit.size<<endl; 
    }
}

for (const auto &it:gridname_to_info) {
    cout<<"grid name is "<<it.first <<endl; 
    cout<<"grid x dimension name is "<<it.second.xdim_fqn << " and the size is: "<< it.second.xdim_size << endl; 
    cout<<"grid y dimension name is "<<it.second.ydim_fqn << " and the size is: "<< it.second.ydim_size << endl; 
}
#endif 

    eos5_dim_info.varpath_to_dims = varpath_to_dims;
    eos5_dim_info.grppath_to_dims = grppath_to_dims;
    eos5_dim_info.gridname_to_info = gridname_to_info;
}

void build_grp_dim_path(const string & eos5_obj_name, const vector<HE5Dim>& dim_list, unordered_map<string,
                        vector<HE5Dim>>& grppath_to_dims, HE5_TYPE e5_type) {

    string eos_name_prefix = "/HDFEOS/";
    string eos5_grp_path;

    switch (e5_type) {  
       case HE5_TYPE::SW: 
            eos5_grp_path = eos_name_prefix + "SWATHS/" + eos5_obj_name;      
            break;
       case HE5_TYPE::GD: 
            eos5_grp_path = eos_name_prefix + "GRIDS/" + eos5_obj_name;      
            break;
       case HE5_TYPE::ZA: 
            eos5_grp_path = eos_name_prefix + "ZAS/" + eos5_obj_name;      
            break;
       default:
            break;
    }

#if 0
    for (const auto & eos5dim:dim_list) {
        cout << "EOS5 Dim Name=" << eos5dim.name << endl;
        cout << "EOS5 Dim Size=" << eos5dim.size << endl;
    }
#endif

    vector <HE5Dim> grp_dims;
    for (const auto &eos5dim:dim_list) {  

        // Here we need to remove the Unlimited dimension if the size is -1 since we currently don't support unlimited dimension.
        // TODO: need to rehandle this when adding the unlimited dimension support.
        if (eos5dim.name =="Unlimited" && eos5dim.size == -1)
            continue;

        HE5Dim eos5_dimp;
        string new_eos5dim_name = eos5dim.name;

        string dim_fpath = eos5_grp_path +"/" + handle_string_special_characters(new_eos5dim_name);
        eos5_dimp.name = dim_fpath;
        eos5_dimp.size = eos5dim.size;
        grp_dims.push_back(eos5_dimp); 
    }

    pair<string,vector<HE5Dim>> gtod = make_pair(eos5_grp_path,grp_dims);
    grppath_to_dims.insert(gtod);

}

void build_var_dim_path(const string & eos5_obj_name, const vector<HE5Var>& var_list, unordered_map<string,
                        vector<string>>& varpath_to_dims, HE5_TYPE e5_type, bool is_geo) {

    string eos_name_prefix = "/HDFEOS/";
    string eos5_data_grp_name = "/Data Fields/";
    string eos5_geo_grp_name = "/Geolocation Fields/";
    string eos5_dim_name_prefix;
    string new_eos5_obj_name = eos5_obj_name;

    switch (e5_type) {  
       case HE5_TYPE::SW: 
            eos5_dim_name_prefix = eos_name_prefix + "SWATHS/"+handle_string_special_characters(new_eos5_obj_name) +"/";      
            break;
       case HE5_TYPE::GD: 
            eos5_dim_name_prefix = eos_name_prefix + "GRIDS/"+handle_string_special_characters(new_eos5_obj_name) +"/";      
            break;
       case HE5_TYPE::ZA: 
            eos5_dim_name_prefix = eos_name_prefix + "ZAS/"+handle_string_special_characters(new_eos5_obj_name) +"/";      
            break;
       default:
            break;
    }

    // Note: in this routine, we should handle the special characters of var path because we need to remember
    //       the path for the dmrpp module to correctly open the HDF5 dataset.
    for (const auto & eos5var:var_list) {

        string var_path;
        vector<string> var_dim_names;

        switch (e5_type) {  

            case HE5_TYPE::SW: 
            {
                if (is_geo) 
                    var_path = eos_name_prefix + "SWATHS/"+eos5_obj_name + eos5_geo_grp_name + eos5var.name;
                else 
                    var_path = eos_name_prefix + "SWATHS/"+eos5_obj_name + eos5_data_grp_name + eos5var.name;
                break;
            }

            case HE5_TYPE::GD: 
            {
                var_path = eos_name_prefix + "GRIDS/"+eos5_obj_name + eos5_data_grp_name + eos5var.name;
                break;
            }

            case HE5_TYPE::ZA: 
            {
                var_path = eos_name_prefix + "ZAS/"+eos5_obj_name + eos5_data_grp_name + eos5var.name;
                break;
            }
            default:
                break;
        }

#if 0
cout <<"var_path is "<<var_path <<endl;
        for (const auto &eos5dim:eos5var.dim_list)  {
            cout << "EOS Var Dim Name=" << eos5dim.name << endl;
        }
#endif
        for (const auto &eos5dim:eos5var.dim_list) {  
            string new_eos5dim_name = eos5dim.name;
            string dim_fpath = eos5_dim_name_prefix + handle_string_special_characters(new_eos5dim_name);
            var_dim_names.push_back(dim_fpath); 
        }
        pair<string,vector<string>> vtod = make_pair(var_path,var_dim_names);
        varpath_to_dims.insert(vtod);
    }
}

// Obtain the dimension names of the variable with the path of varname.
bool obtain_eos5_dim(const string & varname, const unordered_map<string, vector<string>>& varpath_to_dims,
                     vector<string> & dimnames) {

    bool ret_value = false;
    unordered_map<string,vector<string>>::const_iterator vit = varpath_to_dims.find(varname);
    if (vit != varpath_to_dims.end()){
        for (const auto &sit:vit->second)
            dimnames.push_back(HDF5CFUtil::obtain_string_after_lastslash(sit));
        ret_value = true;
    }
    return ret_value;
} 

// Obtain the dimension names of DAP4 group with the path of grpname.
bool obtain_eos5_grp_dim(const string & grpname, const unordered_map<string, vector<HE5Dim>>& grppath_to_dims,
                         vector<string> & dimnames) {

    bool ret_value = false;
    unordered_map<string,vector<HE5Dim>>::const_iterator vit = grppath_to_dims.find(grpname);
    if (vit != grppath_to_dims.end()){
        for (const auto &sit:vit->second)
            dimnames.push_back(HDF5CFUtil::obtain_string_after_lastslash(sit.name));
        ret_value = true;
    }
    return ret_value;
}

hsize_t obtain_unlim_pure_dim_size(hid_t pid, const string &dname) {

    hsize_t ret_value = 0;

    hid_t dset_id = -1;
    if((dset_id = H5Dopen(pid,dname.c_str(),H5P_DEFAULT)) <0) {
        string msg = "cannot open the HDF5 dataset  ";
        msg += dname;
        throw BESInternalError(msg,__FILE__, __LINE__);
    }

    htri_t has_reference_list = -1;
    string reference_name= "REFERENCE_LIST";
    has_reference_list = H5Aexists(dset_id,reference_name.c_str());

    if (has_reference_list > 0)
        ret_value = obtain_unlim_pure_dim_size_internal(dset_id, dname, reference_name);

    if (H5Dclose(dset_id) <0) {
        string msg = "cannot close the HDF5 dataset  ";
        msg += dname;
        throw BESInternalError(msg,__FILE__, __LINE__);
    }
 
    return ret_value;
}

hsize_t obtain_unlim_pure_dim_size_internal(hid_t dset_id, const string &dname, const string &reference_name) {

    hsize_t ret_value = 0;

    hid_t attr_id = H5Aopen(dset_id,reference_name.c_str(),H5P_DEFAULT);
    if (attr_id <0 ) {
        H5Dclose(dset_id);
        string msg = "Cannot open the attribute " + reference_name + " of HDF5 dataset "+ dname;
        throw BESInternalError(msg,__FILE__, __LINE__);
    }

    hid_t atype_id = H5Aget_type(attr_id);
    if (atype_id <0) {
        H5Aclose(attr_id);
        H5Dclose(dset_id);
        string msg = "Cannot get the datatype of the attribute " + reference_name + " of HDF5 dataset "+ dname;
        throw BESInternalError(msg,__FILE__, __LINE__);
    }

    if (H5T_COMPOUND == H5Tget_class(atype_id))
        ret_value = obtain_unlim_pure_dim_size_internal_value(dset_id, attr_id, atype_id, reference_name, dname);

    H5Aclose(attr_id);
    H5Tclose(atype_id);

    return ret_value;
}

hsize_t obtain_unlim_pure_dim_size_internal_value(hid_t dset_id, hid_t attr_id, hid_t atype_id,
                                                  const string &reference_name, const string &dname) {

    typedef struct s_t {
        hobj_ref_t s_ref;
        int s_index;
    } s_t;

    hsize_t ret_value = 0;
    hid_t aspace_id = H5Aget_space(attr_id);
    if (aspace_id < 0) {
        H5Aclose(attr_id);
        H5Tclose(atype_id);
        H5Dclose(dset_id);
        string msg = "Cannot obtain the data space ID  for the attribute  " + reference_name + ".";
        throw BESInternalError(msg,__FILE__, __LINE__);
    }

    hssize_t num_ele_ref = H5Sget_simple_extent_npoints(aspace_id);
    if (num_ele_ref < 0) {
        H5Aclose(attr_id);
        H5Tclose(atype_id);
        H5Dclose(dset_id);
        string msg = "Cannot obtain the number of elements for space of the attribute  " + reference_name + ".";
        throw BESInternalError(msg,__FILE__, __LINE__);
    }

    size_t ele_size = H5Tget_size(atype_id);
    if (ele_size == 0) {
        H5Aclose(attr_id);
        H5Tclose(atype_id);
        H5Dclose(dset_id);
        string msg = "Cannot obtain the datatype size of the attribute  " + reference_name + ".";
        throw BESInternalError(msg,__FILE__, __LINE__);
    }

    if (sizeof(s_t)!=ele_size) {
        H5Aclose(attr_id);
        H5Tclose(atype_id);
        H5Dclose(dset_id);
        string msg = "The data type size is not the same as the struct. ";
        throw BESInternalError(msg,__FILE__, __LINE__);
    }
    vector<s_t> ref_list(num_ele_ref);

    if (H5Aread(attr_id,atype_id,ref_list.data()) <0)  {
        H5Aclose(attr_id);
        H5Tclose(atype_id);
        H5Dclose(dset_id);
        string msg = "Cannot obtain the referenced object for the variable  " + dname + ".";
        throw BESInternalError(msg,__FILE__, __LINE__);
    }

    // To obtain the dimension size, we only need to grab the first referred object.
    // The size is the same for all objects. KY 2022-12-14

    H5O_type_t obj_type;
    if (H5Rget_obj_type2(dset_id, H5R_OBJECT, &((ref_list[0]).s_ref),&obj_type) <0) {
        H5Aclose(attr_id);
        H5Tclose(atype_id);
        H5Dclose(dset_id);
        string msg = "Cannot obtain the referenced object for the variable  " + dname + ".";
        throw BESInternalError(msg,__FILE__, __LINE__);
    }

    if (obj_type == H5O_TYPE_DATASET) {

        hid_t did_ref = H5Rdereference2(dset_id, H5P_DEFAULT, H5R_OBJECT, &((ref_list[0]).s_ref));
        if (did_ref < 0) {
            H5Aclose(attr_id);
            H5Tclose(atype_id);
            H5Dclose(dset_id);
            string msg = "Cannot de-reference the object for the variable  " + dname + ".";
            throw BESInternalError(msg,__FILE__, __LINE__);
        }

        hid_t did_space = H5Dget_space(did_ref);
        if (did_space < 0) {
            H5Aclose(attr_id);
            H5Tclose(atype_id);
            H5Dclose(dset_id);
            H5Dclose(did_ref);
            string msg = "Cannot open the space of the de-referenced object for the variable  " + dname + ".";
            throw BESInternalError(msg,__FILE__, __LINE__);
        }

        // Check if this is a simple 
        if (H5Sget_simple_extent_type(did_space) != H5S_SIMPLE) {
            H5Aclose(attr_id);
            H5Tclose(atype_id);
            H5Sclose(did_space);
            H5Dclose(dset_id);
            H5Dclose(did_ref);
            string msg = "The dataspace must be a simple HDF5 dataspace for the variable  " + dname + ".";
            throw BESInternalError(msg,__FILE__, __LINE__);
        }

        int did_space_num_dims = H5Sget_simple_extent_ndims(did_space);
        if (did_space_num_dims <0) {
            H5Aclose(attr_id);
            H5Tclose(atype_id);
            H5Sclose(did_space);
            H5Dclose(dset_id);
            H5Dclose(did_ref);
            string msg = "The number of dimensions must be > 0 for the variable  " + dname + ".";
            throw BESInternalError(msg,__FILE__, __LINE__);
        }
        vector<hsize_t> did_dims(did_space_num_dims);
        vector<hsize_t> did_max_dims(did_space_num_dims);

        if (H5Sget_simple_extent_dims(did_space,did_dims.data(),did_max_dims.data()) <0) {
            H5Aclose(attr_id);
            H5Tclose(atype_id);
            H5Sclose(did_space);
            H5Dclose(dset_id);
            H5Dclose(did_ref);
            string msg = "Cannot obtain the dimension information for the variable  " + dname + ".";
            throw BESInternalError(msg,__FILE__, __LINE__);
        }
        
        hsize_t cur_unlimited_dim_size  = 0;

        int num_unlimited_dims = 0;
        for (int i = 0; i<did_space_num_dims; i++) {
            if (did_max_dims[i] == H5S_UNLIMITED) {
                cur_unlimited_dim_size = did_dims[i];
                num_unlimited_dims++;
            }
        }
        if (num_unlimited_dims >1) {
            string msg = "This variable has more than 1 unlimited pure dimension. This is not supported.";
            msg += "The variable name is: " + dname + ".";
            throw InternalErr(__FILE__,__LINE__, msg);
        }
        
        ret_value = cur_unlimited_dim_size;

        H5Dclose(did_ref);
        H5Sclose(did_space);
    }

    H5Sclose(aspace_id);

    return ret_value;
}

void obtain_eos5_missing_dims(hid_t fileid,const eos5_dim_info_t &eos5_dim_info, 
                             unordered_set<string>& eos5_missing_dim_names) {
    loop_all_variables_for_missing_dim_names(fileid,"/",eos5_dim_info,eos5_missing_dim_names);
}

void loop_all_variables_for_missing_dim_names(hid_t pid, const char *gname, const eos5_dim_info_t &eos5_dim_info,unordered_set<string>& eos5_missing_dim_names) {

    // Obtain the number of objects in this group
    H5G_info_t g_info; 
    hsize_t nelems = 0;
    if (H5Gget_info(pid,&g_info) < 0) {
        string msg =
            "h5_dmr loop_all_variables_for_missing_dim_names: counting hdf5 group elements error for ";
        msg += gname;
        msg +=".";
        throw BESInternalError(msg,__FILE__, __LINE__);
    }

    nelems = g_info.nlinks;

    // First iterate through the HDF5 datasets under the group.
    for (hsize_t i = 0; i < nelems; i++) {

        vector <char> oname;
        obtain_hdf5_object_name(pid, i, gname, oname);

        // Obtain the object type, such as group or dataset. 
        H5O_info_t oinfo;
        if (H5OGET_INFO_BY_IDX(pid, ".", H5_INDEX_NAME, H5_ITER_NATIVE,
                              i, &oinfo, H5P_DEFAULT) <0 ) {
            string msg = "h5_dmr loop_all_variables_for_missing_dim_names: Error obtaining the info for the object";
            msg += string(oname.begin(),oname.end());
            msg += ".";
            throw BESInternalError(msg,__FILE__, __LINE__);
        }

        H5O_type_t obj_type = oinfo.type;

        if (H5O_TYPE_DATASET == obj_type) {

            // Obtain the absolute path of the HDF5 dataset
            string full_path_name = string(gname) + string(oname.begin(),oname.end()-1);
            hid_t dataset = H5Dopen(pid,full_path_name.c_str(),H5P_DEFAULT);
            if (dataset <0) {
                string msg = "H5Dopen fails for variable: " + full_path_name+".";
                throw BESInternalError(msg,__FILE__,__LINE__);
            }
 
            string dim_attr_name="DIMENSION_LIST";
        
            htri_t dim_attr_exist = H5Aexists_by_name(dataset,".",dim_attr_name.c_str(),H5P_DEFAULT);
            if (dim_attr_exist <0) {
                H5Dclose(dataset);
                string msg = "H5Aexists_by_name fails when checking the DIMENSION_LIST attribute.";
                throw BESInternalError(msg,__FILE__,__LINE__);
            }
            else if(dim_attr_exist > 0) {//Attribute DIMENSION_LIST exists
        
                hid_t attr_id =   -1;
                hid_t atype_id =  -1;
        
                // Open the attribute
                attr_id = H5Aopen(dataset,dim_attr_name.c_str(), H5P_DEFAULT);
                if(attr_id < 0) {
                    H5Dclose(dataset);
                    string msg = "H5Aopen fails.";
                    throw BESInternalError(msg,__FILE__,__LINE__);
                }
        
                // Get attribute datatype 
                atype_id  = H5Aget_type(attr_id);
                if(atype_id < 0) {
                    H5Dclose(dataset);
                    H5Aclose(attr_id);
                    string msg = "H5Aget_type fails.";
                    throw BESInternalError(msg,__FILE__,__LINE__);
                }
        
                // Check if finding the attribute.
                if (H5T_VLEN == H5Tget_class(atype_id)) { 

                    vector<hvl_t> vlbuf;
                    hid_t dspace = H5Dget_space(dataset);
                    if (dspace <0) {
                        H5Dclose(dataset);
                        H5Aclose(attr_id);
                        H5Tclose(atype_id);
                        string msg = "H5Dget_space fails.";
                        throw BESInternalError(msg,__FILE__,__LINE__);
                    }
                    int ndims = H5Sget_simple_extent_ndims(dspace);
                    if (ndims <0) {
                        H5Dclose(dataset);
                        H5Aclose(attr_id);
                        H5Tclose(atype_id);
                        H5Sclose(dspace);
                        string msg = "H5Sget_simple_extent_ndims fails.";
                        throw BESInternalError(msg,__FILE__,__LINE__);
                    }
    
                    vlbuf.resize(ndims);
                    hid_t amemtype_id = H5Tget_native_type(atype_id, H5T_DIR_ASCEND);
                    if (amemtype_id < 0) {
                        H5Dclose(dataset);
                        H5Aclose(attr_id);
                        H5Tclose(atype_id);
                        H5Sclose(dspace);
                        string msg = "Cannot get the memory datatype of the attribute " + dim_attr_name + " in the loop_all_variables_for_missing_dim_names function.";
                        throw BESInternalError(msg,__FILE__, __LINE__);
            
                    }
            
                    if (H5Aread(attr_id,amemtype_id,vlbuf.data()) <0)  {
                        string msg = "Cannot obtain the referenced object in the loop_all_variables_for_missing_dim_names function.";
                        H5Dclose(dataset);
                        H5Aclose(attr_id);
                        H5Tclose(atype_id);
                        H5Tclose(amemtype_id);
                        H5Sclose(dspace);
                        throw BESInternalError(msg,__FILE__, __LINE__);
                    }

                    vector<char> objname;
            
                    // The dimension names of variables will be the HDF5 dataset names de-referenced from the DIMENSION_LIST attribute.
                    for (unsigned int j = 0; j < (unsigned int)ndims; j++) {
            
                        if (vlbuf[j].p == nullptr) {
                            unordered_map<string,vector<string>> varpath_to_dims = eos5_dim_info.varpath_to_dims;
                            if (varpath_to_dims.find(full_path_name)!= varpath_to_dims.end()) {
                                if (varpath_to_dims[full_path_name].size() >j) {
                                    string dim_path = (varpath_to_dims[full_path_name])[j];
                                    eos5_missing_dim_names.insert(dim_path);
                                }
                            }
                        }
                    }

                    // We need to release the memory of the vlen data.
                    if (vlbuf.empty()== false) {

                        hid_t aspace_id;
                        if ((aspace_id = H5Aget_space(attr_id)) < 0) {
                            H5Dclose(dataset);
                            H5Aclose(attr_id);
                            H5Tclose(atype_id);
                            H5Tclose(amemtype_id);
                            H5Sclose(dspace);
                            string msg = "Cannot close the HDF5 attribute space successfully for <DIMENSION_LIST> ";
                            throw BESInternalError(msg,__FILE__,__LINE__);
                        }
            
                        if (H5Dvlen_reclaim(amemtype_id,aspace_id,H5P_DEFAULT,(void*)vlbuf.data())<0) {
                            H5Dclose(dataset);
                            H5Aclose(attr_id);
                            H5Tclose(atype_id);
                            H5Tclose(amemtype_id);
                            H5Sclose(dspace);
                            H5Sclose(aspace_id);
                            string msg = "Cannot reclaim the variable length memory in the function obtain_dimnames().";
                            throw BESInternalError(msg,__FILE__,__LINE__);
                        }
            
                        H5Sclose(aspace_id);

                    }

                    H5Tclose(amemtype_id);
                    H5Sclose(dspace);
                }
                // Close IDs.
                if(atype_id != -1)
                    H5Tclose(atype_id);
                if(attr_id != -1)
                    H5Aclose(attr_id);
            }
            H5Dclose(dataset);
        }
        else if (obj_type == H5O_TYPE_GROUP) {
            // Obtain the full path name
            string full_path_name =
                string(gname) + string(oname.begin(),oname.end()-1) + "/";
        
            vector <char>t_fpn;
            t_fpn.resize(full_path_name.size() + 1);
            copy(full_path_name.begin(),full_path_name.end(),t_fpn.begin());
            t_fpn[full_path_name.size()] = '\0';

            hid_t cgroup = H5Gopen(pid, t_fpn.data(),H5P_DEFAULT);
            if (cgroup < 0){
                string msg = "h5_dmr handler: H5Gopen() failed for the group ";
                msg += full_path_name + ".";
                throw BESInternalError(msg,__FILE__,__LINE__);
            }
            loop_all_variables_for_missing_dim_names(cgroup, t_fpn.data(),eos5_dim_info,eos5_missing_dim_names);          
            H5Gclose(cgroup);
        }
    }
}

// The main routine to handle the coverage support. The handled_all_cv_names should be detected before
// calling this routine. It includes all valid dimension scale variables. that is: the pure netCDF4-like
// dimensions are not included.
void add_dap4_coverage_default(D4Group* d4_root, const vector<string>& handled_all_cv_names) {

    // We need to construct the var name to Array map,using unordered_map for quick search.
    // Dimension scale path to array maps(Grid and non-coordinate dimensions)
    unordered_map<string, Array*> dsname_array_maps;
    obtain_ds_name_array_maps(d4_root,dsname_array_maps, handled_all_cv_names);

    // Coordinate to array(Swath or other cases)
    unordered_map<string, Array*> coname_array_maps;
 
    Constructor::Vars_iter vi = d4_root->var_begin();
    Constructor::Vars_iter ve = d4_root->var_end();

    for (; vi != ve; vi++) {

        const BaseType *v = *vi;

        // Only Array can have maps.
        if (libdap::dods_array_c == v->type()) {

            auto t_a = dynamic_cast<Array *>(*vi);

            vector<string> coord_names;
            unordered_set<string> handled_dim_names;
            obtain_coord_names(t_a,coord_names);

            // Having the coordinate attributes,
            if (coord_names.empty()==false) {
                make_coord_names_fpath(d4_root,coord_names);
                remove_empty_coord_names(coord_names);
                add_coord_maps(d4_root,t_a,coord_names,coname_array_maps,handled_dim_names);
                add_dimscale_maps(t_a,dsname_array_maps,handled_dim_names);
            }
            else  // Just use the dimension scales.
                add_dimscale_maps(t_a,dsname_array_maps,handled_dim_names);
 
        }
    }

    // Go over the children groups.
    for (D4Group::groupsIter gi = d4_root->grp_begin(), ge = d4_root->grp_end(); gi != ge; ++gi) 
        add_dap4_coverage_default_internal(*gi, dsname_array_maps,coname_array_maps);

    // Now we need to remove the maps from the coordinate variables and the dimension scales. 
    // First dimension scales.
    for (auto &ds_map:dsname_array_maps) {

        D4Maps *d4_maps = (ds_map.second)->maps();
        size_t d4map_size = d4_maps->size();
        while (d4map_size != 0) {
            D4Map * d4_map = d4_maps->get_map(0);
            d4_maps->remove_map(d4_map);
            delete d4_map;
            d4map_size = d4_maps->size();
        }
    }

    // Then coordinates
    for (auto &cv_map:coname_array_maps) {

        D4Maps *d4_maps = (cv_map.second)->maps();
        size_t d4map_size = d4_maps->size();
        while (d4map_size != 0) {
            D4Map * d4_map = d4_maps->get_map(0);
            d4_maps->remove_map(d4_map);
            delete d4_map;
            d4map_size = d4_maps->size();
        }

    }

    // Reorder the variables so that the map variables are at the front.
    // We decide to use map instead of unordered_map since now the order of variables is important.
    map<string,Array*> ordered_dc_co_array_maps;
    map<string,Array*> ordered_coname_array_maps;

    // Loop through dsname_array_maps, then search coname_array_maps, if this element is not in the coname_array_maps,
    // add this to dc_co_array_maps.
    for (const auto &dsname_array_map:dsname_array_maps) {
        
        bool found_coname = false;
        for (const auto &coname_array_map:coname_array_maps) {
            if (coname_array_map.first == dsname_array_map.first) {
                found_coname = true;
                break;
            }
        }

        if (found_coname == false) 
            ordered_dc_co_array_maps.insert(dsname_array_map);
    }

    for (const auto &coname_array_map:coname_array_maps)
        ordered_coname_array_maps.insert(coname_array_map);

    reorder_vars(d4_root,ordered_coname_array_maps,ordered_dc_co_array_maps);

}

void add_dap4_coverage_default_internal(D4Group* d4_grp, unordered_map<string, Array*> &dsname_array_maps,
                                        unordered_map<string, Array*> &coname_array_maps) {


    Constructor::Vars_iter vi = d4_grp->var_begin();
    Constructor::Vars_iter ve = d4_grp->var_end();

    for (; vi != ve; vi++) {

        const BaseType *v = *vi;

        // Only Arrays can have maps.
        if (libdap::dods_array_c == v->type()) {

            auto t_a = dynamic_cast<Array *>(*vi);

            vector<string> coord_names;
            unordered_set<string> handled_dim_names;

            // Obtain the coordinate names if having the coordinates attribute.
            obtain_coord_names(t_a,coord_names);

            if (coord_names.empty()==false) {

                // Obtain FQN of  all coordinates 
                make_coord_names_fpath(d4_grp,coord_names);
                remove_empty_coord_names(coord_names);
                // Add coordinates to the coordinate-array map. Also need to return handled dimension names.
                add_coord_maps(d4_grp,t_a,coord_names,coname_array_maps,handled_dim_names);

                // For the dimensions not covered by the found coordinates attribute, check dimension scales.
                add_dimscale_maps(t_a,dsname_array_maps,handled_dim_names);
            }
            else 
                add_dimscale_maps(t_a,dsname_array_maps,handled_dim_names);

        }

    }

    // Go over children groups.
    for (D4Group::groupsIter gi = d4_grp->grp_begin(), ge = d4_grp->grp_end(); gi != ge; ++gi)
        add_dap4_coverage_default_internal(*gi, dsname_array_maps, coname_array_maps);

}

void obtain_coord_names(Array* ar, vector<string> & coord_names) {

    D4Attributes *d4_attrs = ar->attributes();
    D4Attribute *d4_attr = d4_attrs->find("coordinates");
    if (d4_attr != nullptr && d4_attr->type() == attr_str_c) {
        if (d4_attr->num_values() == 1) {
            string tempstring = d4_attr->value(0);
            // The last string character may be C or fortran delimiter. We need to eliminate it.
            char str_last_char = tempstring.back();
<<<<<<< HEAD
            if (str_last_char !='_' && false == isalnum(str_last_char))
=======
            if (str_last_char !='_' && !isalnum(str_last_char))
>>>>>>> db1a1f6a
                tempstring = tempstring.substr(0,tempstring.size()-1);
            char sep=' ';
            HDF5CFUtil::Split_helper(coord_names,tempstring,sep);
        }
        // From our observations, the coordinates attribute is always just one string.
        // So this else block may never be executed.
        else
             obtain_multi_string_coord_names(d4_attr, coord_names);
    }
}

void obtain_multi_string_coord_names(D4Attribute *d4_attr, vector<string> & coord_names) {

    for (D4Attribute::D4AttributeIter av_i = d4_attr->value_begin(), av_e = d4_attr->value_end(); av_i != av_e; av_i++) {
        vector <string> tempstr_vec;
        char sep=' ';
        HDF5CFUtil::Split_helper(tempstr_vec,*av_i,sep);
        for (const auto &tve:tempstr_vec)
            coord_names.push_back(tve);
    }
}
// Generate absolute path(FQN) for all coordinate variables. Note the output is the coord_names.
void make_coord_names_fpath(D4Group* d4_grp,  vector<string> &coord_names) {

    for (auto &cname:coord_names) {

        // No path inside the coordinate name.
        if (cname.find('/')==string::npos) { 
            if (false == obtain_no_path_cv(d4_grp,cname))
                cname ="";
        }
        else if(cname[0] == '/') // the absolute path is specified
            handle_absolute_path_cv(d4_grp,cname);
        else  //  The relative path is specified.
            handle_relative_path_cv(d4_grp, cname);
    }

}

// This is for the case when the coordinates attribute is something like "lat lon", no path is provided.
// We then search the variable names at this group and the ancestor groups until we find them.
// Note this function only applies to one coordinate at each time.
bool obtain_no_path_cv(D4Group *d4_grp, string &coord_name) {
    
    bool found_cv = false;
    
    Constructor::Vars_iter vi = d4_grp->var_begin();
    Constructor::Vars_iter ve = d4_grp->var_end();

    for (; vi != ve; vi++) {

        const BaseType *v = *vi;

        // Currently we only consider the cv that is an array.
        if (libdap::dods_array_c == v->type()) {

            auto t_a = dynamic_cast<Array *>(*vi);
            if (coord_name == t_a->name()) {
                // Find the coordinate variable, But We need to return the absolute path of the variable.
                coord_name = t_a->FQN();
                found_cv = true;
                break;
            }
        }
    }

    if (found_cv == false && (d4_grp->get_parent())){
        auto d4_grp_par = dynamic_cast<D4Group*>(d4_grp->get_parent());
        found_cv = obtain_no_path_cv(d4_grp_par,coord_name);
    }
    return found_cv;
}

void handle_absolute_path_cv(const D4Group *d4_grp, string &coord_name) {

    // For the time being, we don't check if this cv with absolute path exists.
    // However, we need to check if the coordinates are under the current group or the ancestor groups.
    string d4_grp_fqn = d4_grp->FQN();
    string cv_path = HDF5CFUtil::obtain_string_before_lastslash(coord_name);
    if (d4_grp_fqn.find(cv_path) != 0) 
        coord_name="";

}

// Handle the coordinate attribute that includes relative paths such as coordinates={../../foo etc}
void handle_relative_path_cv(const D4Group *d4_grp, string &coord_name) {

    // The only valid relative path is among the path of the ancestor groups according to CF.
    // So if the identified coordinate variable (cv) names are not under the ancestor groups, we
    // don't consider a valid coordinate and skip it. Also we assume the "../" is used
    // in the relative path as a way to go to the parent group.

    bool find_coord = true;
    string sep = "../";
    unsigned short sep_count = 0;
    size_t pos = coord_name.find(sep, 0);
    if (pos != 0)
        find_coord = false;
    else {
        while(pos != string::npos)
        {   
            sep_count++;
            size_t temp_pos = pos;
            pos = coord_name.find(sep,pos+1);
            // If we find something not like ../../../??,this is invalid.
            if ((pos !=string::npos) && (pos !=(temp_pos+3))) {
                find_coord = false;
                break;
            }
        }
    }

    // Now we need to find the absolute path of the coordinate variable. 
    if (find_coord)
        handle_relative_path_cvname_internal(d4_grp, coord_name, sep_count);

}

void handle_relative_path_cvname_internal(const D4Group *d4_grp, string &coord_name, unsigned short sep_count) {

    // Obtain variable's name and FQN
    string grp_fqn  = d4_grp->FQN();

    size_t co_path_pos = 0;

    size_t var_back_st_pos = grp_fqn.size()-1;
    if (var_back_st_pos >0)
        var_back_st_pos--;

    // To find the coordinate variable path, we need to search backward and then reduce the number of "../".
    for (size_t i =var_back_st_pos; i >=0;i--) {
        if (grp_fqn[i] == '/') {
            sep_count--;
            if(sep_count == 0) {
                co_path_pos = i;
                break;
            }
        }
    }

    if (sep_count > 0) { // Invalid relative paths.
        //We should not include this coordinate in the map.
        coord_name="";
    }
    else {//build up the coordinate variable full path

        // The path includes the '/' at the end.
        string the_path = grp_fqn.substr(0,co_path_pos+1);
        string the_name = HDF5CFUtil::obtain_string_after_lastslash(coord_name);
        coord_name = the_path + the_name;
    }
}

void remove_empty_coord_names(vector<string> & coord_names) {

    for (auto it = coord_names.begin(); it !=coord_names.end();) {
        if (*it =="")
            it = coord_names.erase(it);
        else 
            ++it;
    }
}

// Obtain global dimension scale to array maps for this group for the coverage support.
// Note: the handled_all_cv_names are the coordinte variables based on dimension scales  detected before adding DAP4 maps.
// This vector is const and should not be changed.
void obtain_ds_name_array_maps(D4Group *d4_grp,unordered_map<string,Array*>&dsn_array_maps, 
                               const vector<string>& handled_all_cv_names) {

    // Loop through all the variables in this group.
    Constructor::Vars_iter vi = d4_grp->var_begin();
    Constructor::Vars_iter ve = d4_grp->var_end();

    for (; vi != ve; vi++) {
        const BaseType *v = *vi;

        // Only Array can have maps.
        if (libdap::dods_array_c == v->type())
            obtain_ds_name_array_maps_internal(*vi, dsn_array_maps, handled_all_cv_names);
    }

    for (D4Group::groupsIter gi = d4_grp->grp_begin(), ge = d4_grp->grp_end(); gi != ge; ++gi) {
        BESDEBUG("h5",  "In group:  " << (*gi)->name() << endl);
        obtain_ds_name_array_maps(*gi, dsn_array_maps, handled_all_cv_names);
    }

}

void obtain_ds_name_array_maps_internal(BaseType *v, unordered_map<string,Array*>&dsn_array_maps,
                                        const vector<string>& handled_all_cv_names)
{
    auto t_a = dynamic_cast<Array *>(v);

    // Dimension scales must be 1-dimension. So we save many unnecessary operations.
    // Find the dimension scale, insert to the global unordered_map.
    if (t_a->dimensions() == 1) {
        string t_a_fqn = t_a->FQN();
        if (find(handled_all_cv_names.begin(),handled_all_cv_names.end(),t_a_fqn) != handled_all_cv_names.end())
            dsn_array_maps.emplace(t_a_fqn,t_a);
    }
}


// Add the valid coordinate variables(via CF's coordinates attribute of this variable) to the var's DAP4 maps.
void add_coord_maps(D4Group *d4_grp, Array *var, vector<string> &coord_names, 
                    unordered_map<string,Array*> & coname_array_maps, 
                    unordered_set<string> & handled_dim_names) {

    // Search if the coord name(in full path) can be found in the current coname_array_maps. 
    // If the coord name is found, add it to the DAP4 map.
    for (auto cv_it =coord_names.begin(); cv_it != coord_names.end();) {

        unordered_map<string, Array*>::const_iterator it_ma = coname_array_maps.find(*cv_it);
        if (it_ma != coname_array_maps.end()) {

            auto d4_map_unique = make_unique<D4Map>(it_ma->first, it_ma->second);
            D4Map *d4_map = d4_map_unique.release();

            var->maps()->add_map(d4_map);

            // Obtain the dimension full paths. These dimensions are handled dimensions. The dimension scales of 
            // these dimensions should NOT be included in the final coverage maps. 
            obtain_handled_dim_names(it_ma->second,handled_dim_names);
            
            // Also need to remove this coordinate name from the coord_names vector since this coordinate is handled.
            // Note the coord_names is only for this variable. 
            cv_it = coord_names.erase(cv_it);
        }
        else 
            ++cv_it;
    }

    // Now we need to search the rest of this variable's coordinates.
    // Note the array of coname_array_maps is the map array. It is gradually built.
    for (auto cv_it =coord_names.begin(); cv_it != coord_names.end();) {

        bool found_cv = false;
        Constructor::Vars_iter vi = d4_grp->var_begin();
        Constructor::Vars_iter ve = d4_grp->var_end();

        for (; vi != ve; vi++) {
    
            const BaseType *v = *vi;
    
            // DAP4 requires the maps to be Arrays. So we only consider the cv that is an array.
            // Note the DSG(Discrete Sample Geometry) data may contain scalar coordinates. DAP4
            // cannot handle such a case now. So no maps will be generated for scalar coordiates.
            if (libdap::dods_array_c == v->type()) {
    
                auto t_a = dynamic_cast<Array *>(*vi);

                // Find it.
                if (*cv_it == t_a->FQN()) {
    
                    // Add the maps
                    auto d4_map_unique = make_unique<D4Map>(t_a->FQN(), t_a);
                    var->maps()->add_map(d4_map_unique.release());

                    // Need to add this coordinate to the coname_array_maps 
                    coname_array_maps.emplace(t_a->FQN(),t_a);

                    // Obtain the dimension full paths. These dimensions are handled dimensions. The dimension scales of
                    // these dimensions should NOT be included in the final coverage maps.
                    obtain_handled_dim_names(t_a,handled_dim_names);

                    found_cv = true;
                    break;
                }
            }
        }

        // Done with this coordinate, erase it from the coordinate names vector, search the next.
        if (found_cv) 
            cv_it = coord_names.erase(cv_it);
        else
            ++cv_it;
    }

    // Need to check the parent group and call recursively for the coordinates not found in this group.
    if (coord_names.empty() == false && d4_grp->get_parent()) {
        auto d4_grp_par = dynamic_cast<D4Group*>(d4_grp->get_parent());
        add_coord_maps(d4_grp_par,var,coord_names,coname_array_maps,handled_dim_names);
    }
}


// Add the valid coordinate variables(via dimension scales) to the var's DAP4 maps.
// Loop through the handled dimension names(by the coordinate variables) set
// Then check this var's dimensions. Only add this var's unhandled coordinates(dimension scales) if these dimension scales exist. 
void add_dimscale_maps(libdap::Array* var, std::unordered_map<std::string,libdap::Array*> & dc_array_maps,
                       const std::unordered_set<std::string> & handled_dim_names) {

    BESDEBUG("h5","Coming to add_dimscale_maps() "<<endl);

    Array::Dim_iter di = var->dim_begin();
    Array::Dim_iter de = var->dim_end();

    for (; di != de; di++) {

        const D4Dimension * d4_dim = var->dimension_D4dim(di);

        // DAP4 dimension may not exist, so need to check.
        if (d4_dim) {

            // Fully Qualified name(absolute path) needs to be used as a key for search.
            string dim_fqn = d4_dim->fully_qualified_name();

            // Find that this dimension is not handled, we need to check if there is a coordinate variable via dimension scale 
            // for this dimension.
            if (handled_dim_names.find(dim_fqn) == handled_dim_names.end()) {

                unordered_map<string, Array*>::const_iterator it_ma = dc_array_maps.find(dim_fqn);

                // Find a valid coordinate variable for this dimension, insert this coordinate variable as a DAP4 map to this var.
                if (it_ma != dc_array_maps.end()) {
                    auto d4_map = new D4Map(it_ma->first, it_ma->second);
                    var->maps()->add_map(d4_map);
                }
            }
        }
    }
}


// Obtain handled dimension names of this variable. An unordered set is used for quick search.
void obtain_handled_dim_names(Array *var, unordered_set<string> & handled_dim_names) {

    Array::Dim_iter di = var->dim_begin();
    Array::Dim_iter de = var->dim_end();

    for (; di != de; di++) {
        const D4Dimension * d4_dim = var->dimension_D4dim(di);
        if (d4_dim) 
            handled_dim_names.insert(d4_dim->fully_qualified_name());
    }
}
 
void reorder_vars(D4Group *d4_grp, const map<string,Array*> &coname_array_maps,
                  const map<string,Array*> & dc_array_maps) {

    Constructor::Vars_iter vi = d4_grp->var_begin();
    Constructor::Vars_iter ve = d4_grp->var_end();

    vector<int> cv_pos;
    vector<BaseType *> cv_obj_ptr;

    int v_index = 0;
    for (; vi != ve; vi++) {

        BaseType *v = *vi;

        // We only need to re-order arrays. 
        if (libdap::dods_array_c == v->type()) {

            // We need to remember the coordinate variable positions and remember the corresponding arrays.
            for (const auto &coname_array_map:coname_array_maps) {
                if (coname_array_map.first == v->FQN()) {
                    cv_pos.push_back(v_index);
                    cv_obj_ptr.push_back(v);
                }
            }
            for (const auto &dc_array_map:dc_array_maps) {
                if (dc_array_map.first == v->FQN()) {
                    cv_pos.push_back(v_index);
                    cv_obj_ptr.push_back(v);
                }
            }
        }
        v_index++;
    }

// Leave the following #if 0 block for debugging.
#if 0
for (const auto &cv_p:cv_pos) 
cerr<< ": "<<cv_p <<endl;

for (const auto &cv_obj_p:cv_obj_ptr) 
cerr<< "name: "<<cv_obj_p->FQN() <<endl;
#endif

    // Obtain the front variables. The number of front variables is set to be the same as the coordinate variables
    // and dimension scales.
    // We also need to remember the positions since it is possible that these front variables contain
    // the coordinate/dimension variables.
    // We will not move those coordinate/dimension variables in the front.
    vector<BaseType *>front_v_ptr;
    auto stop_index = (int)(cv_pos.size());

    // If we do have coordinate/dimension variables,find those variables and re-order.
    // (We cannot assume that we always have these variables).
    if (stop_index > 0)
        reorder_vars_internal(d4_grp, cv_pos, cv_obj_ptr, stop_index);

    // Now go the children groups. Because the coordinate variables is always on the ancestor groups or this group,
    // the re-ordering routine guarantees that a map variable is in front of all other variables that use this map.
    for (D4Group::groupsIter gi = d4_grp->grp_begin(), ge = d4_grp->grp_end(); gi != ge; ++gi)
        reorder_vars(*gi, coname_array_maps, dc_array_maps);

}

void reorder_vars_internal(D4Group* d4_grp, const vector<int> &cv_pos, const vector<BaseType *>& cv_obj_ptr, int stop_index) {
    Constructor::Vars_iter vi = d4_grp->var_begin();
    Constructor::Vars_iter ve = d4_grp->var_end();
    vi = d4_grp->var_begin();
    ve = d4_grp->var_end();

    int v_index = 0;
    vector<BaseType *> front_v_ptr;

    for (; vi != ve; vi++) {
        BaseType *v = *vi;
        front_v_ptr.push_back(v);
        v_index++;
        if (v_index == stop_index)
            break;
    }

    // Check the overlaps of cvs with the front variables.
    // For example, if there are 3 coordinate variables, c1,c2,c3; the first 3 variables
    // are v1,v2,c1. In this case, c1 doesn't need to move. We only switch v1 with c2 and v2 with c3.
    // Usually there are only a few coordinate variables. So even the nested loops are not costly.

    // First, obtain the overlapped cv and front v positions.
    vector<int> overlap_cv_pos;
    vector<int> overlap_front_pos;
    for (int i = 0; i < stop_index; i++) {
        for (int j = 0; j < stop_index; j++) {
            if (i == cv_pos[j]) {
                overlap_cv_pos.push_back(cv_pos[j]);
                overlap_front_pos.push_back(i);
                break;
            }
        }
    }

    // No need to move a cv if this cv is in the front(overlapped with the first few vars) already.
    // Now we need to find the cv and front variables that need to move.

    // The cvs that need to be moved.
    vector<int> mov_cv_pos;
    vector<BaseType *> mov_cv_ptr;
    for (int i = 0; i < stop_index; i++) {
        bool overlapped_cv = false;
        for (const auto &overlap_cv_p: overlap_cv_pos) {
            if (cv_pos[i] == overlap_cv_p) {
                overlapped_cv = true;
                break;
            }
        }
        if (overlapped_cv == false) {
            mov_cv_pos.push_back(cv_pos[i]);
            mov_cv_ptr.push_back(cv_obj_ptr[i]);
        }
    }

    // The front non-cv variables that need to be moved.
    vector<int> mov_front_pos;
    vector<BaseType *> mov_front_v_ptr;
    for (int i = 0; i < stop_index; i++) {
        bool overlapped_front_cv = false;
        for (const auto &overlap_front_p: overlap_front_pos) {
            if (i == overlap_front_p) {
                overlapped_front_cv = true;
                break;
            }
        }
        if (overlapped_front_cv == false) {
            mov_front_pos.push_back(i);
            mov_front_v_ptr.push_back(front_v_ptr[i]);
        }
    }

    reorder_vars_internal_final_phase(d4_grp, mov_cv_pos, mov_front_pos, mov_front_v_ptr, mov_cv_ptr);

}

void reorder_vars_internal_final_phase(D4Group* d4_grp, const vector<int> &mov_cv_pos,
                                       const vector<int> &mov_front_pos, const vector<BaseType *> &mov_front_v_ptr,
                                       const vector<BaseType *> &mov_cv_ptr) {

    // sanity check
    if (mov_cv_pos.size() != mov_front_pos.size()) {
        string err_msg = "The number of moved coordinate variables is not the same as ";
        err_msg += "the number of moved non-coordinate variables";
        throw InternalErr(__FILE__, __LINE__, err_msg);
    }

// Leave the following #if 0 for the time being. This is for debugging purpose. KY 2023-04-13
#if 0
        for (int i = 0; i <mov_cv_pos.size();i++) {
        cerr<<"mov_front_pos: "<<mov_front_pos[i] <<endl;
        cerr<<"mov_cv_pos: "<<mov_cv_pos[i] <<endl;
        }
#endif

    // Move the map variables to the front, move the front non-coordinate variables to the original map variable location.
    for (unsigned int i = 0; i < mov_front_pos.size(); i++) {
        d4_grp->set_var_index(mov_cv_ptr[i], mov_front_pos[i]);
        d4_grp->set_var_index(mov_front_v_ptr[i], mov_cv_pos[i]);
    }

}

#if 0
bool is_cvar(const BaseType *v, const unordered_map<string,Array*> &coname_array_maps, const unordered_map<string,Array*> & dc_array_maps) {

    bool ret_value = false;
    unordered_map<string, Array*>::const_iterator it_ma = coname_array_maps.find(v->FQN());
    if (it_ma != coname_array_maps.end()) 
        ret_value = true;
    else {
        it_ma = dc_array_maps.find(v->FQN());
        if (it_ma != dc_array_maps.end()) 
            ret_value = true;
    }
    return ret_value;
}
#endif

void add_possible_eos5_grid_vars(D4Group* d4_grp, eos5_dim_info_t &eos5_dim_info) {

    BESDEBUG("h5","coming to add_possible_eos5_grid_vars"<<endl);

    eos5_grid_info_t eg_info;

#if 0
for (const auto & ed_info:eos5_dim_info.gridname_to_info) {
    cerr<<"grid name: "<<ed_info.first <<endl;
    cerr<<" projection: "<<ed_info.second.projection <<endl;
    cerr<<"           "<<"xdim fqn:" << ed_info.second.xdim_fqn <<endl;
    cerr<<"           "<<"ydim fqn:" << ed_info.second.ydim_fqn <<endl;
    cerr<<"           "<<"xdim size:" << ed_info.second.xdim_size <<endl;
    cerr<<"           "<<"ydim size:" << ed_info.second.ydim_size <<endl;
    cerr<<"           "<<"xdim point_lower:" << ed_info.second.point_lower <<endl;
    cerr<<"           "<<"xdim point_upper:" << ed_info.second.point_upper <<endl;
    cerr<<"           "<<"xdim point_left:" << ed_info.second.point_lower <<endl;
    cerr<<"           "<<"xdim point_right:" << ed_info.second.point_right <<endl;

}

for (const auto & d_v_info:eos5_dim_info.dimpath_to_cvpath) {
    cerr<<" dimension name 1" <<d_v_info.first.dpath0 <<endl;
    cerr<<" dimension name 2" <<d_v_info.first.dpath1 <<endl;
    cerr<<" cv name 1" <<d_v_info.second.vpath0 <<endl;
    cerr<<" cv name 2" <<d_v_info.second.vpath1 <<endl;
    cerr<<" cv name 3" <<d_v_info.second.cf_gmap_path <<endl;


}
#endif

    bool add_grid_var = is_eos5_grid_grp(d4_grp,eos5_dim_info,eg_info);

    if (add_grid_var && eg_info.projection == HE5_GCTP_GEO)
        add_eos5_grid_vars_geo(d4_grp, eg_info);
    else if (add_grid_var && (eg_info.projection == HE5_GCTP_SNSOID ||
                            eg_info.projection == HE5_GCTP_PS ||
                           eg_info.projection == HE5_GCTP_LAMAZ))
        add_eos5_grid_vars_non_geo(d4_grp, eos5_dim_info, eg_info);

}

void add_eos5_grid_vars_geo(D4Group* d4_grp, const eos5_grid_info_t & eg_info) {

    BaseType *ar_bt_lat = nullptr;
    BaseType *ar_bt_lon = nullptr;
    HDF5MissLLArray *ar_lat = nullptr;
    HDF5MissLLArray *ar_lon = nullptr;

    try {

        auto ar_bt_lat_unique = make_unique<Float32>("YDim");
        ar_bt_lat = ar_bt_lat_unique.get();
        auto ar_lat_unique = make_unique<HDF5MissLLArray>(true,
                                                          1,
                                                          eg_info,
                                                          "YDim",
                                                          ar_bt_lat);
        ar_lat = ar_lat_unique.release();

        string ydimpath = d4_grp->FQN() + "YDim";
        ar_lat->append_dim_ll(eg_info.ydim_size, ydimpath);

        auto d4_dim0_unique = make_unique<D4Dimension>("YDim", eg_info.ydim_size);
        auto d4_dim0 = d4_dim0_unique.release();
        (ar_lat->dim_begin())->dim = d4_dim0;

        // The DAP4 group needs also to store these dimensions.
        D4Dimensions *dims = d4_grp->dims();
        dims->add_dim_nocopy(d4_dim0);

        auto ar_bt_lon_unique = make_unique<Float32>("XDim");

        ar_bt_lon = ar_bt_lon_unique.get();
        auto ar_lon_unique = make_unique<HDF5MissLLArray>(
                false,
                1,
                eg_info,
                "XDim",
                ar_bt_lon);
        ar_lon = ar_lon_unique.release();

        string xdimpath = d4_grp->FQN() + "XDim";
        ar_lon->append_dim_ll(eg_info.xdim_size, xdimpath);

        auto d4_dim1_unique = make_unique<D4Dimension>("XDim", eg_info.xdim_size);
        auto d4_dim1 = d4_dim1_unique.release();

        (ar_lon->dim_begin())->dim = d4_dim1;

        // The DAP4 group needs also to store these dimensions.
        dims = d4_grp->dims();
        dims->add_dim_nocopy(d4_dim1);

        // Set this variable to DAP4 is critical for DAP4 dimensions and attributes handling.
        ar_lat->set_is_dap4(true);
        ar_lon->set_is_dap4(true);

        // Add the CF units attribute to ar_lat and ar_lon.
        add_var_dap4_attr(ar_lat, "units", attr_str_c, "degrees_north");
        add_var_dap4_attr(ar_lon, "units", attr_str_c, "degrees_east");
        d4_grp->add_var_nocopy(ar_lat);
        d4_grp->add_var_nocopy(ar_lon);
    }
    catch (...) {
        delete ar_lat;
        delete ar_lon;
        string msg = "Unable to allocate the HDFMissLLArray instance.";
        throw BESInternalError(msg,__FILE__,__LINE__);
    }
}

void add_eos5_grid_vars_non_geo(D4Group* d4_grp, eos5_dim_info_t &eos5_dim_info,  const eos5_grid_info_t & eg_info) {

    HDF5CFProj *dummy_proj_cf = nullptr;
    BaseType *ar_bt_dim0 = nullptr;
    BaseType *ar_bt_dim1 = nullptr;
    HDF5CFProj1D *ar_dim0 = nullptr;
    HDF5CFProj1D *ar_dim1 = nullptr;

    BaseType *ar_bt_lat = nullptr;
    BaseType *ar_bt_lon = nullptr;
    HDF5MissLLArray *ar_lat = nullptr;
    HDF5MissLLArray *ar_lon = nullptr;

    try {
        string dummy_proj_cf_name = "eos5_cf_projection";
        auto dummy_proj_cf_unique = make_unique<HDF5CFProj>(dummy_proj_cf_name, dummy_proj_cf_name);
        dummy_proj_cf = dummy_proj_cf_unique.release();
        dummy_proj_cf->set_is_dap4(true);

        if (eg_info.projection == HE5_GCTP_SNSOID) {

            add_var_dap4_attr(dummy_proj_cf, "grid_mapping_name", attr_str_c, "sinusoidal");
            add_var_dap4_attr(dummy_proj_cf, "longitude_of_central_meridian", attr_float64_c, "0.0");
            add_var_dap4_attr(dummy_proj_cf, "earth_radius", attr_float64_c, "6371007.181");
            add_var_dap4_attr(dummy_proj_cf, "_CoordinateAxisTypes", attr_str_c, "GeoX GeoY");
        } else if (eg_info.projection == HE5_GCTP_PS)
            add_ps_cf_grid_mapping_attrs(dummy_proj_cf, eg_info);
        else if (eg_info.projection == HE5_GCTP_LAMAZ)
            add_lamaz_cf_grid_mapping_attrs(dummy_proj_cf, eg_info);

        d4_grp->add_var_nocopy(dummy_proj_cf);

        auto ar_bt_dim1_unique = make_unique<Float64>("XDim");
        ar_bt_dim1 = ar_bt_dim1_unique.get();

        auto ar_dim1_unique = make_unique<HDF5CFProj1D>(eg_info.point_left, eg_info.point_right,
                                                        eg_info.xdim_size, "XDim", ar_bt_dim1);
        ar_dim1 = ar_dim1_unique.release();

        // Handle dimensions
        string xdimpath = d4_grp->FQN() + "XDim";
        ar_dim1->append_dim_ll(eg_info.xdim_size, xdimpath);

        // Need to add DAP4 dimensions
        auto d4_dim1_unique = make_unique<D4Dimension>("XDim", eg_info.xdim_size);
        auto d4_dim1 = d4_dim1_unique.release();

        (ar_dim1->dim_begin())->dim = d4_dim1;

        // The DAP4 group needs also to store these dimensions.
        D4Dimensions *dims = d4_grp->dims();
        dims->add_dim_nocopy(d4_dim1);

        auto ar_bt_dim0_unique = make_unique<Float64>("YDim");
        ar_bt_dim0 = ar_bt_dim0_unique.get();

        auto ar_dim0_unique = make_unique<HDF5CFProj1D>
                (eg_info.point_upper, eg_info.point_lower, eg_info.ydim_size, "XDim", ar_bt_dim0);
        ar_dim0 = ar_dim0_unique.release();

        string ydimpath = d4_grp->FQN() + "YDim";
        ar_dim0->append_dim_ll(eg_info.ydim_size, ydimpath);

        // Need to add DAP4 dimensions
        auto d4_dim0_unique = make_unique<D4Dimension>("YDim", eg_info.ydim_size);
        auto d4_dim0 = d4_dim0_unique.release();

        (ar_dim0->dim_begin())->dim = d4_dim0;

        // The DAP4 group needs also to store these dimensions.
        dims = d4_grp->dims();
        dims->add_dim_nocopy(d4_dim0);

        ar_dim1->set_is_dap4(true);
        ar_dim0->set_is_dap4(true);

        add_gm_spcvs_attrs(ar_dim0, true);
        add_gm_spcvs_attrs(ar_dim1, false);

        d4_grp->add_var_nocopy(ar_dim1);
        d4_grp->add_var_nocopy(ar_dim0);

        auto ar_bt_lat_unique = make_unique<Float64>("Latitude");
        ar_bt_lat = ar_bt_lat_unique.get();

        auto ar_lat_unique = make_unique<HDF5MissLLArray>(true, 2, eg_info, "Latitude", ar_bt_lat);
        ar_lat = ar_lat_unique.release();
        ar_lat->append_dim_ll(eg_info.ydim_size, ydimpath);
        ar_lat->append_dim_ll(eg_info.xdim_size, xdimpath);

        // Need to add DAP4 dimensions for this 2-D var.
        Array::Dim_iter d = ar_lat->dim_begin();
        d->dim = d4_dim0;
        d++;
        d->dim = d4_dim1;
        add_var_dap4_attr(ar_lat, "units", attr_str_c, "degrees_north");

        auto ar_bt_lon_unique = make_unique<Float64>("Longitude");
        ar_bt_lon = ar_bt_lon_unique.get();

        auto ar_lon_unique = make_unique<HDF5MissLLArray>(false,
                                                          2,
                                                          eg_info,
                                                          "Longitude",
                                                          ar_bt_lon);
        ar_lon = ar_lon_unique.release();
        ar_lon->append_dim_ll(eg_info.ydim_size, ydimpath);
        ar_lon->append_dim_ll(eg_info.xdim_size, xdimpath);

        add_var_dap4_attr(ar_lon, "units", attr_str_c, "degrees_east");

        d = ar_lon->dim_begin();
        d->dim = d4_dim0;
        d++;
        d->dim = d4_dim1;

        ar_lat->set_is_dap4(true);
        ar_lon->set_is_dap4(true);

        d4_grp->add_var_nocopy(ar_lat);
        d4_grp->add_var_nocopy(ar_lon);

        // Now we need to add eos5 grid mapping, dimension and coordinate info to eos5_dim_info.
        eos5_dname_info_t edname_info;
        eos5_cname_info_t ecname_info;
        edname_info.dpath0 = ydimpath;
        edname_info.dpath1 = xdimpath;
        ecname_info.vpath0 = d4_grp->FQN() + "Latitude";
        ecname_info.vpath1 = d4_grp->FQN() + "Longitude";
        ecname_info.cf_gmap_path = d4_grp->FQN() + dummy_proj_cf_name;

        pair<eos5_dname_info_t, eos5_cname_info_t> t_pair;
        t_pair = make_pair(edname_info, ecname_info);
        eos5_dim_info.dimpath_to_cvpath.push_back(t_pair);

#if 0
        for (const auto & d_v_info:eos5_dim_info.dimpath_to_cvpath) {
            cerr<<" dimension name 1: " <<d_v_info.first.dpath0 <<endl;
            cerr<<" dimension name 2: " <<d_v_info.first.dpath1 <<endl;
            cerr<<" cv name 1: " <<d_v_info.second.vpath0 <<endl;
            cerr<<" cv name 2: " <<d_v_info.second.vpath1 <<endl;
            cerr<<" dummy cf projection var name: " <<d_v_info.second.cf_gmap_path <<endl;
        }
#endif

    }
    catch (...) {
        delete dummy_proj_cf;
        delete ar_dim0;
        delete ar_dim1;
        delete ar_lat;
        delete ar_lon;
        string msg = "Unable to allocate the HDFMissLLArray instance.";
        throw BESInternalError(msg,__FILE__,__LINE__);
    }
}

bool is_eos5_grid_grp(D4Group *d4_group,const eos5_dim_info_t &eos5_dim_info, eos5_grid_info_t &eg_info) {

    bool ret_value = false;
    string grp_fqn = d4_group->FQN();

    for (const auto & ed_info:eos5_dim_info.gridname_to_info) {
        string eos_mod_path = handle_string_special_characters_in_path(ed_info.first);
        if (grp_fqn == (eos_mod_path + "/")) {
            eg_info = ed_info.second;
            ret_value = true;
            break;
        }
    }

    if (ret_value == true)
        ret_value = no_eos5_grid_vars_in_grp(d4_group, eg_info);

    return ret_value;
}

bool no_eos5_grid_vars_in_grp(D4Group *d4_group, const eos5_grid_info_t &eg_info) {

    bool ret_value = true;

    // Even if we find the correct eos group, we need to ensure that the variables we want to add
    // do not exist. That is: we need to check the variable names like Latitude/Longitude etc. don't exist in
    // this group. This seems unnecessary, but we do observe that data producers may add CF variables by themselves.
    // The handler needs to ensure that it will keep using the variables added by the data producers first.

    Constructor::Vars_iter vi = d4_group->var_begin();
    Constructor::Vars_iter ve = d4_group->var_end();

    for (; vi != ve; vi++) {

        const BaseType *v = *vi;
        string vname = v->name();
        if (eg_info.projection == HE5_GCTP_GEO) {
            if (vname == "YDim" || vname == "XDim") {
                ret_value = false;
                break;
            }

        }
        else {
            if (vname == "YDim" || vname == "XDim" || vname =="Latitude" || vname == "Longitude"
                || vname == "eos5_cf_projection") {
                ret_value = false;
                break;
            }
        }
    }
    return ret_value;
}

void build_gd_info(const HE5Grid &gd,unordered_map<string,eos5_grid_info_t>& gridname_to_info) {

    string grid_name = "/HDFEOS/GRIDS/"+gd.name;
    eos5_grid_info_t eg_info;
    eg_info.xdim_fqn = grid_name+"/XDim";
    eg_info.ydim_fqn = grid_name+"/YDim";

    bool find_xdim = false;
    bool find_ydim = false;

    // I have to use the grid dimension name and size information since the struct metadata
    // doesn't contain the dimension size information of a variable. It has to be deduced from
    // the grid dimension information. Note: application can choose their own dimension names in
    // the grid. This is a flaw in the HDF-EOS5 library since the variable's dimension names 
    // are always XDim or YDim. So far I only see one variation in the NASA products. Use Xdim rather than Ydim.
    // An error will be generated if neither XDim/Xdim nor YDim/Ydim is found.

    for (const auto &dim:gd.dim_list) {

        if ((dim.name == "XDim" || dim.name == "Xdim") && find_xdim == false) {
            eg_info.xdim_size = dim.size;
            find_xdim = true;
        }
        else if ((dim.name == "YDim" || dim.name == "Ydim") && find_ydim == false) {
            eg_info.ydim_size = dim.size;
            find_ydim = true;
        }
        
        if (find_xdim == true && find_ydim == true)
            break;

    }

    if (find_xdim == true && find_ydim == true) {

        eg_info.point_lower = gd.point_lower;
        eg_info.point_upper = gd.point_upper;
        eg_info.point_left = gd.point_left;
        eg_info.point_right = gd.point_right;
        eg_info.pixelregistration = gd.pixelregistration;
        eg_info.gridorigin = gd.gridorigin;
        eg_info.projection = gd.projection;

        for (int i = 0; i <13;i++)
            eg_info.param[i] = gd.param[i];

        eg_info.zone = gd.zone;
        eg_info.sphere = gd.sphere;
        gridname_to_info[grid_name] = eg_info;       

    }

    else {
       
        string dimname_list;
        for (const auto &dim:gd.dim_list) {
            dimname_list += dim.name;
            dimname_list += " ";
        }
        string msg = "This HDF-EOS5 grid dimension list doesn't contain XDim, Xdim, YDim or Ydim.";
        msg +=  " The dimension names of this grid are: "+dimname_list;
        throw InternalErr(__FILE__,__LINE__, msg);

    }

}

void add_ps_cf_grid_mapping_attrs(libdap::BaseType *var, const eos5_grid_info_t & eg_info) {

    // The following information is added according to the HDF-EOS5 user's guide and
    // CF 1.7 grid_mapping requirement.

    // Longitude down below pole of map
    double vert_lon_pole =  HE5_EHconvAng(eg_info.param[4],HE5_HDFE_DMS_DEG);

    // Latitude of true scale
    double lat_true_scale = HE5_EHconvAng(eg_info.param[5],HE5_HDFE_DMS_DEG);

    // False easting
    double fe = eg_info.param[6];

    // False northing
    double fn = eg_info.param[7];

    add_var_dap4_attr(var,"grid_mapping_name",attr_str_c,"polar_stereographic");

    ostringstream s_vert_lon_pole;
    s_vert_lon_pole << vert_lon_pole;

    // I did this map is based on my best understanding. KY
    // CF: straight_vertical_longitude_from_pole
    add_var_dap4_attr(var,"straight_vertical_longitude_from_pole", attr_float64_c, s_vert_lon_pole.str());

    ostringstream s_lat_true_scale;
    s_lat_true_scale << lat_true_scale;
    add_var_dap4_attr(var,"standard_parallel", attr_float64_c, s_lat_true_scale.str());

    if(fe == 0.0)
        add_var_dap4_attr(var,"false_easting",attr_float64_c,"0.0");
    else {
        ostringstream s_fe;
        s_fe << fe;
        add_var_dap4_attr(var,"false_easting",attr_float64_c,s_fe.str());
    }

    if(fn == 0.0)
        add_var_dap4_attr(var,"false_northing",attr_float64_c,"0.0");
    else {
        ostringstream s_fn;
        s_fn << fn;
        add_var_dap4_attr(var,"false_northing",attr_float64_c,s_fn.str());
    }

    if(lat_true_scale >0)
        add_var_dap4_attr(var,"latitude_of_projection_origin",attr_float64_c,"+90.0");
    else
        add_var_dap4_attr(var, "latitude_of_projection_origin",attr_float64_c,"-90.0");

    add_var_dap4_attr(var, "_CoordinateAxisTypes", attr_str_c, "GeoX GeoY");

    // From CF, PS has another parameter,
    // Either standard_parallel (EPSG 9829) or scale_factor_at_projection_origin (EPSG 9810)
    // I cannot find the corresponding parameter from the EOS5.

}

void add_lamaz_cf_grid_mapping_attrs(libdap::BaseType *var, const eos5_grid_info_t & eg_info) {

    double lon_proj_origin = HE5_EHconvAng(eg_info.param[4],HE5_HDFE_DMS_DEG);
    double lat_proj_origin = HE5_EHconvAng(eg_info.param[5],HE5_HDFE_DMS_DEG);
    double fe = eg_info.param[6];
    double fn = eg_info.param[7];

    add_var_dap4_attr(var,"grid_mapping_name", attr_str_c, "lambert_azimuthal_equal_area");

    ostringstream s_lon_proj_origin;
    s_lon_proj_origin << lon_proj_origin;
    add_var_dap4_attr(var,"longitude_of_projection_origin", attr_float64_c, s_lon_proj_origin.str());

    ostringstream s_lat_proj_origin;
    s_lat_proj_origin << lat_proj_origin;

    add_var_dap4_attr(var,"latitude_of_projection_origin", attr_float64_c, s_lat_proj_origin.str());

    if(fe == 0.0)
        add_var_dap4_attr(var,"false_easting",attr_float64_c,"0.0");
    else {
        ostringstream s_fe;
        s_fe << fe;
        add_var_dap4_attr(var,"false_easting",attr_float64_c,s_fe.str());
    }

    if(fn == 0.0)
        add_var_dap4_attr(var,"false_northing",attr_float64_c,"0.0");
    else {
        ostringstream s_fn;
        s_fn << fn;
        add_var_dap4_attr(var,"false_northing",attr_float64_c,s_fn.str());
    }

    add_var_dap4_attr(var,"_CoordinateAxisTypes", attr_str_c, "GeoX GeoY");
}

// coordinates and grid_mapping attributes may be added to this HDF-EOS5 var
void add_possible_var_cv_info(libdap::BaseType *var, const eos5_dim_info_t &eos5_dim_info) {

    bool have_cv_dim0 = false;
    bool have_cv_dim1 = false;
    string dim0_cv_name1;
    string dim0_cv_name2;
    string dim0_gm_name;
    string dim1_cv_name1;
    string dim1_cv_name2;
    string dim1_gm_name;

    auto t_a = dynamic_cast<Array*>(var);

    Array::Dim_iter di = t_a->dim_begin();
    Array::Dim_iter de = t_a->dim_end();

    for (; di != de; di++) {

        const D4Dimension * d4_dim = t_a->dimension_D4dim(di);

        // DAP4 dimension may not exist, so need to check.
        if(d4_dim) { 

            // Fully Qualified name(absolute path) of the dimension
            // Both "XDim" and "YDim" in the EOS grid should appear in this var.
            string dim_fqn = d4_dim->fully_qualified_name();

            for (const auto &dim_to_cv:eos5_dim_info.dimpath_to_cvpath) {
                if (dim_fqn == dim_to_cv.first.dpath0) {

                    dim0_cv_name1 = dim_to_cv.second.vpath0;
                    dim0_cv_name2 = dim_to_cv.second.vpath1;
                    dim0_gm_name = dim_to_cv.second.cf_gmap_path;

                    have_cv_dim0 = true;
                }
                else if (dim_fqn == dim_to_cv.first.dpath1) {

                    dim1_cv_name1 = dim_to_cv.second.vpath0;
                    dim1_cv_name2 = dim_to_cv.second.vpath1;
                    dim1_gm_name = dim_to_cv.second.cf_gmap_path;
 
                    have_cv_dim1 = true;
                }

                if (have_cv_dim0 && have_cv_dim1) 
                    break;
            }
        }

        if (have_cv_dim0 && have_cv_dim1) 
            break;
    }

    // We know the dimension names in each grid are different. 
    // We can have only one set of match in each grid.
    if (have_cv_dim0 && have_cv_dim1) {
        if (dim0_cv_name1 != dim1_cv_name1 || dim0_cv_name2 !=dim1_cv_name2 || dim0_gm_name !=dim1_gm_name) {
            string msg = "Inconsistent coordinates for this EOS5 Grid.";
            throw InternalErr(__FILE__,__LINE__, msg);
        }
        else {// Add the CV attributes.
            string coord_value = dim0_cv_name1 + " "+dim0_cv_name2;
            add_var_dap4_attr(var,"coordinates",attr_str_c,coord_value);
            add_var_dap4_attr(var,"grid_mapping",attr_str_c,dim0_gm_name);
        }
    }

}

void make_attributes_to_cf(BaseType *var, const eos5_dim_info_t &eos5_dim_info) {

    bool check_attr = false;
    for (const auto & ed_info:eos5_dim_info.gridname_to_info) { 
        if (ed_info.second.projection == HE5_GCTP_GEO) {
            check_attr = true;
            break;
        }
    }

    if (check_attr == true) {

        D4Attributes *d4_attrs = var->attributes();
        bool have_scale_factor = false;
        bool have_add_offset = false;
        for (auto ii = d4_attrs->attribute_begin(), ee = d4_attrs->attribute_end(); ii != ee; ++ii) {
            if ((*ii)->name() == "ScaleFactor") { 
                (*ii)->set_name("scale_factor");
                have_scale_factor = true;
            }
            else  if ((*ii)->name() == "Offset") { 
                (*ii)->set_name("add_offset");
                have_add_offset = true;
            }
            if (have_scale_factor && have_add_offset)
                break;
        }
    }
}

//Handler variable length integer and float arrays.
void handle_vlen_int_float(D4Group *d4_grp, hid_t pid, const string &vname, const string &var_path,
                           const string &filename, hid_t dset_id) {

    hid_t vlen_type = H5Dget_type(dset_id);
    hid_t vlen_basetype = H5Tget_super(vlen_type);
    if (H5Tget_class(vlen_basetype) != H5T_INTEGER && H5Tget_class(vlen_basetype) != H5T_FLOAT)  {
        string msg = "Only support float or intger variable-length datatype. ";
        msg = msg + "The variable path is " + var_path +".";
        throw BESInternalError(msg,__FILE__,__LINE__);
    }

    hid_t vlen_base_memtype = H5Tget_native_type(vlen_basetype, H5T_DIR_ASCEND);
    hid_t vlen_memtype = H5Tvlen_create(vlen_base_memtype);

    // Will not support the scalar type. 
    hid_t vlen_space = H5Dget_space(dset_id);
    if (H5Sget_simple_extent_type(vlen_space) != H5S_SIMPLE) {
        string msg = "Only support array of float or intger variable-length datatype.";
        msg = msg + "The variable path is " + var_path +".";
        throw BESInternalError(msg,__FILE__,__LINE__);
    }

    hssize_t vlen_number_elements = H5Sget_simple_extent_npoints(vlen_space);
    vector<hvl_t> vlen_data(vlen_number_elements);
    if (H5Dread(dset_id, vlen_memtype, H5S_ALL, H5S_ALL, H5P_DEFAULT, vlen_data.data()) <0) {
        H5Dclose(dset_id);
        string msg = "Cannot read variable-length datatype data.";
        msg = msg + "The variable path is " + var_path +".";
        throw BESInternalError(msg,__FILE__,__LINE__);
    }

    size_t max_vlen_length = 0;
    for (ssize_t i = 0; i<vlen_number_elements; i++) {
        if (max_vlen_length<vlen_data[i].len)   
            max_vlen_length = vlen_data[i].len;
    }

    H5Dvlen_reclaim(vlen_memtype, vlen_space, H5P_DEFAULT, (void*)(vlen_data.data()));
    H5Sclose(vlen_space);
    
    // Now we need to create two variables: one to store vlen data, another to store vlen index.
    // First: vlen data.
    BaseType *bt = Get_bt_enhanced(d4_grp,pid, vname,var_path, filename, vlen_basetype);
    if (!bt) {
        string msg = "Unable to convert hdf5 datatype to dods basetype.";
        throw BESInternalError(msg,__FILE__,__LINE__);
    }

    H5Tclose(vlen_base_memtype);
    H5Tclose(vlen_basetype);
    H5Tclose(vlen_type);
    H5Tclose(vlen_memtype);
 
    auto ar_unique = make_unique<HDF5VlenAtomicArray>(vname, filename, bt,false);
    HDF5Array *ar = ar_unique.get();

    // set number of elements and variable name values.
    // This essentially stores in the struct.
    ar->set_varpath(var_path);
    auto dimnames_size = (int)(dt_inst.dimnames.size());
    vector<string> dimnames;
    if (dimnames_size == dt_inst.ndims) { 
        for (const auto &dimname:dt_inst.dimnames)
            dimnames.push_back(dimname);
        array_add_dimensions_dimscale(ar);
    }
    else {
        for (int dim_index = 0; dim_index < dt_inst.ndims; dim_index++)
            ar->append_dim_ll(dt_inst.size[dim_index]);
    }
    
    string vlen_length_dimname = vname + "_vlen";
    string vlen_length_dimpath = var_path + "_vlen";
    
    if (dimnames.empty()) 
        ar->append_dim_ll(max_vlen_length);
    else 
        ar->append_dim_ll(max_vlen_length, vlen_length_dimname);

    // We need to transform dimension info. to DAP4 group
    BaseType *new_var = nullptr;
    vector<string> temp_dimnames_path;
    if (dimnames.empty() == false) {
        for (const auto & dimname:dt_inst.dimnames_path) 
            temp_dimnames_path.push_back(dimname);
        temp_dimnames_path.push_back(vlen_length_dimpath);
    }
    
    new_var = ar->h5dims_transform_to_dap4(d4_grp,temp_dimnames_path);

    read_objects_basetype_attr_hl_eos5(var_path, new_var, dset_id,  false);

    auto vlen_d4_attr_unique = make_unique<D4Attribute>("orig_datatype",attr_str_c);
    auto vlen_d4_attr = vlen_d4_attr_unique.get();
    vlen_d4_attr->add_value("VLEN");
    new_var->attributes()->add_attribute_nocopy(vlen_d4_attr_unique.release());

    auto vlen_d4_attr2_unique = make_unique<D4Attribute>("vlen_description",attr_str_c);
    auto vlen_d4_attr2 = vlen_d4_attr2_unique.get();
    string desc_str = "The original variable-length array data is stored as the regular";
    desc_str +=" array data that has an extra dimension. The data gap is filled with 0.";
    desc_str +=" The actual length of each original variable-length element is stored in another array. The";
    desc_str +=" variable name of this array is " + vname +"_vlen_index" +"."; 
    vlen_d4_attr2->add_value(desc_str);
    new_var->attributes()->add_attribute_nocopy(vlen_d4_attr2_unique.release());

    d4_grp->add_var_nocopy(new_var);
    delete bt;

    // We need to create another variable to store the index of the vlen 
    string vname_idx = vname + "_vlen_index";
    auto hdf5_int32 = make_unique<HDF5Int32>(vname_idx,var_path,filename);
    
    auto ar_index_unique = make_unique<HDF5VlenAtomicArray>(vname_idx, filename, hdf5_int32.get(),true);
    HDF5Array *ar_index = ar_index_unique.get();

    // set number of elements and variable name values.
    // This essentially stores in the struct.
    ar_index->set_varpath(var_path);
    if (dimnames.empty()==false) { 
        for (int dim_index = 0; dim_index < dt_inst.ndims; dim_index++) {
            if (dimnames[dim_index].empty() == false)
                ar_index->append_dim_ll(dt_inst.size[dim_index], dimnames[dim_index]);
            else
                ar_index->append_dim_ll(dt_inst.size[dim_index]);
        }
 
    }
    else {
        for (int dim_index = 0; dim_index < dt_inst.ndims; dim_index++)
            ar_index->append_dim_ll(dt_inst.size[dim_index]);
    }
  
    // We need to transform dimension info. to DAP4 group
    BaseType *new_var_index = nullptr;
    new_var_index = ar_index->h5dims_transform_to_dap4(d4_grp,dt_inst.dimnames_path);

    // clear DAP4 dimnames_path vector
    dt_inst.dimnames_path.clear();

    auto vlen_index_d4_attr_unique = make_unique<D4Attribute>("orig_datatype",attr_str_c);
    auto vlen_index_d4_attr = vlen_index_d4_attr_unique.get();
    vlen_index_d4_attr->add_value("VLEN_INDEX");
    new_var_index->attributes()->add_attribute_nocopy(vlen_index_d4_attr_unique.release());

    d4_grp->add_var_nocopy(new_var_index);

}
        <|MERGE_RESOLUTION|>--- conflicted
+++ resolved
@@ -2461,11 +2461,7 @@
             string tempstring = d4_attr->value(0);
             // The last string character may be C or fortran delimiter. We need to eliminate it.
             char str_last_char = tempstring.back();
-<<<<<<< HEAD
-            if (str_last_char !='_' && false == isalnum(str_last_char))
-=======
             if (str_last_char !='_' && !isalnum(str_last_char))
->>>>>>> db1a1f6a
                 tempstring = tempstring.substr(0,tempstring.size()-1);
             char sep=' ';
             HDF5CFUtil::Split_helper(coord_names,tempstring,sep);
