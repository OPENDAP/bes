// This file is part of hdf5_handler: an HDF5 file handler for the OPeNDAP
// data server.

// Copyright (c) 2011-2016 The HDF Group, Inc. and OPeNDAP, Inc.
//
// This is free software; you can redistribute it and/or modify it under the
// terms of the GNU Lesser General Public License as published by the Free
// Software Foundation; either version 2.1 of the License, or (at your
// option) any later version.
//
// This software is distributed in the hope that it will be useful, but
// WITHOUT ANY WARRANTY; without even the implied warranty of MERCHANTABILITY
// or FITNESS FOR A PARTICULAR PURPOSE. See the GNU Lesser General Public
// License for more details.
//
// You should have received a copy of the GNU Lesser General Public
// License along with this library; if not, write to the Free Software
// Foundation, Inc., 51 Franklin Street, Fifth Floor, Boston, MA  02110-1301  USA
//
// You can contact OPeNDAP, Inc. at PO Box 112, Saunderstown, RI. 02874-0112.
// You can contact The HDF Group, Inc. at 1800 South Oak Street,
// Suite 203, Champaign, IL 61820  

////////////////////////////////////////////////////////////////////////////////
/// \file h5cfdaputil.cc
/// \brief Helper functions for generating DAS attributes and a function to check BES Key.
///
///  
/// \author Muqun Yang <myang6@hdfgroup.org>
///
/// Copyright (C) 2011-2016 The HDF Group
///
/// All rights reserved.
////////////////////////////////////////////////////////////////////////////////


#include "h5cfdaputil.h"
#include <math.h>

using namespace std;
using namespace libdap;

// Part of a large fix for attributes. Escaping the values of the attributes
// may have been a bad idea. It breaks using JSON, for example. If this is a
// bad idea - to turn of escaping - then we'll have to figure out how to store
// 'serialized JSON' in attributes because it's being used in netcdf/hdf files.
// If we stick with this, there's clearly a more performant solution - eliminate
// the calls to this code.
// jhrg 6/25/21
//
// This may have been a mistake. Not escaping the string attributes results in
// binary values in the attribute value and that winds up in the DMR & DDX XML
// documents, breaking downstream parsers. It also seems to be the case that the
// escaped double quotes do not affect the JSON parsers, esp. since the JSON in
// question - the history_json attribute - is built only when the server builds
// a netcdf file as the response type. Thus, that JSON is a pretty special case.
// Reset this compile-time constant to 1. jhrg 3/8/22
#define ESCAPE_STRING_ATTRIBUTES 1

string HDF5CFDAPUtil::escattr(string s)
{
    const string printable = " ABCDEFGHIJKLMNOPQRSTUVWXYZabcdefghijklmnopqrstuvwxyz0123456789~`!@#$%^&*()_-+={[}]|\\:;<,>.?/'\"\n\t\r";
    const string ESC = "\\";
    size_t ind = 0;
#if ESCAPE_STRING_ATTRIBUTES
    const string DOUBLE_ESC = ESC + ESC;
    const string QUOTE = "\"";
    const string ESCQUOTE = ESC + QUOTE;

    // escape \ with a second backslash
    ind = 0;
    while ((ind = s.find(ESC, ind)) != string::npos) {
        s.replace(ind, 1, DOUBLE_ESC);
        ind += DOUBLE_ESC.size();
    }

    // escape " with backslash
    ind = 0;
    while ((ind = s.find(QUOTE, ind)) != string::npos) {
        s.replace(ind, 1, ESCQUOTE);
        ind += ESCQUOTE.size();
    }
#endif

    // escape non-printing characters with octal escape
    ind = 0;
    while ((ind = s.find_first_not_of(printable, ind)) != string::npos)
        s.replace(ind, 1, ESC + octstring(s[ind]));

    return s;
}

// present the string in octal base.
string
HDF5CFDAPUtil::octstring(unsigned char val)
{
    ostringstream buf;
    buf << oct << setw(3) << setfill('0')
    << static_cast<unsigned int>(val);

    return buf.str();
}


void HDF5CFDAPUtil::replace_double_quote(string & str) {

    const string offend_char = "\"";
    const string replace_str = "&quote";
    size_t found_quote = 0;
    size_t start_pos = 0;
    while (found_quote != string::npos) {
        found_quote = str.find(offend_char,start_pos);
        if (found_quote!= string::npos){
            str.replace(found_quote,offend_char.size(),replace_str);
            start_pos = found_quote+1;
        }
    }
}


string HDF5CFDAPUtil::print_type(H5DataType type) {

    // The list is based on libdap/AttrTable.h.
    // We added DAP4 INT64 and UINT64 support.
    string DAPUNSUPPORTED ="Unsupported";
    string DAPBYTE ="Byte";
    string DAPINT16 ="Int16";
    string DAPUINT16 ="Uint16";
    string DAPINT32 ="Int32";
    string DAPUINT32 ="Uint32";
    string DAPFLOAT32 ="Float32";
    string DAPFLOAT64 ="Float64";
    string DAP4INT64  ="Int64";
    string DAP4UINT64 ="UInt64";
    string DAPSTRING = "String";

    switch (type) {

        case H5UCHAR:
            return DAPBYTE;

        case H5CHAR:
            return DAPINT16;

        case H5INT16:
            return DAPINT16;
        
        case H5UINT16:
            return DAPUINT16;

        case H5INT32:
            return DAPINT32;

        case H5UINT32:
            return DAPUINT32;

        case H5FLOAT32:
            return DAPFLOAT32;

        case H5FLOAT64:
            return DAPFLOAT64;

        case H5FSTRING:
        case H5VSTRING:
            return DAPSTRING;
        case H5INT64:
            return DAP4INT64;
        case H5UINT64:
            return DAP4UINT64;
        case H5REFERENCE:
        case H5COMPOUND:
        case H5ARRAY:
             return DAPUNSUPPORTED;
 
        default:
             return DAPUNSUPPORTED;
    }

}

D4AttributeType HDF5CFDAPUtil::print_type_dap4(H5DataType type) {

    switch (type) {

        case H5UCHAR:
            return attr_byte_c;

        case H5CHAR:
            return attr_int8_c;

        case H5INT16:
            return attr_int16_c;
        
        case H5UINT16:
            return attr_uint16_c;

        case H5INT32:
            return attr_int32_c; 

        case H5UINT32:
            return attr_uint32_c;

        case H5INT64:
            return attr_int64_c;

        case H5UINT64:
            return attr_uint64_c;

        case H5FLOAT32:
            return attr_float32_c;

        case H5FLOAT64:
            return attr_float64_c;

        case H5FSTRING:
        case H5VSTRING:
            return attr_str_c;
        case H5REFERENCE:
        case H5COMPOUND:
        case H5ARRAY:
             return attr_null_c;
 
        default:
             return attr_null_c;
    }

}


H5DataType
HDF5CFDAPUtil::get_mem_dtype(H5DataType dtype,size_t mem_dtype_size ) {

    // Currently in addition to "char" to "int16", all other memory datatype will be the same as the datatype.
    // So we have a short cut for this function
    return ((H5INT16 == dtype) && (1 == mem_dtype_size))?H5CHAR:dtype;
}

string
HDF5CFDAPUtil:: print_attr(H5DataType type, int loc, void *vals)
{
    ostringstream rep;

    union {
        unsigned char* ucp;
        char *cp;
        short *sp;
        unsigned short *usp;
        int   *ip;
        unsigned int *uip;
        long long *llp;
        unsigned long long *ullp;
        float *fp;
        double *dp;
    } gp;

    switch (type) {

    case H5UCHAR:
        {
            unsigned char uc;
            gp.ucp = (unsigned char *) vals;

            uc = *(gp.ucp+loc);
            rep << (int)uc;

            return rep.str();
        }

    case H5CHAR:
        {
            gp.cp = (char *) vals;
            char c;
            c = *(gp.cp+loc);
            // Since the character may be a special character and DAP may not be able to represent so supposedly we should escape the character
            // by calling the escattr function. However, HDF5 native char maps to DAP Int16. So the mapping assumes that users will never
            // use HDF5 native char or HDF5 unsigned native char to represent characters. Instead, HDF5 string should be used to represent characters.
            // So don't do any escaping of H5CHAR for now. KY 2016-10-14
            rep <<(int)c;
            return rep.str();
        }


    case H5INT16:
        {
            gp.sp = (short *) vals;
            rep<< *(gp.sp+loc);
            return rep.str();
        }

    case H5UINT16:

       {
            gp.usp = (unsigned short *) vals;
            rep << *(gp.usp+loc);
            return rep.str();
        }


    case H5INT32:
        {
            gp.ip = (int *) vals;
            rep << *(gp.ip+loc);
            return rep.str();
        }

    case H5UINT32:
        {
            gp.uip = (unsigned int *) vals;
            rep << *(gp.uip+loc);
            return rep.str();
        }
    case H5INT64: // For DAP4 CF support only
        {
            gp.llp = (long long *) vals;
            rep << *(gp.llp+loc);
            return rep.str();
        }

    case H5UINT64: // For DAP4 CF support only
        {
            gp.ullp = (unsigned long long *) vals;
            rep << *(gp.ullp+loc);
            return rep.str();
        }



    case H5FLOAT32:
        {
            float attr_val = *(float*)vals;
            if (isnan(attr_val)) 
                rep<<"NaN";
            else {
<<<<<<< HEAD
                bool is_a_fin = isfinite(attr_val);
=======
>>>>>>> 5f8a40fc
                gp.fp = (float *) vals;
                rep << showpoint;
                rep << setprecision(10);
                rep << *(gp.fp+loc);
<<<<<<< HEAD
=======
#if 0
                bool is_a_fin = isfinite(attr_val);
>>>>>>> 5f8a40fc
                string tmp_rep_str = rep.str();
                if (tmp_rep_str.find('.') == string::npos
                    && tmp_rep_str.find('e') == string::npos
                    && tmp_rep_str.find('E') == string::npos
                    && (true == is_a_fin)){
                    rep<<".";
                }
<<<<<<< HEAD
=======
#endif
                if ((rep.str().find_first_of(".eE")==string::npos) && isfinite(attr_val))
                    rep<<".";
>>>>>>> 5f8a40fc
            }
            return rep.str();
        }

    case H5FLOAT64:
        {
            double attr_val = *(double*)vals;
            if (isnan(attr_val)) 
                rep<<"NaN";
            else {
<<<<<<< HEAD
               bool is_a_fin = isfinite(attr_val);
               gp.dp = (double *) vals;
               rep << std::showpoint;
               rep << std::setprecision(17);
               rep << *(gp.dp+loc);
=======
                gp.dp = (double *) vals;
                rep << std::showpoint;
                rep << std::setprecision(17);
                rep << *(gp.dp+loc);
#if 0
               bool is_a_fin = isfinite(attr_val);
>>>>>>> 5f8a40fc
               string tmp_rep_str = rep.str();
               if (tmp_rep_str.find('.') == string::npos
                   && tmp_rep_str.find('e') == string::npos
                   && tmp_rep_str.find('E') == string::npos
                   && (true == is_a_fin)) {
                   rep << ".";
               }
<<<<<<< HEAD
=======
#endif
                if ((rep.str().find_first_of(".eE")==string::npos) && isfinite(attr_val))
                    rep<<".";
>>>>>>> 5f8a40fc
            }
            return rep.str();
        }
    default:
        return string("UNKNOWN");
    }

}

// This helper function is used for 64-bit integer DAP4 support.
// We need to support the attributes of all types for 64-bit integer variables.
D4AttributeType HDF5CFDAPUtil::daptype_strrep_to_dap4_attrtype(const std::string &s){
    
    if (s == "Byte")
        return attr_byte_c;
    else if (s == "Int8")
        return attr_int8_c;
    else if (s == "UInt8") // This may never be used.
        return attr_uint8_c;
    else if (s == "Int16")
        return attr_int16_c;
    else if (s == "UInt16")
        return attr_uint16_c;
    else if (s == "Int32")
        return attr_int32_c;
    else if (s == "UInt32")
        return attr_uint32_c;
    else if (s == "Int64")
        return attr_int64_c;
    else if (s == "UInt64")
        return attr_uint64_c;
    else if (s == "Float32")
        return attr_float32_c;
    else if (s == "Float64")
        return attr_float64_c;
    else if (s == "String")
        return attr_str_c;
    else if (s == "Url")
        return attr_url_c;
    else
        return attr_null_c;


}

<|MERGE_RESOLUTION|>--- conflicted
+++ resolved
@@ -331,19 +331,12 @@
             if (isnan(attr_val)) 
                 rep<<"NaN";
             else {
-<<<<<<< HEAD
-                bool is_a_fin = isfinite(attr_val);
-=======
->>>>>>> 5f8a40fc
                 gp.fp = (float *) vals;
                 rep << showpoint;
                 rep << setprecision(10);
                 rep << *(gp.fp+loc);
-<<<<<<< HEAD
-=======
 #if 0
                 bool is_a_fin = isfinite(attr_val);
->>>>>>> 5f8a40fc
                 string tmp_rep_str = rep.str();
                 if (tmp_rep_str.find('.') == string::npos
                     && tmp_rep_str.find('e') == string::npos
@@ -351,12 +344,9 @@
                     && (true == is_a_fin)){
                     rep<<".";
                 }
-<<<<<<< HEAD
-=======
 #endif
                 if ((rep.str().find_first_of(".eE")==string::npos) && isfinite(attr_val))
                     rep<<".";
->>>>>>> 5f8a40fc
             }
             return rep.str();
         }
@@ -367,20 +357,12 @@
             if (isnan(attr_val)) 
                 rep<<"NaN";
             else {
-<<<<<<< HEAD
-               bool is_a_fin = isfinite(attr_val);
-               gp.dp = (double *) vals;
-               rep << std::showpoint;
-               rep << std::setprecision(17);
-               rep << *(gp.dp+loc);
-=======
                 gp.dp = (double *) vals;
                 rep << std::showpoint;
                 rep << std::setprecision(17);
                 rep << *(gp.dp+loc);
 #if 0
                bool is_a_fin = isfinite(attr_val);
->>>>>>> 5f8a40fc
                string tmp_rep_str = rep.str();
                if (tmp_rep_str.find('.') == string::npos
                    && tmp_rep_str.find('e') == string::npos
@@ -388,12 +370,9 @@
                    && (true == is_a_fin)) {
                    rep << ".";
                }
-<<<<<<< HEAD
-=======
 #endif
                 if ((rep.str().find_first_of(".eE")==string::npos) && isfinite(attr_val))
                     rep<<".";
->>>>>>> 5f8a40fc
             }
             return rep.str();
         }
