<<<<<<< HEAD
tree 318bda31939298b23f5855ddcc435eec61795bdd
parent 391a81ca1cda38d491071251553a7be6677e0d97
author Muqun Yang <myang6@hdfgroup.org> 1576258376 -0600
committer Muqun Yang <myang6@hdfgroup.org> 1576258376 -0600

Add besstandalone debugging commands for modules used to access the HDF5 files.
=======
tree 670bd17641d462d06a2543f3317377694704bba5
parent 54365d5346b01a07deafe7f31ddaa252d99114b2
author Muqun Yang <myang6@hdfgroup.org> 1584740523 -0500
committer Muqun Yang <myang6@hdfgroup.org> 1584740523 -0500

HFVHANDLER-332, add the check for zero storage size variables. This is legal in HDF5 and we see some NASA files that have it.
>>>>>>> d4b24131
<|MERGE_RESOLUTION|>--- conflicted
+++ resolved
@@ -1,15 +1,6 @@
-<<<<<<< HEAD
-tree 318bda31939298b23f5855ddcc435eec61795bdd
-parent 391a81ca1cda38d491071251553a7be6677e0d97
-author Muqun Yang <myang6@hdfgroup.org> 1576258376 -0600
-committer Muqun Yang <myang6@hdfgroup.org> 1576258376 -0600
-
-Add besstandalone debugging commands for modules used to access the HDF5 files.
-=======
 tree 670bd17641d462d06a2543f3317377694704bba5
 parent 54365d5346b01a07deafe7f31ddaa252d99114b2
 author Muqun Yang <myang6@hdfgroup.org> 1584740523 -0500
 committer Muqun Yang <myang6@hdfgroup.org> 1584740523 -0500
 
-HFVHANDLER-332, add the check for zero storage size variables. This is legal in HDF5 and we see some NASA files that have it.
->>>>>>> d4b24131
+HFVHANDLER-332, add the check for zero storage size variables. This is legal in HDF5 and we see some NASA files that have it.