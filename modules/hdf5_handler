--- conflicted
+++ resolved
@@ -1,11 +1,3 @@
-<<<<<<< HEAD
-tree 10e778b41ae917e01c2c92304b4f51c66e4b0d6e
-parent c12eba5a9522be30ee03c67b3f39f0af17caa8b6
-author Kent Yang <myang6@hdfgroup.org> 1566338452 -0500
-committer Kent Yang <myang6@hdfgroup.org> 1566338452 -0500
-
-HFVHANDLER-304, add commented code to prepare for the attribute-turning off in the data access. Will add the implementation after discussing with the team if function_check routines can be moved to BES layer.
-=======
 tree b4b6f203275a58648da277098078cc32663038fd
 parent 4a564a06582e6669252b80d99eb6b51a584c0282
 author slloyd <slloyd@localhost> 1570037241 -0600
@@ -14,5 +6,4 @@
 10/02/19 - OPeNDAP HK-72 - Header file fixes
 
 removed 'using' statement from BESIndent.h causing errors
-resolved errors in header files in HDF5
->>>>>>> b6cc068c
+resolved errors in header files in HDF5