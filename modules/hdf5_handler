--- conflicted
+++ resolved
@@ -1,11 +1,3 @@
-<<<<<<< HEAD
-tree 51bc58a11bf7ce2bf56a71426e74c2ce80800e3e
-parent 08e34596525769051755a03fc63698dc54bc2f35
-author Kent Yang <myang6@hdfgroup.org> 1535412044 -0500
-committer Kent Yang <myang6@hdfgroup.org> 1535412044 -0500
-
-HFVHANDLER-276,update the Hyrax version.
-=======
 tree b4b6f203275a58648da277098078cc32663038fd
 parent 4a564a06582e6669252b80d99eb6b51a584c0282
 author slloyd <slloyd@localhost> 1570037241 -0600
@@ -14,5 +6,4 @@
 10/02/19 - OPeNDAP HK-72 - Header file fixes
 
 removed 'using' statement from BESIndent.h causing errors
-resolved errors in header files in HDF5
->>>>>>> 75fbdacd
+resolved errors in header files in HDF5