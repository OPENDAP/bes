--- conflicted
+++ resolved
@@ -1,15 +1,6 @@
-<<<<<<< HEAD
-tree 883c5ce5fb263760f7825fd1111447a47adc773c
-parent 472bd0e5dcdcfee5b90051efcc302ff46daa907e
-author Kent Yang <myang6@hdfgroup.org> 1562716335 -0500
-committer Kent Yang <myang6@hdfgroup.org> 1562716335 -0500
-
-Update README for HDF5 1.16.0 release.
-=======
 tree 10e778b41ae917e01c2c92304b4f51c66e4b0d6e
 parent c12eba5a9522be30ee03c67b3f39f0af17caa8b6
 author Kent Yang <myang6@hdfgroup.org> 1566338452 -0500
 committer Kent Yang <myang6@hdfgroup.org> 1566338452 -0500
 
-HFVHANDLER-304, add commented code to prepare for the attribute-turning off in the data access. Will add the implementation after discussing with the team if function_check routines can be moved to BES layer.
->>>>>>> 7d394d4c
+HFVHANDLER-304, add commented code to prepare for the attribute-turning off in the data access. Will add the implementation after discussing with the team if function_check routines can be moved to BES layer.