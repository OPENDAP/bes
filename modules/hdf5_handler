--- conflicted
+++ resolved
@@ -1,15 +1,7 @@
-<<<<<<< HEAD
-tree ba3e753dc4f5c8165d5bd8d76030d3b5fa91d130
-parent 6ca34a1f6395d9c8ee6f99033985d72738b35e9c
-author Muqun Yang <myang6@hdfgroup.org> 1531516447 -0500
-committer Muqun Yang <myang6@hdfgroup.org> 1531516447 -0500
+tree c7edbff42c4674078e5484236ef1224a48972b33
+parent 64a196b45b46a7cf90f5d30959e2e90c44b3c43d
+author Kent Yang <myang6@hdfgroup.org> 1535140380 -0500
+committer Kent Yang <myang6@hdfgroup.org> 1535140380 -0500
 
-HFVHANDLER-275, add two HDF5 files that emulate OMI and TROP-OMI swath as well as the python scripts that generate them.
-=======
-tree 0b84388de8a62bc6ff6e2f856e5ef5aa43458038
-parent 9373766a64daf0dac501240e0c24ff76143dbad8
-author Muqun Yang <myang6@hdfgroup.org> 1524501423 -0500
-committer Muqun Yang <myang6@hdfgroup.org> 1524501423 -0500
-
-HFVHANDLER-267, adding the dmr/dap tests for 64-bit integer of the CF option.
->>>>>>> dae76ac6
+HFVHANDLER-276, update the comments of some BES keys inside h5.conf.in file for the latest update.
+The comments of the H5.EnableDropLongString and H5.ForceFlattenNDCoorAttr are updated.