--- conflicted
+++ resolved
@@ -1,12 +1,3 @@
-<<<<<<< HEAD
-tree bb5b31f1183e9c0eae119a6f77b875b57d879ac2
-parent 66087395414390eeed15f7c02fc0bf0fac5d25dd
-author Muqun Yang <myang6@hdfgroup.org> 1493411923 -0500
-committer Muqun Yang <myang6@hdfgroup.org> 1493411923 -0500
-
-HFVHANDLER-211, check in the DAS disk cache implementation code. Tested fake and NASA testsuites at CentOS6,7 and MacOS10.12.
-valgrind tests on CentOS 6 and 7.
-=======
 tree c7ddbe4297a4862a9fb3c5852426f3c45ae0ab21
 parent 716f53bf0172c2b54541107ae99c2f895d5559b4
 parent 0fc885178abcfa5406781120e9fff3569173cb31
@@ -15,5 +6,4 @@
 
 Merge pull request #6 from OPENDAP/dmr2dds
 
-Change in libdap4 API
->>>>>>> a05eb412
+Change in libdap4 API