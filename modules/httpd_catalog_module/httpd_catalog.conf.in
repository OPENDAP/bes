###
### OPeNDAP httpd Catalog BES Module Configuration file
###

# Require dap configuration to be loaded first

BES.Include = dap.conf

# By default, this module is turned off. Add 'BES.modules += httpd' to
# your site.conf file or uncomment the following line. NB: This file 
# will be overwritten by subsequent installs of the server; the site.conf
# will not be altered by future installs.

# BES.modules += httpd

BES.module.httpd = @bes_modules_dir@/libhttpd_catalog_module.so

# Httpd_Catalog.Reference: URL to the Httpd_Catalog Reference Page at docs.opendap.org"

Httpd_Catalog.Reference=http://docs.opendap.org/index.php/BES_-_Modules_-_Httpd_Catalog

# These can be used for the RemoteRsources catalog

# BES.Catalog.RemoteResources.FollowSymLinks =
# BES.Catalog.RemoteResources.Exclude =
# BES.Catalog.RemoteResources.Include =

# The values of these parameters are not used by the httpd catalog module
# but they must be defined or the framework will signal an error.

BES.Catalog.RemoteResources.RootDirectory = UNUSED
BES.Catalog.RemoteResources.TypeMatch += unused:unused;

<<<<<<< HEAD
HttpResourceCache.dir = /tmp/hyrax_hc
HttpResourceCache.prefix = hc_
HttpResourceCache.size = 500

=======
# The cache used by the BES for the retrieved items.

HttpResourceCache.dir = /tmp/httpd_cache
HttpResourceCache.prefix = hc_
HttpResourceCache.size = 500

# The mapping between files/responses from the remote httpd an modules that 
# read data on the local Hyrax server.

>>>>>>> 785b0c48
Httpd_Catalog.MimeTypes = nc:application/x-netcdf
Httpd_Catalog.MimeTypes += h4:application/x-hdf
Httpd_Catalog.MimeTypes += h5:application/x-hdf5

<<<<<<< HEAD
# 'Collections' make virtual directory hierarchies under the literal 
=======
# 'Collections' add virtual directory hierarchies under the literal 
>>>>>>> 785b0c48
# '/RemoteResources/'. For example the Collections value below will 
# make the path '/RemoteResources/test/' access the files in the remote
# directory at http://test.opendap.org/data/.

Httpd_Catalog.Collections = test:http://test.opendap.org/data/

# The hosts listed in Collections have to be on the Whitelist of allowable
# remote hosts this server may connect to. The Whitelist should have hosts
# added to is using '+=' because using '=' will remove all previous values.

Gateway.Whitelist += http://test.opendap.org<|MERGE_RESOLUTION|>--- conflicted
+++ resolved
@@ -31,31 +31,21 @@
 BES.Catalog.RemoteResources.RootDirectory = UNUSED
 BES.Catalog.RemoteResources.TypeMatch += unused:unused;
 
-<<<<<<< HEAD
-HttpResourceCache.dir = /tmp/hyrax_hc
-HttpResourceCache.prefix = hc_
-HttpResourceCache.size = 500
-
-=======
 # The cache used by the BES for the retrieved items.
 
-HttpResourceCache.dir = /tmp/httpd_cache
+HttpResourceCache.dir = /tmp/hyrax_hc
 HttpResourceCache.prefix = hc_
 HttpResourceCache.size = 500
 
 # The mapping between files/responses from the remote httpd an modules that 
 # read data on the local Hyrax server.
 
->>>>>>> 785b0c48
 Httpd_Catalog.MimeTypes = nc:application/x-netcdf
 Httpd_Catalog.MimeTypes += h4:application/x-hdf
 Httpd_Catalog.MimeTypes += h5:application/x-hdf5
 
-<<<<<<< HEAD
-# 'Collections' make virtual directory hierarchies under the literal 
-=======
+
 # 'Collections' add virtual directory hierarchies under the literal 
->>>>>>> 785b0c48
 # '/RemoteResources/'. For example the Collections value below will 
 # make the path '/RemoteResources/test/' access the files in the remote
 # directory at http://test.opendap.org/data/.
