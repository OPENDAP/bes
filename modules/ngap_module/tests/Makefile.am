
AUTOMAKE_OPTIONS = foreign 

AM_CPPFLAGS = -I$(top_srcdir)

AM_CXXFLAGS =

BES_CONF_IN = bes.conf.in
# BES_DAAC_CONF_IN = bes-daac.conf.in

noinst_DATA = bes.conf
#  bes-daac.conf

CLEANFILES = bes.conf mds_ledger.txt bes.log
# bes-daac.conf

<<<<<<< HEAD
EXTRA_DIST = ngap $(TESTSUITE).at $(TESTSUITE) atlocal.in \
CM.config.template package.m4 $(BES_CONF_IN)

# $(BES_DAAC_CONF_IN)
=======
EXTRA_DIST = ngap $(TESTSUITE).at $(TESTSUITE) $(TESTSUITE_DAAC).at $(TESTSUITE_DAAC) atlocal.in \
CM.config.template package.m4 $(BES_CONF_IN) $(BES_DAAC_CONF_IN)
>>>>>>> 8795898e

DISTCLEANFILES = atconfig

# Build the bes.conf used for testing so that the value substituted for
# @abs_top_srcdir@ does not contain '../'. This happens when using 
# configure's value for the parameter when running the distcheck target.
bes.conf: $(BES_CONF_IN) $(top_srcdir)/configure.ac
	@clean_abs_top_srcdir=`${PYTHON} -c "import os.path; print(os.path.abspath('${abs_top_srcdir}'))"`; \
	sed -e "s%[@]abs_top_srcdir[@]%$$clean_abs_top_srcdir%" \
		-e "s%[@]abs_top_builddir[@]%${abs_top_builddir}%" $< > bes.conf

<<<<<<< HEAD
# bes-daac.conf: $(BES_DAAC_CONF_IN) $(top_srcdir)/configure.ac
# @clean_abs_top_srcdir=`${PYTHON} -c "import os.path; print(os.path.abspath('${abs_top_srcdir}'))"`; \
#	sed -e "s%[@]abs_top_srcdir[@]%$$clean_abs_top_srcdir%" \
#		-e "s%[@]abs_top_builddir[@]%${abs_top_builddir}%" $< > bes.conf
=======
bes-daac.conf: $(BES_DAAC_CONF_IN) $(top_srcdir)/configure.ac
	@clean_abs_top_srcdir=`${PYTHON} -c "import os.path; print(os.path.abspath('${abs_top_srcdir}'))"`; \
	sed -e "s%[@]abs_top_srcdir[@]%$$clean_abs_top_srcdir%" \
		-e "s%[@]abs_top_builddir[@]%${abs_top_builddir}%" $< > bes-daac.conf
>>>>>>> 8795898e

############## Autotest follows #####################

AUTOM4TE = autom4te

TESTSUITE = $(srcdir)/testsuite
#TESTSUITE_DAAC = $(srcdir)/testsuite-daac

check-local: atconfig atlocal $(srcdir)/package.m4 $(TESTSUITE) $(TESTSUITE_DAAC) bes.conf bes-daac.conf
	@if [ -f $(srcdir)/CM.config ]; then \
	    $(SHELL) '$(TESTSUITE)' $(TESTSUITEFLAGS); \
	else \
	    echo "No access credentials available, skipping tests that use S3"; \
	    true;\
	fi

# $(SHELL) '$(TESTSUITE_DAAC)' $(TESTSUITEFLAGS) --conf bes-daac.conf;

clean-local:
	test ! -f '$(TESTSUITE)' || $(SHELL) '$(TESTSUITE)' --clean
	-rm -f $(TESTSUITE) $(TESTSUITE_DAAC) $(srcdir)/package.m4

# 	test ! -f '$(TESTSUITE_DAAC)' || $(SHELL) '$(TESTSUITE_DAAC)' --clean

AUTOTEST = $(AUTOM4TE) --language=autotest

$(TESTSUITE): $(TESTSUITE).at $(srcdir)/package.m4 $(top_srcdir)/modules/common/handler_tests_macros.m4
	$(AUTOTEST) -I '$(srcdir)' -o $@ $@.at

# $(TESTSUITE_DAAC): $(TESTSUITE_DAAC).at $(srcdir)/package.m4 $(top_srcdir)/modules/common/handler_tests_macros.m4
#	$(AUTOTEST) -I '$(srcdir)' -o $@ $@.at

# The `:;' works around a Bash 3.2 bug when the output is not writable.
$(srcdir)/package.m4: $(top_srcdir)/configure.ac
	:;{ \
	echo '# Signature of the current package.' && \
	echo 'm4_define([AT_PACKAGE_NAME],      [@PACKAGE_NAME@])' && \
	echo 'm4_define([AT_PACKAGE_TARNAME],   [@PACKAGE_TARNAME@])' && \
	echo 'm4_define([AT_PACKAGE_VERSION],   [@PACKAGE_VERSION@])' && \
	echo 'm4_define([AT_PACKAGE_STRING],    [@PACKAGE_STRING@])' && \
	echo 'm4_define([AT_PACKAGE_BUGREPORT], [@PACKAGE_BUGREPORT@])'; \
	} >'$(srcdir)/package.m4'
<|MERGE_RESOLUTION|>--- conflicted
+++ resolved
@@ -6,23 +6,13 @@
 AM_CXXFLAGS =
 
 BES_CONF_IN = bes.conf.in
-# BES_DAAC_CONF_IN = bes-daac.conf.in
 
 noinst_DATA = bes.conf
-#  bes-daac.conf
 
 CLEANFILES = bes.conf mds_ledger.txt bes.log
-# bes-daac.conf
 
-<<<<<<< HEAD
 EXTRA_DIST = ngap $(TESTSUITE).at $(TESTSUITE) atlocal.in \
 CM.config.template package.m4 $(BES_CONF_IN)
-
-# $(BES_DAAC_CONF_IN)
-=======
-EXTRA_DIST = ngap $(TESTSUITE).at $(TESTSUITE) $(TESTSUITE_DAAC).at $(TESTSUITE_DAAC) atlocal.in \
-CM.config.template package.m4 $(BES_CONF_IN) $(BES_DAAC_CONF_IN)
->>>>>>> 8795898e
 
 DISTCLEANFILES = atconfig
 
@@ -34,18 +24,6 @@
 	sed -e "s%[@]abs_top_srcdir[@]%$$clean_abs_top_srcdir%" \
 		-e "s%[@]abs_top_builddir[@]%${abs_top_builddir}%" $< > bes.conf
 
-<<<<<<< HEAD
-# bes-daac.conf: $(BES_DAAC_CONF_IN) $(top_srcdir)/configure.ac
-# @clean_abs_top_srcdir=`${PYTHON} -c "import os.path; print(os.path.abspath('${abs_top_srcdir}'))"`; \
-#	sed -e "s%[@]abs_top_srcdir[@]%$$clean_abs_top_srcdir%" \
-#		-e "s%[@]abs_top_builddir[@]%${abs_top_builddir}%" $< > bes.conf
-=======
-bes-daac.conf: $(BES_DAAC_CONF_IN) $(top_srcdir)/configure.ac
-	@clean_abs_top_srcdir=`${PYTHON} -c "import os.path; print(os.path.abspath('${abs_top_srcdir}'))"`; \
-	sed -e "s%[@]abs_top_srcdir[@]%$$clean_abs_top_srcdir%" \
-		-e "s%[@]abs_top_builddir[@]%${abs_top_builddir}%" $< > bes-daac.conf
->>>>>>> 8795898e
-
 ############## Autotest follows #####################
 
 AUTOM4TE = autom4te
@@ -53,7 +31,7 @@
 TESTSUITE = $(srcdir)/testsuite
 #TESTSUITE_DAAC = $(srcdir)/testsuite-daac
 
-check-local: atconfig atlocal $(srcdir)/package.m4 $(TESTSUITE) $(TESTSUITE_DAAC) bes.conf bes-daac.conf
+check-local: atconfig atlocal $(srcdir)/package.m4 $(TESTSUITE) bes.conf bes-daac.conf
 	@if [ -f $(srcdir)/CM.config ]; then \
 	    $(SHELL) '$(TESTSUITE)' $(TESTSUITEFLAGS); \
 	else \
@@ -61,21 +39,14 @@
 	    true;\
 	fi
 
-# $(SHELL) '$(TESTSUITE_DAAC)' $(TESTSUITEFLAGS) --conf bes-daac.conf;
-
 clean-local:
 	test ! -f '$(TESTSUITE)' || $(SHELL) '$(TESTSUITE)' --clean
-	-rm -f $(TESTSUITE) $(TESTSUITE_DAAC) $(srcdir)/package.m4
-
-# 	test ! -f '$(TESTSUITE_DAAC)' || $(SHELL) '$(TESTSUITE_DAAC)' --clean
+	-rm -f $(TESTSUITE) $(srcdir)/package.m4
 
 AUTOTEST = $(AUTOM4TE) --language=autotest
 
 $(TESTSUITE): $(TESTSUITE).at $(srcdir)/package.m4 $(top_srcdir)/modules/common/handler_tests_macros.m4
 	$(AUTOTEST) -I '$(srcdir)' -o $@ $@.at
-
-# $(TESTSUITE_DAAC): $(TESTSUITE_DAAC).at $(srcdir)/package.m4 $(top_srcdir)/modules/common/handler_tests_macros.m4
-#	$(AUTOTEST) -I '$(srcdir)' -o $@ $@.at
 
 # The `:;' works around a Bash 3.2 bug when the output is not writable.
 $(srcdir)/package.m4: $(top_srcdir)/configure.ac
@@ -86,4 +57,4 @@
 	echo 'm4_define([AT_PACKAGE_VERSION],   [@PACKAGE_VERSION@])' && \
 	echo 'm4_define([AT_PACKAGE_STRING],    [@PACKAGE_STRING@])' && \
 	echo 'm4_define([AT_PACKAGE_BUGREPORT], [@PACKAGE_BUGREPORT@])'; \
-	} >'$(srcdir)/package.m4'
+	} >'$(srcdir)/package.m4'