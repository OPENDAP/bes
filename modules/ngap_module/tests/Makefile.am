
AUTOMAKE_OPTIONS = foreign 

AM_CPPFLAGS = -I$(top_srcdir)

AM_CXXFLAGS =

BES_CONF_IN = bes.conf.in
BES_DAAC_CONF_IN = bes-daac.conf.in

<<<<<<< HEAD
noinst_DATA = bes.conf

CLEANFILES = bes.conf mds_ledger.txt bes.log
=======
# These are not used by automake but are often useful for certain types of
# debugging. The best way to use these is to run configure as:
#     export CXXFLAGS='...'; ./configure --disable-shared
# the --disable-shared is not required, but it seems to help with debuggers.
CXXFLAGS_DEBUG = -g3 -O0  -Wall -W -Wcast-align -Werror
TEST_COV_FLAGS = -ftest-coverage -fprofile-arcs

noinst_DATA = bes.conf bes-daac.conf

CLEANFILES = bes.conf bes-daac.conf
>>>>>>> 4bebb5f1

EXTRA_DIST = ngap $(TESTSUITE).at $(TESTSUITE) $(TESTSUITE_DAAC).at $(TESTSUITE_DAAC) atlocal.in \
CM.config.template package.m4 $(BES_CONF_IN) $(BES_DAAC_CONF_IN)

DISTCLEANFILES = atconfig

# Build the bes.conf used for testing so that the value substituted for
# @abs_top_srcdir@ does not contain '../'. This happens when using 
# configure's value for the parameter when running the distcheck target.
bes.conf: $(BES_CONF_IN) $(top_srcdir)/configure.ac
	@clean_abs_top_srcdir=`${PYTHON} -c "import os.path; print(os.path.abspath('${abs_top_srcdir}'))"`; \
	sed -e "s%[@]abs_top_srcdir[@]%$$clean_abs_top_srcdir%" \
		-e "s%[@]abs_top_builddir[@]%${abs_top_builddir}%" $< > bes.conf

bes-daac.conf: $(BES_DAAC_CONF_IN) $(top_srcdir)/configure.ac
	@clean_abs_top_srcdir=`${PYTHON} -c "import os.path; print(os.path.abspath('${abs_top_srcdir}'))"`; \
	sed -e "s%[@]abs_top_srcdir[@]%$$clean_abs_top_srcdir%" \
		-e "s%[@]abs_top_builddir[@]%${abs_top_builddir}%" $< > bes-daac.conf

############## Autotest follows #####################

AUTOM4TE = autom4te

TESTSUITE = $(srcdir)/testsuite
<<<<<<< HEAD
#TESTSUITE_DAAC = $(srcdir)/testsuite-daac

check-local: atconfig atlocal $(srcdir)/package.m4 $(TESTSUITE) bes.conf bes-daac.conf
=======
TESTSUITE_DAAC = $(srcdir)/testsuite-daac

check-local: atconfig atlocal $(srcdir)/package.m4 $(TESTSUITE) $(TESTSUITE_DAAC) bes.conf bes-daac.conf
>>>>>>> 4bebb5f1
	@if [ -f $(srcdir)/CM.config ]; then \
	    $(SHELL) '$(TESTSUITE)' $(TESTSUITEFLAGS); \
	    $(SHELL) '$(TESTSUITE_DAAC)' $(TESTSUITEFLAGS) --conf bes-daac.conf; \
	else \
	    echo "No access credentials available, skipping tests that use S3"; \
	    true;\
	fi

clean-local:
	test ! -f '$(TESTSUITE)' || $(SHELL) '$(TESTSUITE)' --clean
<<<<<<< HEAD
	-rm -f $(TESTSUITE) $(srcdir)/package.m4
=======
	test ! -f '$(TESTSUITE_DAAC)' || $(SHELL) '$(TESTSUITE_DAAC)' --clean
	-rm -f $(TESTSUITE) $(TESTSUITE_DAAC) $(srcdir)/package.m4
>>>>>>> 4bebb5f1

AUTOTEST = $(AUTOM4TE) --language=autotest

$(TESTSUITE): $(TESTSUITE).at $(srcdir)/package.m4 $(top_srcdir)/modules/common/handler_tests_macros.m4
	$(AUTOTEST) -I '$(srcdir)' -o $@ $@.at

$(TESTSUITE_DAAC): $(TESTSUITE_DAAC).at $(srcdir)/package.m4 $(top_srcdir)/modules/common/handler_tests_macros.m4
	$(AUTOTEST) -I '$(srcdir)' -o $@ $@.at

# The `:;' works around a Bash 3.2 bug when the output is not writable.
$(srcdir)/package.m4: $(top_srcdir)/configure.ac
	:;{ \
	echo '# Signature of the current package.' && \
	echo 'm4_define([AT_PACKAGE_NAME],      [@PACKAGE_NAME@])' && \
	echo 'm4_define([AT_PACKAGE_TARNAME],   [@PACKAGE_TARNAME@])' && \
	echo 'm4_define([AT_PACKAGE_VERSION],   [@PACKAGE_VERSION@])' && \
	echo 'm4_define([AT_PACKAGE_STRING],    [@PACKAGE_STRING@])' && \
	echo 'm4_define([AT_PACKAGE_BUGREPORT], [@PACKAGE_BUGREPORT@])'; \
	} >'$(srcdir)/package.m4'<|MERGE_RESOLUTION|>--- conflicted
+++ resolved
@@ -8,22 +8,9 @@
 BES_CONF_IN = bes.conf.in
 BES_DAAC_CONF_IN = bes-daac.conf.in
 
-<<<<<<< HEAD
 noinst_DATA = bes.conf
 
 CLEANFILES = bes.conf mds_ledger.txt bes.log
-=======
-# These are not used by automake but are often useful for certain types of
-# debugging. The best way to use these is to run configure as:
-#     export CXXFLAGS='...'; ./configure --disable-shared
-# the --disable-shared is not required, but it seems to help with debuggers.
-CXXFLAGS_DEBUG = -g3 -O0  -Wall -W -Wcast-align -Werror
-TEST_COV_FLAGS = -ftest-coverage -fprofile-arcs
-
-noinst_DATA = bes.conf bes-daac.conf
-
-CLEANFILES = bes.conf bes-daac.conf
->>>>>>> 4bebb5f1
 
 EXTRA_DIST = ngap $(TESTSUITE).at $(TESTSUITE) $(TESTSUITE_DAAC).at $(TESTSUITE_DAAC) atlocal.in \
 CM.config.template package.m4 $(BES_CONF_IN) $(BES_DAAC_CONF_IN)
@@ -38,28 +25,15 @@
 	sed -e "s%[@]abs_top_srcdir[@]%$$clean_abs_top_srcdir%" \
 		-e "s%[@]abs_top_builddir[@]%${abs_top_builddir}%" $< > bes.conf
 
-bes-daac.conf: $(BES_DAAC_CONF_IN) $(top_srcdir)/configure.ac
-	@clean_abs_top_srcdir=`${PYTHON} -c "import os.path; print(os.path.abspath('${abs_top_srcdir}'))"`; \
-	sed -e "s%[@]abs_top_srcdir[@]%$$clean_abs_top_srcdir%" \
-		-e "s%[@]abs_top_builddir[@]%${abs_top_builddir}%" $< > bes-daac.conf
-
 ############## Autotest follows #####################
 
 AUTOM4TE = autom4te
 
 TESTSUITE = $(srcdir)/testsuite
-<<<<<<< HEAD
-#TESTSUITE_DAAC = $(srcdir)/testsuite-daac
 
 check-local: atconfig atlocal $(srcdir)/package.m4 $(TESTSUITE) bes.conf bes-daac.conf
-=======
-TESTSUITE_DAAC = $(srcdir)/testsuite-daac
-
-check-local: atconfig atlocal $(srcdir)/package.m4 $(TESTSUITE) $(TESTSUITE_DAAC) bes.conf bes-daac.conf
->>>>>>> 4bebb5f1
 	@if [ -f $(srcdir)/CM.config ]; then \
 	    $(SHELL) '$(TESTSUITE)' $(TESTSUITEFLAGS); \
-	    $(SHELL) '$(TESTSUITE_DAAC)' $(TESTSUITEFLAGS) --conf bes-daac.conf; \
 	else \
 	    echo "No access credentials available, skipping tests that use S3"; \
 	    true;\
@@ -67,19 +41,11 @@
 
 clean-local:
 	test ! -f '$(TESTSUITE)' || $(SHELL) '$(TESTSUITE)' --clean
-<<<<<<< HEAD
 	-rm -f $(TESTSUITE) $(srcdir)/package.m4
-=======
-	test ! -f '$(TESTSUITE_DAAC)' || $(SHELL) '$(TESTSUITE_DAAC)' --clean
-	-rm -f $(TESTSUITE) $(TESTSUITE_DAAC) $(srcdir)/package.m4
->>>>>>> 4bebb5f1
 
 AUTOTEST = $(AUTOM4TE) --language=autotest
 
 $(TESTSUITE): $(TESTSUITE).at $(srcdir)/package.m4 $(top_srcdir)/modules/common/handler_tests_macros.m4
-	$(AUTOTEST) -I '$(srcdir)' -o $@ $@.at
-
-$(TESTSUITE_DAAC): $(TESTSUITE_DAAC).at $(srcdir)/package.m4 $(top_srcdir)/modules/common/handler_tests_macros.m4
 	$(AUTOTEST) -I '$(srcdir)' -o $@ $@.at
 
 # The `:;' works around a Bash 3.2 bug when the output is not writable.
