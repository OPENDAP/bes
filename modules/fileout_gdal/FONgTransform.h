--- conflicted
+++ resolved
@@ -27,10 +27,6 @@
 
 //#include <cstdlib>
 
-<<<<<<< HEAD
-class FONgType;
-=======
->>>>>>> 6268d59e
 class GDALDataset;
 class BESDataHandlerInterface;
 class FONgGrid;
@@ -54,11 +50,7 @@
 
     string d_localfile;
 
-<<<<<<< HEAD
-    vector<FONgType *> d_fong_vars;
-=======
     vector<FONgGrid *> d_fong_vars;
->>>>>>> 6268d59e
 
     // used when there is more than one variable; this is possible
     // when returning a GMLJP2 response but not a GeoTiff.
@@ -75,11 +67,7 @@
     int d_num_bands;
 
     void m_scale_data(double *data);
-<<<<<<< HEAD
-    bool effectively_two_D(FONgType *fbtp);
-=======
     bool effectively_two_D(FONgGrid *fbtp);
->>>>>>> 6268d59e
 
 public:
     FONgTransform(libdap::DDS *dds, libdap::ConstraintEvaluator &evaluator, const string &localfile);
@@ -100,17 +88,10 @@
     int num_bands() { return d_num_bands; }
     void set_num_bands(int n) { d_num_bands = n; }
 
-<<<<<<< HEAD
-    void push_var(FONgType *v) { d_fong_vars.push_back(v); }
-    int num_var() { return d_fong_vars.size(); }
-
-    FONgType *var(int i) { return d_fong_vars.at(i); }
-=======
     void push_var(FONgGrid *v) { d_fong_vars.push_back(v); }
     int num_var() { return d_fong_vars.size(); }
 
     FONgGrid *var(int i) { return d_fong_vars.at(i); }
->>>>>>> 6268d59e
 
     // Image/band height and width in pixels
     virtual void set_width(int width) { d_width = width; }
