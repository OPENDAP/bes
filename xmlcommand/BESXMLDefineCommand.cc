// BESXMLDefineCommand.cc

// This file is part of bes, A C++ back-end server implementation framework
// for the OPeNDAP Data Access Protocol.

// Copyright (c) 2004-2009 University Corporation for Atmospheric Research
// Author: Patrick West <pwest@ucar.edu> and Jose Garcia <jgarcia@ucar.edu>
//
// This library is free software; you can redistribute it and/or
// modify it under the terms of the GNU Lesser General Public
// License as published by the Free Software Foundation; either
// version 2.1 of the License, or (at your option) any later version.
//
// This library is distributed in the hope that it will be useful,
// but WITHOUT ANY WARRANTY; without even the implied warranty of
// MERCHANTABILITY or FITNESS FOR A PARTICULAR PURPOSE.  See the GNU
// Lesser General Public License for more details.
//
// You should have received a copy of the GNU Lesser General Public
// License along with this library; if not, write to the Free Software
// Foundation, Inc., 51 Franklin Street, Fifth Floor, Boston, MA  02110-1301  USA
//
// You can contact University Corporation for Atmospheric Research at
// 3080 Center Green Drive, Boulder, CO 80301

// (c) COPYRIGHT University Corporation for Atmospheric Research 2004-2005
// Please read the full copyright statement in the file COPYRIGHT_UCAR.
//
// Authors:
//      pwest       Patrick West <pwest@ucar.edu>
//      jgarcia     Jose Garcia <jgarcia@ucar.edu>

#include "BESXMLDefineCommand.h"
#include "BESContainerStorageList.h"
#include "BESContainerStorage.h"
#include "BESXMLUtils.h"
#include "BESUtil.h"
#include "BESResponseNames.h"
#include "BESDataNames.h"
#include "BESSyntaxUserError.h"
#include "BESDebug.h"

BESXMLDefineCommand::BESXMLDefineCommand(const BESDataHandlerInterface &base_dhi) :
    BESXMLCommand(base_dhi), _default_constraint(""), _default_dap4_constraint(""), _default_dap4_function("")
{
}

/** @brief parse a show command. No properties or children elements
 *
 &lt;define name="d" space="default"&gt;
 &lt;container name="c"&gt;
 &lt;constraint&gt;a valid ce&lt;/constraint&gt;
 &lt;attributes&gt;list of attributes&lt;/attributes&gt;
 &lt;/container&gt;
 &lt;aggregate handler="someHandler" cmd="someCommand" /&gt;
 &lt;/define&gt;
 *
 * Requires the name property. The space property is optional. Requires at
 * least one container element. The container element requires the name
 * property. The constraint and attribute elements of container are
 * optional. The aggregate element is optional.
 *
 * @param node xml2 element node pointer
 */
void BESXMLDefineCommand::parse_request(xmlNode *node)
{
<<<<<<< HEAD
    string value;		// element value, should not be any
    string def_name;		// definition name
    string def_space;		// definition storage space
    string action;		// element name, which is the request action
    map<string, string> props;	// element properties. Should contain name
    // and optionally space

    BESXMLUtils::GetNodeInfo(node, action, value, props);
    if (action != DEFINE_RESPONSE_STR) {
        string err = "The specified command " + action + " is not a set context command";
        throw BESSyntaxUserError(err, __FILE__, __LINE__);
    }

    _dhi.action = DEFINE_RESPONSE;

    def_name = props["name"];
    if (def_name.empty()) {
        string err = action + " command: definition name missing";
        throw BESSyntaxUserError(err, __FILE__, __LINE__);
    }

    _dhi.data[DEF_NAME] = def_name;
    _str_cmd = (string) "define " + def_name;

    def_space = props["space"];
    if (!def_space.empty()) {
        _str_cmd += " in " + def_space;
    }
    _dhi.data[STORE_NAME] = def_space;

    int num_containers = 0;
    string child_name;
    string child_value;
    props.clear();
    xmlNode *child_node = BESXMLUtils::GetFirstChild(node, child_name, child_value, props);
    while (child_node) {
        if (child_name == "constraint") {
            // default constraint for all containers
            _default_constraint = child_value;
        }
        else if (child_name == "dap4constraint") {
            // default function for all containers
            _default_dap4_constraint = child_value;
        }
        else if (child_name == "dap4function") {
            // default function for all containers
            _default_dap4_function = child_value;
        }
        else if (child_name == "container") {
            handle_container_element(action, child_node, child_value, props);
            num_containers++;
        }
        else if (child_name == "aggregate") {
            handle_aggregate_element(action, child_node, child_value, props);
        }

        // get the next child element
        props.clear();
        child_name.clear();
        child_value.clear();
        child_node = BESXMLUtils::GetNextChild(child_node, child_name, child_value, props);
    }

    if (num_containers < 1) {
        string err = action + "The define element must contain at least " + "one container element";
        throw BESSyntaxUserError(err, __FILE__, __LINE__);
    }

    _str_cmd += " as ";
    bool first = true;
    vector<string>::iterator i = _containers.begin();
    vector<string>::iterator e = _containers.end();
    for (; i != e; i++) {
        if (!first) _str_cmd += ",";
        _str_cmd += (*i);
        first = false;
    }

    if (_constraints.size() || _dap4constraints.size() || _dap4functions.size() || _attributes.size()) {
        _str_cmd += " with ";
        first = true;
        i = _containers.begin();
        e = _containers.end();
        for (; i != e; i++) {
            if (_constraints.count((*i))) {
                if (!first) _str_cmd += ",";
                first = false;
                _str_cmd += (*i) + ".constraint=\"" + _constraints[(*i)] + "\"";
            }
            if (_dap4constraints.count((*i))) {
                if (!first) _str_cmd += ",";
                first = false;
                _str_cmd += (*i) + ".dap4constraint=\"" + _dap4constraints[(*i)] + "\"";
            }
            if (_dap4functions.count((*i))) {
                if (!first) _str_cmd += ",";
                first = false;
                _str_cmd += (*i) + ".dap4function=\"" + _dap4functions[(*i)] + "\"";
            }
            if (_attributes.count((*i))) {
                if (!first) _str_cmd += ",";
                first = false;
                _str_cmd += (*i) + ".attributes=\"" + _attributes[(*i)] + "\"";
            }
        }
    }

    _str_cmd += ";";

    // now that we've set the action, go get the response handler for the
    // action
    BESXMLCommand::set_response();
=======
	string value;		// element value, should not be any
	string def_name;		// definition name
	string def_space;		// definition storage space
	string action;		// element name, which is the request action
	map<string, string> props;	// element properties. Should contain name
	// and optionally space

	BESXMLUtils::GetNodeInfo(node, action, value, props);
	if (action != DEFINE_RESPONSE_STR) {
		string err = "The specified command " + action + " is not a set context command";
		throw BESSyntaxUserError(err, __FILE__, __LINE__);
	}

	_dhi.action = DEFINE_RESPONSE;

	def_name = props["name"];
	if (def_name.empty()) {
		string err = action + " command: definition name missing";
		throw BESSyntaxUserError(err, __FILE__, __LINE__);
	}

	_dhi.data[DEF_NAME] = def_name;
	_str_cmd = (string) "define " + def_name;

	def_space = props["space"];
	if (!def_space.empty()) {
		_str_cmd += " in " + def_space;
	}
	_dhi.data[STORE_NAME] = def_space;

	int num_containers = 0;
	string child_name;
	string child_value;
	props.clear();
	xmlNode *child_node = BESXMLUtils::GetFirstChild(node, child_name, child_value, props);
	while (child_node) {
		if (child_name == "constraint") {
			// default constraint for all containers
			_default_constraint = child_value;
		}
		else if (child_name == "dap4constraint") {
			// default function for all containers
			_default_dap4_constraint = child_value;
		}
		else if (child_name == "dap4function") {
			// default function for all containers
			_default_dap4_function = child_value;
		}
		else if (child_name == "container") {
			handle_container_element(action, child_node, child_value, props);
			num_containers++;
		}
		else if (child_name == "aggregate") {
			handle_aggregate_element(action, child_node, child_value, props);
		}

		// get the next child element
		props.clear();
		child_name.clear();
		child_value.clear();
		child_node = BESXMLUtils::GetNextChild(child_node, child_name, child_value, props);
	}

	if (num_containers < 1) {
		string err = action + "The define element must contain at least " + "one container element";
		throw BESSyntaxUserError(err, __FILE__, __LINE__);
	}

	_str_cmd += " as ";
	bool first = true;
	vector<string>::iterator i = _containers.begin();
	vector<string>::iterator e = _containers.end();
	for (; i != e; i++) {
		if (!first) _str_cmd += ",";
		_str_cmd += (*i);
		first = false;
	}

	if (_constraints.size() || _dap4constraints.size() || _dap4functions.size() || _attributes.size()) {
		_str_cmd += " with ";
		first = true;
		i = _containers.begin();
		e = _containers.end();
		for (; i != e; i++) {
			if (_constraints.count((*i))) {
				if (!first) _str_cmd += ",";
				first = false;
				_str_cmd += (*i) + ".constraint=\"" + _constraints[(*i)] + "\"";
			}
			if (_dap4constraints.count((*i))) {
				if (!first) _str_cmd += ",";
				first = false;
				_str_cmd += (*i) + ".dap4constraint=\"" + _dap4constraints[(*i)] + "\"";
			}
			if (_dap4functions.count((*i))) {
				if (!first) _str_cmd += ",";
				first = false;
				_str_cmd += (*i) + ".dap4function=\"" + _dap4functions[(*i)] + "\"";
			}
			if (_attributes.count((*i))) {
				if (!first) _str_cmd += ",";
				first = false;
				_str_cmd += (*i) + ".attributes=\"" + _attributes[(*i)] + "\"";
			}
		}
	}

	_str_cmd += ";";

	BESDEBUG( "xml", "BESXMLDefineCommand::parse_request() -  _str_cmd: " << _str_cmd << endl );

	// now that we've set the action, go get the response handler for the
	// action
	BESXMLCommand::set_response();
>>>>>>> 05ec59b1
}

/** @brief handle a container element of the define element
 *
 &lt;container name="c"&gt;
 &lt;constraint&gt;a valid ce&lt;/constraint&gt;
 &lt;attributes&gt;list of attributes&lt;/attributes&gt;
 &lt;/container&gt;
 *
 * The name is required. constraint and attribute sub elements are optional
 *
 * @param action we are working on
 * @param node xml node element for the container
 * @param value a value of the container element, should be empty
 * @param props properties of the container element
 */
void BESXMLDefineCommand::handle_container_element(const string &action, xmlNode *node, const string &/*value*/,
    map<string, string> &props)
{
    string name = props["name"];
    if (name.empty()) {
        string err = action + " command: container element missing name prop";
        throw BESSyntaxUserError(err, __FILE__, __LINE__);
    }

    _containers.push_back(name);

    string space = props["space"];
    _stores[name] = space;

    bool have_constraint = false;
    bool have_dap4constraint = false;
    bool have_dap4function = false;
    bool have_attributes = false;
    string child_name;
    string child_value;
    string constraint;
    string attributes;
    map<string, string> child_props;
    xmlNode *child_node = BESXMLUtils::GetFirstChild(node, child_name, child_value, child_props);
    while (child_node) {
        if (child_name == "constraint") {
            if (child_props.size()) {
                string err = action + " command: constraint element " + "should not contain properties";
                throw BESSyntaxUserError(err, __FILE__, __LINE__);
            }
            if (child_value.empty()) {
                string err = action + " command: constraint element " + "missing value";
                throw BESSyntaxUserError(err, __FILE__, __LINE__);
            }
            if (have_constraint) {
                string err = action + " command: container element " + "contains multiple constraint elements";
                throw BESSyntaxUserError(err, __FILE__, __LINE__);
            }
            have_constraint = true;
            _constraints[name] = child_value;
        }
        else if (child_name == "dap4constraint") {
            if (child_props.size()) {
                string err = action + " command: constraint element " + "should not contain properties";
                throw BESSyntaxUserError(err, __FILE__, __LINE__);
            }
            if (child_value.empty()) {
                string err = action + " command: constraint element " + "missing value";
                throw BESSyntaxUserError(err, __FILE__, __LINE__);
            }
            if (have_dap4constraint) {
                string err = action + " command: container element " + "contains multiple constraint elements";
                throw BESSyntaxUserError(err, __FILE__, __LINE__);
            }
            have_dap4constraint = true;
            _dap4constraints[name] = child_value;
        }
        else if (child_name == "dap4function") {
            if (child_props.size()) {
                string err = action + " command: dap4_function element " + "should not contain properties";
                throw BESSyntaxUserError(err, __FILE__, __LINE__);
            }
            if (child_value.empty()) {
                string err = action + " command: dap4_function element " + "missing value";
                throw BESSyntaxUserError(err, __FILE__, __LINE__);
            }
            if (have_dap4function) {
                string err = action + " command: container element " + "contains multiple dap4_function elements";
                throw BESSyntaxUserError(err, __FILE__, __LINE__);
            }
            have_dap4function = true;
            _dap4functions[name] = child_value;
        }
        else if (child_name == "attributes") {
            if (child_props.size()) {
                string err = action + " command: attributes element " + "should not contain properties";
                throw BESSyntaxUserError(err, __FILE__, __LINE__);
            }
            if (child_value.empty()) {
                string err = action + " command: attributes element " + "missing value";
                throw BESSyntaxUserError(err, __FILE__, __LINE__);
            }
            if (have_attributes) {
                string err = action + " command: container element " + "contains multiple attributes elements";
                throw BESSyntaxUserError(err, __FILE__, __LINE__);
            }
            have_attributes = true;
            _attributes[name] = child_value;
        }

        // get the next child element
        props.clear();
        child_name.clear();
        child_value.clear();
        child_node = BESXMLUtils::GetNextChild(child_node, child_name, child_value, props);
    }
}

/** @brief handle an aggregate element of the define element
 *
 &lt;aggregate handler="someHandler" cmd="someCommand" /&gt;
 *
 * The handler and cmd properties are required
 *
 * @param action we are working on
 * @param node xml node element for the container
 * @param value a value of the container element, should be empty
 * @param props properties of the container element
 */
void BESXMLDefineCommand::handle_aggregate_element(const string &action, xmlNode */*node*/, const string &/*value*/,
    map<string, string> &props)
{
    string handler = props["handler"];
    string cmd = props["cmd"];
    if (handler.empty()) {
        string err = action + " command: must specify aggregation handler";
        throw BESSyntaxUserError(err, __FILE__, __LINE__);
    }
    if (cmd.empty()) {
        string err = action + " command: must specify aggregation cmd";
        throw BESSyntaxUserError(err, __FILE__, __LINE__);
    }

    _dhi.data[AGG_HANDLER] = handler;
    _dhi.data[AGG_CMD] = cmd;
    _str_cmd += " aggregate using " + handler + " by " + cmd;
}

/** @brief prepare the define command by making sure the containers exist
 */
void BESXMLDefineCommand::prep_request()
{
<<<<<<< HEAD
    vector<string>::iterator i = _containers.begin();
    vector<string>::iterator e = _containers.end();
    for (; i != e; i++) {
        // look for the specified container
        BESContainer *c = 0;

        // first see if a particular store is being used
        string store = _stores[(*i)];
        if (!store.empty()) {
            BESContainerStorage *cs = BESContainerStorageList::TheList()->find_persistence(store);
            if (cs) c = cs->look_for((*i));
        }
        else {
            c = BESContainerStorageList::TheList()->look_for((*i));
        }
        if (!c && BESContainerStorageList::TheList()->isnice() == false) {
            string s = (string) "Could not find the container " + (*i);
            throw BESSyntaxUserError(s, __FILE__, __LINE__);
        }

        // FIXME What use case do we have in which the "default" value of the constraint is not an empty string?
        string constraint = _constraints[(*i)];
        if (constraint.empty()) constraint = _default_constraint;
        c->set_constraint(constraint);

        // FIXME What use case do we have in which the "default" value of the dap4constraint is not an empty string?
        string dap4constraint = _dap4constraints[(*i)];
        if (dap4constraint.empty()) dap4constraint = _default_dap4_constraint;
        c->set_dap4_constraint(dap4constraint);

        // FIXME What use case do we have in which the "default" value of the dap4function is not an empty string?
        string function = _dap4functions[(*i)];
        if (function.empty()) function = _default_dap4_function;
        c->set_dap4_function(function);

        string attrs = _attributes[(*i)];
        c->set_attributes(attrs);
        _dhi.containers.push_back(c);
        BESDEBUG("xml", "define using container: " << endl << *c << endl);
    }
}

/** @brief dumps information about this object
 *
 * Displays the pointer value of this instance
 *
 * @param strm C++ i/o stream to dump the information to
 */
=======
	vector<string>::iterator i = _containers.begin();
	vector<string>::iterator e = _containers.end();
	for (; i != e; i++) {
		// look for the specified container
		BESContainer *c = 0;

		// first see if a particular store is being used
		string store = _stores[(*i)];
		if (!store.empty()) {
			BESContainerStorage *cs = BESContainerStorageList::TheList()->find_persistence(store);
			if (cs) c = cs->look_for((*i));
		}
		else {
			c = BESContainerStorageList::TheList()->look_for((*i));
		}
		if (!c && BESContainerStorageList::TheList()->isnice() == false) {
			string s = (string) "Could not find the container " + (*i);
			throw BESSyntaxUserError(s, __FILE__, __LINE__);
		}

		// FIXME What use case do we have in which the "default" value of the constraint is not an empty string?
		string constraint = _constraints[(*i)];
		if (constraint.empty()) constraint = _default_constraint;
		c->set_constraint(constraint);

		// FIXME What use case do we have in which the "default" value of the dap4constraint is not an empty string?
		string dap4constraint = _dap4constraints[(*i)];
		if (dap4constraint.empty()) dap4constraint = _default_dap4_constraint;
		c->set_dap4_constraint(dap4constraint);

		// FIXME What use case do we have in which the "default" value of the dap4function is not an empty string?
		string function = _dap4functions[(*i)];
		if (function.empty()) function = _default_dap4_function;
		c->set_dap4_function(function);

		string attrs = _attributes[(*i)];
		c->set_attributes(attrs);
		_dhi.containers.push_back(c);
		BESDEBUG( "xml", "BESXMLDefineCommand::prep_request() - define using container: " << endl << *c << endl );
		}
	}

	/** @brief dumps information about this object
	 *
	 * Displays the pointer value of this instance
	 *
	 * @param strm C++ i/o stream to dump the information to
	 */
>>>>>>> 05ec59b1
void BESXMLDefineCommand::dump(ostream &strm) const
{
    strm << BESIndent::LMarg << "BESXMLDefineCommand::dump - (" << (void *) this << ")" << endl;
    BESIndent::Indent();
    BESXMLCommand::dump(strm);
    BESIndent::UnIndent();
}

BESXMLCommand *
BESXMLDefineCommand::CommandBuilder(const BESDataHandlerInterface &base_dhi)
{
    return new BESXMLDefineCommand(base_dhi);
}
<|MERGE_RESOLUTION|>--- conflicted
+++ resolved
@@ -64,7 +64,6 @@
  */
 void BESXMLDefineCommand::parse_request(xmlNode *node)
 {
-<<<<<<< HEAD
     string value;		// element value, should not be any
     string def_name;		// definition name
     string def_space;		// definition storage space
@@ -174,125 +173,11 @@
 
     _str_cmd += ";";
 
+    BESDEBUG("xml", "BESXMLDefineCommand::parse_request() -  _str_cmd: " << _str_cmd << endl);
+
     // now that we've set the action, go get the response handler for the
     // action
     BESXMLCommand::set_response();
-=======
-	string value;		// element value, should not be any
-	string def_name;		// definition name
-	string def_space;		// definition storage space
-	string action;		// element name, which is the request action
-	map<string, string> props;	// element properties. Should contain name
-	// and optionally space
-
-	BESXMLUtils::GetNodeInfo(node, action, value, props);
-	if (action != DEFINE_RESPONSE_STR) {
-		string err = "The specified command " + action + " is not a set context command";
-		throw BESSyntaxUserError(err, __FILE__, __LINE__);
-	}
-
-	_dhi.action = DEFINE_RESPONSE;
-
-	def_name = props["name"];
-	if (def_name.empty()) {
-		string err = action + " command: definition name missing";
-		throw BESSyntaxUserError(err, __FILE__, __LINE__);
-	}
-
-	_dhi.data[DEF_NAME] = def_name;
-	_str_cmd = (string) "define " + def_name;
-
-	def_space = props["space"];
-	if (!def_space.empty()) {
-		_str_cmd += " in " + def_space;
-	}
-	_dhi.data[STORE_NAME] = def_space;
-
-	int num_containers = 0;
-	string child_name;
-	string child_value;
-	props.clear();
-	xmlNode *child_node = BESXMLUtils::GetFirstChild(node, child_name, child_value, props);
-	while (child_node) {
-		if (child_name == "constraint") {
-			// default constraint for all containers
-			_default_constraint = child_value;
-		}
-		else if (child_name == "dap4constraint") {
-			// default function for all containers
-			_default_dap4_constraint = child_value;
-		}
-		else if (child_name == "dap4function") {
-			// default function for all containers
-			_default_dap4_function = child_value;
-		}
-		else if (child_name == "container") {
-			handle_container_element(action, child_node, child_value, props);
-			num_containers++;
-		}
-		else if (child_name == "aggregate") {
-			handle_aggregate_element(action, child_node, child_value, props);
-		}
-
-		// get the next child element
-		props.clear();
-		child_name.clear();
-		child_value.clear();
-		child_node = BESXMLUtils::GetNextChild(child_node, child_name, child_value, props);
-	}
-
-	if (num_containers < 1) {
-		string err = action + "The define element must contain at least " + "one container element";
-		throw BESSyntaxUserError(err, __FILE__, __LINE__);
-	}
-
-	_str_cmd += " as ";
-	bool first = true;
-	vector<string>::iterator i = _containers.begin();
-	vector<string>::iterator e = _containers.end();
-	for (; i != e; i++) {
-		if (!first) _str_cmd += ",";
-		_str_cmd += (*i);
-		first = false;
-	}
-
-	if (_constraints.size() || _dap4constraints.size() || _dap4functions.size() || _attributes.size()) {
-		_str_cmd += " with ";
-		first = true;
-		i = _containers.begin();
-		e = _containers.end();
-		for (; i != e; i++) {
-			if (_constraints.count((*i))) {
-				if (!first) _str_cmd += ",";
-				first = false;
-				_str_cmd += (*i) + ".constraint=\"" + _constraints[(*i)] + "\"";
-			}
-			if (_dap4constraints.count((*i))) {
-				if (!first) _str_cmd += ",";
-				first = false;
-				_str_cmd += (*i) + ".dap4constraint=\"" + _dap4constraints[(*i)] + "\"";
-			}
-			if (_dap4functions.count((*i))) {
-				if (!first) _str_cmd += ",";
-				first = false;
-				_str_cmd += (*i) + ".dap4function=\"" + _dap4functions[(*i)] + "\"";
-			}
-			if (_attributes.count((*i))) {
-				if (!first) _str_cmd += ",";
-				first = false;
-				_str_cmd += (*i) + ".attributes=\"" + _attributes[(*i)] + "\"";
-			}
-		}
-	}
-
-	_str_cmd += ";";
-
-	BESDEBUG( "xml", "BESXMLDefineCommand::parse_request() -  _str_cmd: " << _str_cmd << endl );
-
-	// now that we've set the action, go get the response handler for the
-	// action
-	BESXMLCommand::set_response();
->>>>>>> 05ec59b1
 }
 
 /** @brief handle a container element of the define element
@@ -441,7 +326,7 @@
  */
 void BESXMLDefineCommand::prep_request()
 {
-<<<<<<< HEAD
+
     vector<string>::iterator i = _containers.begin();
     vector<string>::iterator e = _containers.end();
     for (; i != e; i++) {
@@ -480,7 +365,7 @@
         string attrs = _attributes[(*i)];
         c->set_attributes(attrs);
         _dhi.containers.push_back(c);
-        BESDEBUG("xml", "define using container: " << endl << *c << endl);
+        BESDEBUG("xml", "BESXMLDefineCommand::prep_request() - define using container: " << endl << *c << endl);
     }
 }
 
@@ -490,56 +375,7 @@
  *
  * @param strm C++ i/o stream to dump the information to
  */
-=======
-	vector<string>::iterator i = _containers.begin();
-	vector<string>::iterator e = _containers.end();
-	for (; i != e; i++) {
-		// look for the specified container
-		BESContainer *c = 0;
-
-		// first see if a particular store is being used
-		string store = _stores[(*i)];
-		if (!store.empty()) {
-			BESContainerStorage *cs = BESContainerStorageList::TheList()->find_persistence(store);
-			if (cs) c = cs->look_for((*i));
-		}
-		else {
-			c = BESContainerStorageList::TheList()->look_for((*i));
-		}
-		if (!c && BESContainerStorageList::TheList()->isnice() == false) {
-			string s = (string) "Could not find the container " + (*i);
-			throw BESSyntaxUserError(s, __FILE__, __LINE__);
-		}
-
-		// FIXME What use case do we have in which the "default" value of the constraint is not an empty string?
-		string constraint = _constraints[(*i)];
-		if (constraint.empty()) constraint = _default_constraint;
-		c->set_constraint(constraint);
-
-		// FIXME What use case do we have in which the "default" value of the dap4constraint is not an empty string?
-		string dap4constraint = _dap4constraints[(*i)];
-		if (dap4constraint.empty()) dap4constraint = _default_dap4_constraint;
-		c->set_dap4_constraint(dap4constraint);
-
-		// FIXME What use case do we have in which the "default" value of the dap4function is not an empty string?
-		string function = _dap4functions[(*i)];
-		if (function.empty()) function = _default_dap4_function;
-		c->set_dap4_function(function);
-
-		string attrs = _attributes[(*i)];
-		c->set_attributes(attrs);
-		_dhi.containers.push_back(c);
-		BESDEBUG( "xml", "BESXMLDefineCommand::prep_request() - define using container: " << endl << *c << endl );
-		}
-	}
-
-	/** @brief dumps information about this object
-	 *
-	 * Displays the pointer value of this instance
-	 *
-	 * @param strm C++ i/o stream to dump the information to
-	 */
->>>>>>> 05ec59b1
+
 void BESXMLDefineCommand::dump(ostream &strm) const
 {
     strm << BESIndent::LMarg << "BESXMLDefineCommand::dump - (" << (void *) this << ")" << endl;
