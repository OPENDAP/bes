#!/bin/sh
#
# -*- mode: bash; -*-
#
# This file is part of the Back End Server component of the
# Hyrax Data Server.
#
# Copyright (c) 2018 OPeNDAP, Inc.
# Author: Nathan David Potter <ndp@opendap.org>, James Gallagher
# <jgallagher@opendap.org>
#
# This library is free software; you can redistribute it and/or
# modify it under the terms of the GNU Lesser General Public
# License as published by the Free Software Foundation; either
# version 2.1 of the License, or (at your option) any later version.
#
# This library is distributed in the hope that it will be useful,
# but WITHOUT ANY WARRANTY; without even the implied warranty of
# MERCHANTABILITY or FITNESS FOR A PARTICULAR PURPOSE.  See the GNU
# Lesser General Public License for more details.
#
# You should have received a copy of the GNU Lesser General Public
# License along with this library; if not, write to the Free Software
# Foundation, Inc., 51 Franklin Street, Fifth Floor, Boston, MA  02110-1301  USA
#
# You can contact OPeNDAP, Inc. at PO Box 112, Saunderstown, RI. 02874-0112.

BES_CONF=

# edit these to run using development versions of the programs
#
# local_bes_get_dap=./localBesGetDap.sh
# build_dmrpp=./modules/dmrpp_module/data/build_dmrpp

local_bes_get_dap=./localBesGetDap
build_dmrpp=build_dmrpp

show_usage () { 
    cat <<EOF
 $0 [-v] [-c <bes conf>] [-u <data URL>] [-R] <pathname>
 
 Populate the Metadata Store (MDS) with DDS, DAS, DMR and DMR++
 responses. 
 
 If -c <bes conf> is not given, the script looks for
 a suitable bes.conf file by looking for $prefix/etc/bes/bes.conf
 and then /etc/bes/bes.conf.
 
 if -u is given, the argument <data URL> is added to the DMR++
 file as the href attribute's value. The DMR++ handler will use
 this to access the data.
 
 If -R is given, the DMR++ response is not added to the MDS.
 
 Care should be taken when choosing the <pathname> since the 
 name is relative to the BES Catalog Data Root Directory. The
 underlying commands used by this script pass the pathname to 
 software that computes the hash of exactly the characters used
 here and to work, those relative pathnames must match exactly
 the ones sent to the BES by the OLFS. The mds_ledger records
 the names of all the items in the MDS.
EOF
}


OPTIND=1         # Reset in case getopts has been used previously in the shell.

verbose=0
very_verbose=0
include_dmrpp=1  # build the DMR++ by default
data_url=

<<<<<<< HEAD
while getopts "h?vc:Ru:" opt; do
=======
while getopts "h?vc:u:R" opt; do
>>>>>>> cb68e996
    case "$opt" in
    h|\?)
        show_usage
        exit 0
        ;;
    v)  verbose=1;
        echo "";
        echo "${0} verbose enabled";
        ;;
    V)  very_verbose=1;
        echo "";
        echo "${0} verbose enabled";
        ;;
    c)  BES_CONF="-c $OPTARG"
        ;;
    R)  include_dmrpp=0
        ;;
    u)  data_url="-u $OPTARG"
        ;;
    u)
        cloud_url="$OPTARG"
        ;;
    esac
done

shift $((OPTIND-1))

[ "$1" = "--" ] && shift

# Find the bes.conf file
if [ -z "$BES_CONF" ]
then 
    echo "${0} BES_CONF is not set trying env variable 'prefix'...";  
    if [ ! -z $prefix ] # True if var is set and str length != 0
    then
        test_conf=$prefix/etc/bes/bes.conf
        echo "${0} Env var 'prefix' is set. Checking $test_conf"; 
        if [ -r $test_conf ]
        then
            BES_CONF="-c $test_conf"
            if [ ${verbose} = 1 ]
            then
                echo "${0} BES_CONF: " $BES_CONF
            fi
        fi
    fi
fi   
    
if [ -z "$BES_CONF" ]
then     
    export BES_CONF=/etc/bes/bes.conf
    echo "${0} Last Attempt:  Trying $BES_CONF"; 
    if [ -r $BES_CONF ]
    then
        BES_CONF="-c $BES_CONF"
        if [ ${verbose} = 1 ]
        then
            echo "${0} BES_CONF: " $BES_CONF
        fi
    else
        echo ""
        echo "${0} !!!!!!!!!!!!!!!!!!!!!!!!!!!!!!!!!!!!!!!!!!!!!!!!!!!!!!!!!!!!!!"
        echo ""
        echo "${0} Unable to locate a BES configuration file."
        echo "${0} You may identify your BES configurstion in one of three ways: "
        echo ""
        echo "${0}   1. Using the command line parameter '-c'"
        echo ""
        echo "${0}   2. Setting the environment variable $prefix to the install"
        echo "     location of the BES."
        echo ""
        echo "${0}   3. Placing the bes.conf file in the well known location"
        echo "${0}          /etc/bes/bes.conf"
        echo ""
        echo "${0} The command line parameter is the recommended usage."        
        echo ""
        echo "${0} !!!!!!!!!!!!!!!!!!!!!!!!!!!!!!!!!!!!!!!!!!!!!!!!!!!!!!!!!!!!!!"
        show_usage
        echo ""
       exit;
    fi
fi

[ -n "$1" ] || { echo "${0} Expected one or more pathnames." ; exit 1; }

# Read a pathname from the next argument
pathname=$1
if [ ${verbose} = 1 ]; then echo "${0} Processing ${pathname}"; fi

v_sw=                   # By default don't be verbose

if [ ${verbose} = 1 ]
then
    v_sw=-v             # Switch to tell sub-commands to be verbose
fi

# Ask the BES to get the DDS and DMR for that file - this triggers
# loading the MDS with the DDS, DAS and DMR responses.

dds_cmd="${local_bes_get_dap} ${v_sw} ${BES_CONF} -i ${pathname} -d dds"
dmr_cmd="${local_bes_get_dap} ${v_sw} ${BES_CONF} -i ${pathname} -d dmr"

dev_null="> /dev/null";
if [ ${verbose} = 1 ]; then 
    echo "${0} dds_cmd: ${dds_cmd}";
    echo "${0} dmr_cmd: ${dmr_cmd}";
    dev_null=
fi

$dds_cmd $dev_null

$dmr_cmd $dev_null

# build_dmrpp uses the MDS to get the DMR response and then feeds that
# into code that builds a DMR++ response. That response is added to the 
# cache. If the MDS is not configured, this command will not work!

if [ $include_dmrpp = 1 ]
then
<<<<<<< HEAD
    if [ -z ${cloud_url+x} ]; then 
        echo "${0} OUCH! You requested a dmr++ file be created but you failed to provide the URL of the source dataset! SKIPPING ${pathname} "
        exit 1;
    else
        build_dmrpp_cmd="${build_dmrpp} ${v_sw} ${BES_CONF} -f ${pathname} -u ${cloud_url}"
        if [ ${verbose} = 1 ]; then echo "${0} Building dmr++ for ${pathname}"; echo "${0} build_dmrpp_cmd: ${build_dmrpp_cmd}"; fi
        if [ ${very_verbose} = 1 ]; then
            ${build_dmrpp_cmd};
        else 
            ${build_dmrpp_cmd} > /dev/null;
        fi
        build_dmrpp_status=1;
        if [ ${build_dmrpp_status} -ne 0 ]; then
            echo "${0} Build dmr++ operation failed! STATUS: ${build_dmrpp_status}";
        fi

        exit ${build_dmrpp_status}
    fi
=======
    $build_dmrpp $v_sw $BES_CONF $data_url -f $pathname > /dev/null
>>>>>>> cb68e996
fi
<|MERGE_RESOLUTION|>--- conflicted
+++ resolved
@@ -47,7 +47,7 @@
  and then /etc/bes/bes.conf.
  
  if -u is given, the argument <data URL> is added to the DMR++
- file as the href attribute's value. The DMR++ handler will use
+ file as the href attribute''s value. The DMR++ handler will use
  this to access the data.
  
  If -R is given, the DMR++ response is not added to the MDS.
@@ -70,11 +70,7 @@
 include_dmrpp=1  # build the DMR++ by default
 data_url=
 
-<<<<<<< HEAD
 while getopts "h?vc:Ru:" opt; do
-=======
-while getopts "h?vc:u:R" opt; do
->>>>>>> cb68e996
     case "$opt" in
     h|\?)
         show_usage
@@ -194,7 +190,6 @@
 
 if [ $include_dmrpp = 1 ]
 then
-<<<<<<< HEAD
     if [ -z ${cloud_url+x} ]; then 
         echo "${0} OUCH! You requested a dmr++ file be created but you failed to provide the URL of the source dataset! SKIPPING ${pathname} "
         exit 1;
@@ -213,7 +208,4 @@
 
         exit ${build_dmrpp_status}
     fi
-=======
-    $build_dmrpp $v_sw $BES_CONF $data_url -f $pathname > /dev/null
->>>>>>> cb68e996
-fi
+fi
