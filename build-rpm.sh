--- conflicted
+++ resolved
@@ -40,12 +40,8 @@
     export PATH=$PATH:/root/.local/bin
 fi
 
-<<<<<<< HEAD
-# Added 3/5/21 jhrg
-=======
 # Patch; remove this when we update the centos7 build container.
 # jhrg 3/5/21
->>>>>>> bb3c9f55
 yum install -y libpng-devel
 
 # Get the pre-built dependencies (all static libraries). $OS is 'centos6' or 'centos7'
