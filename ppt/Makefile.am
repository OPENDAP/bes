
# Build libbes_ppt, part of the BES code.

AUTOMAKE_OPTIONS = foreign

AM_CPPFLAGS = -I$(top_srcdir)/dispatch -I$(top_srcdir)/server
AM_CXXFLAGS = 

if BES_DEVELOPER
AM_CPPFLAGS += -DBES_DEVELOPER
endif

# These are not used by automake but are often useful for certain types of
# debugging. The best way to use these is to run configure as:
#     export CXXFLAGS='...'; ./configure --disable-shared
# the --disable-shared is not required, but it seems to help with debuggers.
CXXFLAGS_DEBUG = -g3 -O0  -Wall -W -Wcast-align
TEST_COV_FLAGS = -ftest-coverage -fprofile-arcs

<<<<<<< HEAD
SUBDIRS = . unit-tests
DIST_SUBDIRS = unit-tests
=======
if BES_DEVELOPER
AM_CXXFLAGS += $(CXXFLAGS_DEBUG)
endif

SUBDIRS = . unit-tests
# DIST_SUBDIRS = unit-tests
>>>>>>> fb85476b

lib_LTLIBRARIES = libbes_ppt.la

libbes_ppt_la_SOURCES = $(SRCS) $(HDRS)
libbes_ppt_la_CPPFLAGS = $(AM_CPPFLAGS)
libbes_ppt_la_LDFLAGS = -version-info $(LIBPPT_VERSION)
libbes_ppt_la_LIBADD = ../dispatch/libbes_dispatch.la

pkginclude_HEADERS = $(HDRS)

SRCS = PPTClient.cc Socket.cc TcpSocket.cc UnixSocket.cc SocketUtilities.cc \
	SocketListener.cc PPTServer.cc PPTProtocol.cc			    \
	PPTConnection.cc Connection.cc PPTStreamBuf.cc

HDRS = PPTClient.h Socket.h TcpSocket.h UnixSocket.h SocketUtilities.h	\
	SocketConfig.h SocketListener.h PPTServer.h PPTProtocol.h	\
	PPTConnection.h Connection.h ServerHandler.h PPTStreamBuf.h

#if HAVE_OPENSSL
#libbes_ppt_la_CPPFLAGS += $(openssl_includes)
#libbes_ppt_la_LIBADD += $(openssl_libs)
#SRCS+=SSLClient.cc SSLServer.cc SSLConnection.cc
#HDRS+=SSLClient.h SSLServer.h SSLConnection.h
#endif

C4_DIR=./cccc
.PHONY: cccc
cccc:	
	-mkdir $(C4_DIR)
	cccc --outdir=$(C4_DIR) $(SRCS) $(HDRS)<|MERGE_RESOLUTION|>--- conflicted
+++ resolved
@@ -17,17 +17,12 @@
 CXXFLAGS_DEBUG = -g3 -O0  -Wall -W -Wcast-align
 TEST_COV_FLAGS = -ftest-coverage -fprofile-arcs
 
-<<<<<<< HEAD
-SUBDIRS = . unit-tests
-DIST_SUBDIRS = unit-tests
-=======
 if BES_DEVELOPER
 AM_CXXFLAGS += $(CXXFLAGS_DEBUG)
 endif
 
 SUBDIRS = . unit-tests
 # DIST_SUBDIRS = unit-tests
->>>>>>> fb85476b
 
 lib_LTLIBRARIES = libbes_ppt.la
 
