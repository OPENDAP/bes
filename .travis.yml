--- conflicted
+++ resolved
@@ -89,11 +89,8 @@
 # but do not run the scan.
 stages:
   - name: scan
-<<<<<<< HEAD
-=======
-    if:  branch = master AND NOT type = pull_request
+    if:  branch = master
   - name: build
->>>>>>> d0e2f61e
     if:  branch = master
   - name: package
     if:  branch = master OR branch = travis
