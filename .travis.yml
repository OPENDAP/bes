--- conflicted
+++ resolved
@@ -101,12 +101,9 @@
       sonarcloud: 
     script:
     - export BES_BUILD=sonar-bes-modules
-<<<<<<< HEAD
-=======
     # Adding this 'fetch --unshallow' since I think sonar is excluding the hdf handlers
     # because they are submodules.
     - git fetch --unshallow
->>>>>>> 2ffd019a
     - ./configure --disable-dependency-tracking --prefix=$prefix --with-dependencies=$prefix/deps --enable-developer
     - build-wrapper-linux-x86-64 --out-dir bw-output make -j7
     - sonar-scanner -Dproject.settings=sonar-bes-modules.properties -Dsonar.login=$SONAR_MODULES_LOGIN
