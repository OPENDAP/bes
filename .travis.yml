--- conflicted
+++ resolved
@@ -32,12 +32,6 @@
     - libcppunit-dev
     - libicu-dev
     - gcovr
-    # - debhelper These packages were used only for debian builds
-    # - devscripts
-    # - lintian
-    # - fakeroot
-    # - build-essential
-    # - sshpass Only used for ssh access to www.o.o (also not done anymore)
 
 git:
   depth: false
@@ -94,17 +88,9 @@
   - name: build
     if: branch = master
   - name: scan
-    if: branch = master
-  - name: package
-<<<<<<< HEAD
     if:  branch = master
   - name: package
-    if:  branch = master OR branch = travis
-=======
-    if: branch = master
-  - name: olfs-snapshot-trigger
-    if: branch = master AND type != pull_request
->>>>>>> 308add61
+    if:  branch = master
 
 jobs:
   include:
@@ -165,6 +151,16 @@
     # or the name of the branch for a regular push. The reason for this is not that we want special
     # packages for branches, but we want to be able to test builds without making pushes to master
     # and that means having the build-rpm.sh use the spec files on a branch.
+
+# Removed CentOS 6 build. jhrg 10/23/20
+#  - stage: package
+#    script:
+#    - export BES_BUILD=centos6
+#    - mkdir -p $prefix/rpmbuild
+#    - docker run --volume $prefix/rpmbuild:/root/rpmbuild --volume $TRAVIS_BUILD_DIR:/root/travis
+#                 --env OS=centos6 --env DIST=el6 --env LIBDAP_RPM_VERSION=$LIBDAP_RPM_VERSION
+#                 --env AWS_ACCESS_KEY_ID=$AWS_ACCESS_KEY_ID --env AWS_SECRET_ACCESS_KEY=$AWS_SECRET_ACCESS_KEY
+#                 opendap/centos6_hyrax_builder:1.3 /root/travis/build-rpm.sh ${TRAVIS_PULL_REQUEST_BRANCH:-$TRAVIS_BRANCH}
 
   - stage: package
     name: "CentOS-7 RPMs"
@@ -175,7 +171,7 @@
     - docker run --volume $prefix/rpmbuild:/root/rpmbuild --volume $TRAVIS_BUILD_DIR:/root/travis
                  --env OS=centos7 --env DIST=el7 --env LIBDAP_RPM_VERSION=$LIBDAP_RPM_VERSION
                  --env AWS_ACCESS_KEY_ID=$AWS_ACCESS_KEY_ID --env AWS_SECRET_ACCESS_KEY=$AWS_SECRET_ACCESS_KEY
-                 opendap/centos7_hyrax_builder:1.4 /root/travis/build-rpm.sh ${TRAVIS_PULL_REQUEST_BRANCH:-$TRAVIS_BRANCH}
+                 opendap/centos7_hyrax_builder:1.2 /root/travis/build-rpm.sh ${TRAVIS_PULL_REQUEST_BRANCH:-$TRAVIS_BRANCH}
 
   - stage: package
     name: "dist"
@@ -185,22 +181,18 @@
     - make dist -j7
     - cp bes-*.tar.gz bes-snapshot.tar.gz;
 
-    # The olfs-snapshot-trigger stage grabs the hyrax-docker project, sets the current
-    # snapshot time and pushes the result to GitHub. This push triggers TravisCI
-    # to build the Docker containers for all of the Hyrax snapshot products.
-    # I moved this into it's own stage instead of after_deploy so that it would
-    # reliably run once after everything else worked. -ndp 3/10/21
-  - stage: olfs-snapshot-trigger
-    name: "Triggering olfs snapshot build"
-    script:
-      - export STAGE=olfs-snapshot-trigger
-      - echo $STAGE
-      - ./travis/trigger-olfs-build.sh
-
 after_script:
   - ./travis/upload-test-results.sh
 
 before_deploy:
+  # Get creds for pushing snapshots to w.o.o.
+  # - if  test "$BES_BUILD" = "srcdist" || test "$BES_BUILD" = "centos6" || test "$BES_BUILD" = "centos7" ;
+  #   then
+  #     openssl aes-256-cbc -K $encrypted_f3adba893add_key -iv $encrypted_f3adba893add_iv -in ./travis/woo_deploy_rsa_enc -out /tmp/woo_deploy_rsa -d;
+  #     eval "$(ssh-agent -s)";
+  #     chmod 600 /tmp/woo_deploy_rsa;
+  #     ssh-add /tmp/woo_deploy_rsa;
+  #   fi
   - export DEPLOY="S3"
   # Make sure that we have the target dir...
   - mkdir -p $TRAVIS_BUILD_DIR/package;
@@ -227,11 +219,38 @@
       condition: $BES_BUILD =~ ^deb|centos7|srcdist$
     # Removed condition 'centos6|'. jhrg 10/23/20
 
+  # See https://opendap.atlassian.net/browse/HK-519
+  #
+  # Push CentOS-7 snapshot rpms to w.o.o
+  # - provider: script
+  #   skip_cleanup: true
+  #   env: DEPLOY="NOT_S3"
+  #   script: sshpass -p $WOO_PSWD scp -v $TRAVIS_BUILD_DIR/package/*snapshot*el7* $WOO_UID@www.opendap.org:/httpdocs/webdav/pub/binary/hyrax-snapshot/centos-7.x
+  #   on:
+  #     branch: master
+  #     condition: $BES_BUILD =~ ^centos7$
+  # # Push CentOS-6 snapshot rpms to w.o.o
+  # - provider: script
+  #   skip_cleanup: true
+  #   env: DEPLOY="NOT_S3"
+  #   script: sshpass -p $WOO_PSWD scp -v $TRAVIS_BUILD_DIR/package/*snapshot*el6* $WOO_UID@www.opendap.org:/httpdocs/webdav/pub/binary/hyrax-snapshot/centos-6.x
+  #   on:
+  #     branch: master
+  #     condition: $BES_BUILD =~ ^centos6$
+  # # Push source snapshot rpms to w.o.o
+  # - provider: script
+  #   skip_cleanup: true
+  #   env: DEPLOY="NOT_S3"
+  #   script: sshpass -p $WOO_PSWD scp -v $TRAVIS_BUILD_DIR/package/*snapshot.tar.gz $WOO_UID@www.opendap.org:/httpdocs/webdav/pub/binary/hyrax-snapshot/src
+  #   on:
+  #     branch: master
+  #     condition: $BES_BUILD =~ ^srcdist$
+
 # The after_deploy section grabs the hyrax-docker project, sets the current snapshot time 
 # and pushes the result to GitHub. This push triggers TravisCI to build the Docker containers
 # for all of the Hyrax snapshot products. jhrg 10/28/19
 #
 # CAVEAT: In after_deploy failures will not affect the build outcome, they will be ignored.
 #
-# after_deploy:
-#  - if test x"$BES_BUILD" = x"centos7" -a x"$DEPLOY" = x"S3"; then ./travis/trigger-olfs-build.sh; fi+after_deploy:
+  - if test x"$BES_BUILD" = x"centos7" -a x"$DEPLOY" = x"S3"; then ./travis/trigger-olfs-build.sh; fi