#
# The bes build
#
# Initial Travis-CI control file. 6.5.15 jhrg
# Hacked quite a bit; added support for parallel autotest tests
# and removed unused parts. jhrg 8.23.17
#
# Now uses hyrax-dependencies and libdap binaries stored in an AWS S3 bucket
# that were built using other builds. jhrg 2.24.18
#
# Try using Ubuntu Focal

dist: focal       # focal is the default, jammy and noble are supported now. jhrg 10/16/25

# Added vm size upgrade. This costs extra $s
vm:
  size: 2x-large  # Sync with the thread count in the sonar-*.properties files. jhrg 10/17/25

language: cpp
compiler: gcc

branches:
  only:
  - master
  - main
  - /^(.*-test-deploy)$/

# This cache is used to speed up sonar scan runs. See https://docs.travis-ci.com/user/caching.
# Each branch gets its own cache. The three different sonar scan runs each use their own cache
# directory set in the three sonar-bes-*.properties files. jhrg 1/13/22
cache:
  directories:
    - ./.cache/sonar/

addons:
  sonarcloud: true
  apt:
    packages:
      - uuid-dev
      - libxml2-dev
      - libcurl4-openssl-dev
      - libcppunit-dev
      - libicu-dev
      - gcovr
      - grep
      - libfl-dev   # needed for focal, but not xenial. jhrg 1/18/24
      - openjdk-17-jdk-headless

git:
  depth: false

env:
  global:
    # Should the BES build with GDAL? This is here to round up build errors. Set this
    # to the 'configure' script option to use (--with-gdal) or not use (--without-gdal).
    # jhrg 12/2/25
    - GDAL_OPTION=--without-gdal
    # NB: This value of $prefix must be shared between the hyrax-deps, libdap and bes builds.
    - prefix=$HOME/install
    - PATH=$prefix/bin:$prefix/deps/bin:$PATH
    - TESTSUITEFLAGS=-j7
    # Change this when libdap version numbers change
    - LIBDAP_RPM_VERSION=3.21.1-0
    # SONAR_LOGIN, made using "travis encrypt --org -r OPENDAP/bes SONAR_LOGIN=335df..."
    - secure: "TmoFcgeIyAEjFyrlqB6rhdUhDqPJfxVZmT5fewgVHj0xm767VZ6DU21mM6ZHgNGyk99TzX0Gx/dwSqbsUj18hSSAvEa7fJQSKJ5IBJvTeMKhXn1DPPG9VpuZ4ti5afRDiNr6EJKbVxwBTkz+3798S8LajPuXGupYupir8IJQCt8="
    # SONAR_MODULES_LOGIN, using "travis encrypt --org -r OPENDAP/bes SONAR_MODULES_LOGIN=42ba..."
    - secure: "V3fMZgzMRRB0xFQMTvXf2fFPHIdwvg2y6bNFKqSGI5HP2sZEtc7XqSC4hjboR9RjnyZY/H1L/EuYQCS45gmJMsmtzo4g1Cn0oTfuPRJzDSi00jRlB1wUl5p1pU0Fdv2ffrGF4m6/SRfYFT0KkR/Tp8hdIoYx5/8R4MajysABMT4="
    # SONAR_SUBMODULES_LOGIN, using "travis encrypt --org -r OPENDAP/bes SONAR_SUBMODULES_LOGIN=Q4aWrvS..."
    - secure: "Q4aWrvSlKUY7413FNI6tHlWJdhVtjJxrtSBApJRe5fGTn/HEmod5n3O4o0elFhuYh0O57aYsYclD7t0lriKMPvPdY/s8CFAaIPSANhNRkD44MWYWCPyivl83BBUlhWgkqgWFcCEaTqCpF/8A0HlOF1TsE1KKyQSns7snqgWTfSA="    # AWS_ACCESS_KEY_ID
    # AWS_ACCESS_KEY_ID
    # user == travis-bes
    - secure: "ZfL1IPX5zab1HWkJTlNPHroyUOp2lhAlcCH6UXDEL/yXpKoRCNkSo/CILM20DsjBckGys/7chom6uIoOilLu9Tp/6nPwkYlOe5DjgDt/qqKutclk9QBfrwU7WHRUOiEOESZl3Knd6B+GzuBZe8nrJzJhZWT54VFiOlEAGeIiFwo="
    # AWS_SECRET_ACCESS_KEY
    # user == travis-bes
    - secure: "UpZB8cf3sOq11Yet8Cktnw4LiWZf24NJ0ugh8drVhShctLhZDiXKb/kMY3VA+pg7Q08ktmKsVYm1WM/+IpQJfOv/gYcGPwSlGuUUW87awtn7WdNPOZBIpG6dZ8dwcWh5XXKHVDyuRpxqc4vmjrIuB5ZUqdT5yVItnp3UhtJjaig="
    # GIT_UID travis-ci-opendap
    - secure: "eUL/RY4kJD9sb3q98Xbfbcdhs6eyFWkfWNb0tvRzksBi/+tYiuojsek0qoBFZnRnO0wwyDAaDrZgu2yoLQTBxGSTqCsYaoDiFtw2m8aW3r+FdjpfmyVR52U9vMoZtpiPGYYM9utlyQ6YRNhzq+XzDJ4juygoIlzbp7qXTALqIL8="
    # GIT_PSWD for travis-ci-opendap
    - secure: "dlULHE4qbXKEgqJZ0hiL7PcUqEcFaHzHE5GQbZ1v6wCyFujEvq34ayChOHuxZvrfNo64lCKjpHYs1Znq0m69dpkdSP3m0fv2rgLaqqTxD+ewgsYzmlKRA8jWuDx0WvV5IltS9KNdBj2Aj6wSsw5cqPkuRbYQlQCYj7GdqhAPlP8="
    # DOCKER_HUB_UID for travis
    # - secure: "b0/W8+DA35StZB5BKRDn0yLxGE6n/Hc4vXRUBX2bylsSyw1IVplrl4PgKbafE0CT5PfFssOUH1cMlYcSOXgV3EWOeNWquIhwq1cASUJClTf55Y4kr1XPr6bNtdbPJ7UAKw1EG2TyZx0vy7A6TrKwgb9Al24ABm0ev4aFWUk+Sks="
    # DOCKER_HUB_PSWD for travis
    # - secure: "Z+M0JHT3szHclksjh8ettN9OoDjX0+lgOaORnSH8H/xvaQp1YCYzmEajnknGGCop6arM+PaiArZEZl7e8X1kBqReitSISLCwbS6XU/juRi1OBqfkk1YzSOgU03jLXe3MG2CmfQRLdExjdHCsphHEXthU2Z0tY++Tq31IfFPy1JQ="
    - CMAC_ID="${AWS_ACCESS_KEY_ID}"
    - CMAC_ACCESS_KEY="${AWS_SECRET_ACCESS_KEY}"
    - CMAC_URL="https://s3.amazonaws.com/cloudydap/"
    - CMAC_REGION="us-east-1"
    - CMAC_ON="yes"

before_install:
  - gem install bundler
  - pip install --user awscli
  # fix for Java 17 install for Sonar from Travis CI support. jhrg 1/23/24
  # see the apt-get package install above. jhrg 10/17/25
  - export JAVA_HOME=/usr/lib/jvm/java-17-openjdk-amd64
  - export PATH="$JAVA_HOME/bin:$PATH"
  # curl -s "https://get.sdkman.io" | bash
  # source "$HOME/.sdkman/bin/sdkman-init.sh"
  # sdk install java 17.0.2-open
  # sdk use java 17.0.2-open
  - java -version

# hyrax-dependencies-build.tar.gz includes/makes the build directory
install:
  - aws s3 cp s3://opendap.travis.build/hyrax-dependencies-build.tar.gz $TRAVIS_BUILD_DIR
  - tar -C $HOME -xzvf $TRAVIS_BUILD_DIR/hyrax-dependencies-build.tar.gz
  - aws s3 cp s3://opendap.travis.build/libdap-build.tar.gz $TRAVIS_BUILD_DIR
  - tar -C $HOME -xzvf $TRAVIS_BUILD_DIR/libdap-build.tar.gz

before_script:
  - source travis/travis_bes_build_offset.sh
  - export BES_BUILD_NUMBER=$(expr $TRAVIS_BUILD_NUMBER - $BES_TRAVIS_BUILD_OFFSET)
  - echo "BES_BUILD_NUMBER is ${BES_BUILD_NUMBER} = ${TRAVIS_BUILD_NUMBER} - ${BES_TRAVIS_BUILD_OFFSET}"
  - export LIBDAP_RPM_VERSION=$(grep "libdap4-" libdap4-snapshot | awk '{print $1;}' - | sed "s/libdap4-//g")
  - echo "Travis default env:"
  - printenv

# We have varied our approach to scanning over time. As of 7/23/21, we do not
# use Travis to run our sonarcloud scans. These are very time-consuming and
# can be done on the SonarScan.com website in a way that links those results
# to the GitHub PR page. That linkage provides the required behavior that a
# failed scan can block merging a PR onto the main branch.
#
# I have left the sonarscan stages in this file because we might decide they
# are needed after all, and it'll be a pain to redo them, even with the miracle
# of git. jhrg 7/23/21
#
# Update: it's back in. There may be a way to skip the scan for a DRAFT pull request,
# but I won't know until I hear back from Travis-CI support. jhrg 7/23/21
#
# Change: We filter branches (see line 25 above) so this script is only run for
# the master/main branch or for a *-test-deploy branch. So, the conditions for the
# stages can be simplified. jhrg 3/2/22

stages:
  - name: build-and-package
  - name: scan
    if:  branch = master
  - name: hyrax-olfs-trigger
    if: type != pull_request OR branch =~ ^(.*-test-deploy)$
    # A way to skip a stage. jhrg 1/26/23
  - name: never
    if: branch = never

jobs:
  include:
<<<<<<< HEAD
    # - stage: build-and-package
    #   name: "check"
    #   script:
    #     - export BES_BUILD=main
    #     # - export RUNTESTFLAGS="-v"
    #     - autoreconf --force --install --verbose
    #     - ./configure --disable-dependency-tracking --prefix=$prefix --with-dependencies=$prefix/deps --enable-developer
    #     - make -j16 && make install && besctl start && make check -j16 && besctl stop
    #   after_failure:
    #     - cat /home/travis/build/OPENDAP/bes/cmdln/tests/testsuite.log

    # - stage: build-and-package
    #   name: "distcheck"
    #   script:
    #     - export BES_BUILD=distcheck
    #     - autoreconf --force --install --verbose
    #     - ./configure --disable-dependency-tracking --prefix=$prefix --with-dependencies=$prefix/deps --enable-developer
    #     - make distcheck -j16 GZIP_ENV=--fast
=======
    - stage: build-and-package
      name: "check"
      script:
        - export BES_BUILD=main
        # - export RUNTESTFLAGS="-v"
        - autoreconf --force --install --verbose
        - ./configure --disable-dependency-tracking --prefix=$prefix --with-dependencies=$prefix/deps $GDAL_OPTION --enable-developer
        - make -j16 && make install && besctl start && make check -j16 && besctl stop

    - stage: build-and-package
      name: "distcheck"
      script:
        - export BES_BUILD=distcheck
        - autoreconf --force --install --verbose
        - ./configure --disable-dependency-tracking --prefix=$prefix --with-dependencies=$prefix/deps $GDAL_OPTION--enable-developer
        - make distcheck -j16 GZIP_ENV=--fast
>>>>>>> ccb86522

    - stage: build-and-package
      name: "Enterprise Linux 8 RPMs (via Rocky8)"
      script:
        - export BES_BUILD=rocky8
        - mkdir -p $prefix/rpmbuild
        - echo "branch name ${TRAVIS_PULL_REQUEST_BRANCH:-$TRAVIS_BRANCH}"
        - docker run --env prefix=/root/install --volume $prefix/rpmbuild:/root/rpmbuild 
            --volume $TRAVIS_BUILD_DIR:/root/travis
            --env GDAL_OPTION=$GDAL_OPTION
            --env OS=rocky8
            --env DIST=el8
            --env LIBDAP_RPM_VERSION=$LIBDAP_RPM_VERSION
            --env BES_BUILD_NUMBER=$BES_BUILD_NUMBER
            --env AWS_ACCESS_KEY_ID=$AWS_ACCESS_KEY_ID
            --env AWS_SECRET_ACCESS_KEY=$AWS_SECRET_ACCESS_KEY
            opendap/rocky8_hyrax_builder:latest /root/travis/travis/build-rpm.sh

<<<<<<< HEAD
#     - stage: build-and-package
#       name: "dist"
#       script:
#         - export BES_BUILD=srcdist
#         - autoreconf --force --install --verbose
#         - ./configure --disable-dependency-tracking --prefix=$prefix --with-dependencies=$prefix/deps --with-build=$BES_BUILD_NUMBER
#         - make dist -j7
#         # Make both a bes-<version>-<build num> and bes-snapshot tar.gz. This will simplify
#         # other operations that use the bes source code. Note that the VERSION file holds a
#         # string that is the version number that is set by the configure script and the build
#         # number passed into configure when it is run. jhrg 3/23/21
#         - SOURCE_VERSION=$(cat bes_VERSION)
#         - mv bes-*.tar.gz bes-$SOURCE_VERSION.tar.gz
#         - cp bes-$SOURCE_VERSION.tar.gz bes-snapshot.tar.gz
=======
    - stage: build-and-package
      name: "dist"
      script:
        - export BES_BUILD=srcdist
        - autoreconf --force --install --verbose
        - ./configure --disable-dependency-tracking --prefix=$prefix --with-dependencies=$prefix/deps $GDAL_OPTION --with-build=$BES_BUILD_NUMBER
        - make dist -j7
        # Make both a bes-<version>-<build num> and bes-snapshot tar.gz. This will simplify
        # other operations that use the bes source code. Note that the VERSION file holds a
        # string that is the version number that is set by the configure script and the build
        # number passed into configure when it is run. jhrg 3/23/21
        - SOURCE_VERSION=$(cat bes_VERSION)
        - mv bes-*.tar.gz bes-$SOURCE_VERSION.tar.gz
        - cp bes-$SOURCE_VERSION.tar.gz bes-snapshot.tar.gz
>>>>>>> ccb86522

#     - stage: scan
#       name: "scan bes"
#       script:
#       - export BES_BUILD=sonar-bes-framework
#       - autoreconf --force --install --verbose
#       - ./configure --disable-dependency-tracking --prefix=$prefix --with-dependencies=$prefix/deps --enable-developer --enable-coverage
#       - build-wrapper-linux-x86-64 --out-dir bw-output make -j16
#       - sonar-scanner -Dproject.settings=sonar-bes-framework.properties -Dsonar.login=$SONAR_LOGIN
#       - curl -s https://sonarcloud.io/api/project_badges/quality_gate?project=opendap-bes | grep "QUALITY GATE PASS"

#     - stage: scan
#       name: "scan bes-modules-1"
#       script:
#         - export BES_BUILD=sonar-bes-modules
#         - autoreconf --force --install --verbose
#         - ./configure --disable-dependency-tracking --prefix=$prefix --with-dependencies=$prefix/deps --enable-developer  --enable-coverage
#         - build-wrapper-linux-x86-64 --out-dir bw-output make -j16
#         - sonar-scanner -Dproject.settings=sonar-bes-modules-1.properties -Dsonar.login=$SONAR_MODULES_LOGIN
#         - curl -s https://sonarcloud.io/api/project_badges/quality_gate?project=opendap-bes-modules | grep "QUALITY GATE PASS"

#     - stage: scan
#       name: "scan bes-hdf-handlers"
#       script:
#         - export BES_BUILD=sonar-bes-hdf-handlers
#         - autoreconf --force --install --verbose
#         - ./configure --disable-dependency-tracking --prefix=$prefix --with-dependencies=$prefix/deps --enable-developer  --enable-coverage
#         - build-wrapper-linux-x86-64 --out-dir bw-output make -j16
#         - sonar-scanner -Dproject.settings=sonar-bes-hdf-handlers.properties -Dsonar.login=$SONAR_SUBMODULES_LOGIN
#         # We call the hdf4/5 handlers scan opendap-bes-submodules for historical reasons. jhrg 1/13/22
#         - curl -s https://sonarcloud.io/api/project_badges/quality_gate?project=opendap-bes-submodules | grep "QUALITY GATE PASS"

#     - stage: hyrax-olfs-trigger
#       name: "Hyrax OLFS Trigger"
#       script:
#         - export STAGE=hyrax-olfs
#         - echo $STAGE
#         - autoreconf --force --install --verbose
#         - ./configure --disable-dependency-tracking --prefix=$prefix --with-dependencies=$prefix/deps --with-build=$BES_BUILD_NUMBER
#         - ./travis/trigger-olfs-build.sh

# after_script:
#   - ./travis/upload-test-results.sh

before_deploy:
  - export DEPLOY="S3"
  # Make sure that we have the target dir...
  - mkdir -p $TRAVIS_BUILD_DIR/package;
  # Source distribution prep (copies both the 'version' and 'snapshot')
  - if test "$BES_BUILD" = "srcdist"; then cp bes-*.tar.gz $TRAVIS_BUILD_DIR/package; fi
  # Rocky8  distribution prep
  - if test "$BES_BUILD" = "rocky8"; then ./travis/rpm-to-package-dir.sh "el8"; fi
  # Check for the stuff...
  - ls -l $TRAVIS_BUILD_DIR/package

# The deploy section copies the snapshot build product our S3 bucket and to www.opendap.org
deploy:
  # Push all build results to our S3 bucket
  - provider: s3
    access_key_id: $AWS_ACCESS_KEY_ID
    secret_access_key: $AWS_SECRET_ACCESS_KEY
    bucket: opendap.travis.build
    skip_cleanup: true
    local_dir: $TRAVIS_BUILD_DIR/package
    on:
      all_branches: true
      condition: $BES_BUILD =~ ^rocky8|srcdist$<|MERGE_RESOLUTION|>--- conflicted
+++ resolved
@@ -144,26 +144,6 @@
 
 jobs:
   include:
-<<<<<<< HEAD
-    # - stage: build-and-package
-    #   name: "check"
-    #   script:
-    #     - export BES_BUILD=main
-    #     # - export RUNTESTFLAGS="-v"
-    #     - autoreconf --force --install --verbose
-    #     - ./configure --disable-dependency-tracking --prefix=$prefix --with-dependencies=$prefix/deps --enable-developer
-    #     - make -j16 && make install && besctl start && make check -j16 && besctl stop
-    #   after_failure:
-    #     - cat /home/travis/build/OPENDAP/bes/cmdln/tests/testsuite.log
-
-    # - stage: build-and-package
-    #   name: "distcheck"
-    #   script:
-    #     - export BES_BUILD=distcheck
-    #     - autoreconf --force --install --verbose
-    #     - ./configure --disable-dependency-tracking --prefix=$prefix --with-dependencies=$prefix/deps --enable-developer
-    #     - make distcheck -j16 GZIP_ENV=--fast
-=======
     - stage: build-and-package
       name: "check"
       script:
@@ -180,7 +160,6 @@
         - autoreconf --force --install --verbose
         - ./configure --disable-dependency-tracking --prefix=$prefix --with-dependencies=$prefix/deps $GDAL_OPTION--enable-developer
         - make distcheck -j16 GZIP_ENV=--fast
->>>>>>> ccb86522
 
     - stage: build-and-package
       name: "Enterprise Linux 8 RPMs (via Rocky8)"
@@ -199,22 +178,6 @@
             --env AWS_SECRET_ACCESS_KEY=$AWS_SECRET_ACCESS_KEY
             opendap/rocky8_hyrax_builder:latest /root/travis/travis/build-rpm.sh
 
-<<<<<<< HEAD
-#     - stage: build-and-package
-#       name: "dist"
-#       script:
-#         - export BES_BUILD=srcdist
-#         - autoreconf --force --install --verbose
-#         - ./configure --disable-dependency-tracking --prefix=$prefix --with-dependencies=$prefix/deps --with-build=$BES_BUILD_NUMBER
-#         - make dist -j7
-#         # Make both a bes-<version>-<build num> and bes-snapshot tar.gz. This will simplify
-#         # other operations that use the bes source code. Note that the VERSION file holds a
-#         # string that is the version number that is set by the configure script and the build
-#         # number passed into configure when it is run. jhrg 3/23/21
-#         - SOURCE_VERSION=$(cat bes_VERSION)
-#         - mv bes-*.tar.gz bes-$SOURCE_VERSION.tar.gz
-#         - cp bes-$SOURCE_VERSION.tar.gz bes-snapshot.tar.gz
-=======
     - stage: build-and-package
       name: "dist"
       script:
@@ -229,7 +192,6 @@
         - SOURCE_VERSION=$(cat bes_VERSION)
         - mv bes-*.tar.gz bes-$SOURCE_VERSION.tar.gz
         - cp bes-$SOURCE_VERSION.tar.gz bes-snapshot.tar.gz
->>>>>>> ccb86522
 
 #     - stage: scan
 #       name: "scan bes"
