# -*- shell-script -*-
#
# Initial Travic-CI control file. 6.5.15 jhrg
# Hacked quite a bit; added support for parallel autotest tests
# and removed unused parts. jhrg 8.23.17

# Use the docker container-based build systems

dist: trusty

sudo: false

language: cpp

compiler: gcc

cache:
  directories:
  - $HOME/deps
  - $HOME/hyrax-dependencies
  - $HOME/libdap4

# Whitelist; assume tags for releases use the familiar dot notation
branches:
  only:
    - master
    - coverity_scan
    - travis
    - /^*-[0-9]+\.[0-9]+\.[0-9]+/

addons:
  ssh_known_hosts: www.opendap.org
  coverity_scan:
    project:
      name: "OPENDAP/bes"
    notification_email: jgallagher@opendap.org
    build_command: "make -j7"
    branch_pattern: coverity_scan
  apt:
    packages:
      - uuid-dev
      - libxml2-dev
      - libcurl4-openssl-dev
      - libcppunit-dev
      - libicu-dev
      - sshpass

# COVERITY_SCAN_TOKEN
# TRAVIS_AT_OO
# TESTSUITEFLAGS should run the autotest testsuites in parallel. 
env:
  global:
  - secure: "KNE6gkK7+WEQkNLiW/oap/3E/YSq6nzH6icXWpgA3MZj2KX0i6IzQgteeEGFUC1vDTzkCpqSidvGxdd22V33s0sHDuLRI5e17VFMjI5WyWjRQaXMhWmyO5/ofx7AArvaCWq6w6zfn1T/LiIuHXc14Rg8uuWEgDGWM0USiSbMepc="
  - secure: "J0HEROlR4GbOB1ZSoUIo5mEUzVzmxTKSvpS/jrAWbFB5JJHxCHd/oQh5dzTK9NiDaGGPN9Y2acA8Oyuz4Hsle7+DgAWvtGr4+hFqfYx7oLsxhhb3VTRNivuSsldsbNCUO4ebtezArH4hVLYw6ScwgDpnQfVrPkBMpyf4Iu3UMYs="
  - TESTSUITEFLAGS=-j7

# Use this to install any prerequisites or dependencies necessary to
# run your build.
install:
  - bash ./install_bes_source_deps.sh

# Use this to prepare your build for testing
before_script:
  - autoreconf --force --install --verbose
  - export PATH=$HOME/deps/bin:$PATH
  - ./configure --prefix=$HOME/build --with-dependencies=$HOME/deps --enable-developer

# All commands must exit with code 0 on success. Anything else is
# considered failure. Note that the coverity scan addon runs make
# so we don't want to repeat that here.
#
# Added 'build' stage with two parallel scripts. This is intended
# to spped the build up. We could add a second stage for deployment.
# jhrg 12/20/17 
jobs:
  include:
<<<<<<< HEAD
    stage: build
    #script: if [ ${COVERITY_SCAN_BRANCH} != 1 ]; then make -j7 && make check -j7; fi
    script: if [ ${COVERITY_SCAN_BRANCH} != 1 ]; then make distcheck -j7; fi
=======
    - stage: build
      script: if [ ${COVERITY_SCAN_BRANCH} != 1 ]; then make -j7 && make check -j7; fi
    - # stage name not required, will continue to use `test`
      script: if [ ${COVERITY_SCAN_BRANCH} != 1 ]; then make distcheck -j7; fi
>>>>>>> 5115b682


# This shows how to copy the results of running the tests to a know
# host. We're not doing this now, but it might be useful. In addition
# to these lines here, www.opendap.org must be a known_host. set this
# in the 'addons' section above.
#
# Add sshpass using apt under addons.
#
# The env var $TRAVIS_AT_OO must be made using 
# "travis encrypt TRAVIS_AT_OO=<secret> -r OPENDAP/bes"
# where -r <...> is the name of the travis repo from our Travis landing page
# and the <secret> is the 'travis' user's password on www.opendap.org.

after_script:
   - LOG_FILE_TGZ=bes-autotest-${TRAVIS_BUILD_NUMBER}-logs.tar.gz
   - tar -czf /tmp/${LOG_FILE_TGZ} `find . -name timing -prune -o -name '*.log' -print`
   - sshpass -p ${TRAVIS_AT_OO} scp /tmp/${LOG_FILE_TGZ} travis@www.opendap.org:tmp/${LOG_FILE_TGZ}<|MERGE_RESOLUTION|>--- conflicted
+++ resolved
@@ -74,16 +74,10 @@
 # jhrg 12/20/17 
 jobs:
   include:
-<<<<<<< HEAD
-    stage: build
-    #script: if [ ${COVERITY_SCAN_BRANCH} != 1 ]; then make -j7 && make check -j7; fi
-    script: if [ ${COVERITY_SCAN_BRANCH} != 1 ]; then make distcheck -j7; fi
-=======
     - stage: build
-      script: if [ ${COVERITY_SCAN_BRANCH} != 1 ]; then make -j7 && make check -j7; fi
+      # script: if [ ${COVERITY_SCAN_BRANCH} != 1 ]; then make -j7 && make check -j7; fi
     - # stage name not required, will continue to use `test`
       script: if [ ${COVERITY_SCAN_BRANCH} != 1 ]; then make distcheck -j7; fi
->>>>>>> 5115b682
 
 
 # This shows how to copy the results of running the tests to a know
