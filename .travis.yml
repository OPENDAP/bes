--- conflicted
+++ resolved
@@ -90,17 +90,11 @@
   - ./configure --prefix=$HOME/build CPPFLAGS=-I$HOME/deps/include
 
 # All commands must exit with code 0 on success. Anything else is
-<<<<<<< HEAD
-# considered failure.
-script:
-  - if [ ${COVERITY_SCAN_BRANCH} != 1 ]; then make -j7 && make install && make check -j7 -k; fi
-=======
 # considered failure. Note that the coverity scan addon runs make
 # so we don't want to repeat that here.
 
 script:
-  - if [ ${COVERITY_SCAN_BRANCH} != 1 ]; then make -j7 && make install; make check -j7 -k; fi
->>>>>>> a3962bc6
+  - if [ ${COVERITY_SCAN_BRANCH} != 1 ]; then make -j7 && make install && make check -j7 -k; fi
 
 after_failure:
   - LOG_FILE_TGZ=/tmp/bes-autotest-${TRAVIS_BUILD_NUMBER}-logs.tar.gz
