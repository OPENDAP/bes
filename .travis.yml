--- conflicted
+++ resolved
@@ -96,13 +96,7 @@
     - make distcheck -j7
     
   - stage: package
-<<<<<<< HEAD
     script: 
-=======
-    script:
-    - wget https://s3.amazonaws.com/opendap.travis.build/libdap_${LIBDAP_RPM_VERSION}_amd64.deb
-    - sudo dpkg -i libdap_${LIBDAP_RPM_VERSION}_amd64.deb
->>>>>>> d402df5c
     - export BES_BUILD=deb
     - ./configure --disable-dependency-tracking --prefix=$prefix --with-dependencies=$prefix/deps 
     - make deb -j7
