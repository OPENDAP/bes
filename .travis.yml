--- conflicted
+++ resolved
@@ -10,10 +10,7 @@
 #
 # Try using Ubuntu Focal
 
-<<<<<<< HEAD
 # dist: trusty
-=======
->>>>>>> 72fc8109
 dist: xenial
 
 language: cpp
