--- conflicted
+++ resolved
@@ -150,13 +150,9 @@
         - export BES_BUILD=main
         # - export RUNTESTFLAGS="-v"
         - autoreconf --force --install --verbose
-<<<<<<< HEAD
-        - ./configure --disable-dependency-tracking --prefix=$prefix --with-dependencies=$prefix/deps --enable-developer
+        - ./configure --disable-dependency-tracking --prefix=$prefix --with-dependencies=$prefix/deps $GDAL_OPTION --enable-developer
         - export LD_LIBRARY_PATH="/home/travis/install/deps/lib:$LD_LIBRARY_PATH"
         - echo "LD_LIBRARY_PATH - $LD_LIBRARY_PATH" >&2
-=======
-        - ./configure --disable-dependency-tracking --prefix=$prefix --with-dependencies=$prefix/deps $GDAL_OPTION --enable-developer
->>>>>>> ccb86522
         - make -j16 && make install && besctl start && make check -j16 && besctl stop
         - echo "LD_LIBRARY_PATH - $LD_LIBRARY_PATH" >&2
 
@@ -174,9 +170,9 @@
         - export BES_BUILD=rocky8
         - mkdir -p $prefix/rpmbuild
         - echo "branch name ${TRAVIS_PULL_REQUEST_BRANCH:-$TRAVIS_BRANCH}"
-<<<<<<< HEAD
         - docker run --env prefix=/root/install --volume $prefix/rpmbuild:/root/rpmbuild
           --volume $TRAVIS_BUILD_DIR:/root/travis
+          --env GDAL_OPTION=$GDAL_OPTION
           --env OS=rocky8
           --env DIST=el8
           --env LIBDAP_RPM_VERSION=$LIBDAP_RPM_VERSION
@@ -200,18 +196,6 @@
           --env AWS_ACCESS_KEY_ID=$AWS_ACCESS_KEY_ID
           --env AWS_SECRET_ACCESS_KEY=$AWS_SECRET_ACCESS_KEY
           opendap/rocky9_hyrax_builder:latest /root/bes/travis/build-rh9-rpm.sh
-=======
-        - docker run --env prefix=/root/install --volume $prefix/rpmbuild:/root/rpmbuild 
-            --volume $TRAVIS_BUILD_DIR:/root/travis
-            --env GDAL_OPTION=$GDAL_OPTION
-            --env OS=rocky8
-            --env DIST=el8
-            --env LIBDAP_RPM_VERSION=$LIBDAP_RPM_VERSION
-            --env BES_BUILD_NUMBER=$BES_BUILD_NUMBER
-            --env AWS_ACCESS_KEY_ID=$AWS_ACCESS_KEY_ID
-            --env AWS_SECRET_ACCESS_KEY=$AWS_SECRET_ACCESS_KEY
-            opendap/rocky8_hyrax_builder:latest /root/travis/travis/build-rpm.sh
->>>>>>> ccb86522
 
     - stage: build-and-package
       name: "dist"
