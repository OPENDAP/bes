#
# The bes build
#
# Initial Travic-CI control file. 6.5.15 jhrg
# Hacked quite a bit; added support for parallel autotest tests
# and removed unused parts. jhrg 8.23.17
#
# Now uses hyrax-dependencies and libdap binaries stored in an AWS S3 bucket
# that were built using other builds. jhrg 2.24.18

dist: trusty

sudo: false

language: cpp

compiler: gcc

branches:
  only:
  - master
  - coverity_scan

addons:
  coverity_scan:
    project:
      name: "OPENDAP/bes"
    notification_email: jgallagher@opendap.org
    build_command_prepend: ./configure --disable-dependency-tracking --prefix=$prefix --with-dependencies=$prefix/deps --enable-developer
    build_command: "make -j7"
    branch_pattern: coverity_scan
  apt:
    packages:
    - uuid-dev
    - libxml2-dev
    - libcurl4-openssl-dev
    - libcppunit-dev
    - libicu-dev
    - debhelper
    - devscripts
    - lintian
    - fakeroot
    - build-essential

env:
  global:
  # NB: This value of $prefix must be shared between the hyrax-deps, libdap and bes builds.
  - prefix=$HOME/install
  - PATH=$prefix/bin:$prefix/deps/bin:$PATH
  - TESTSUITEFLAGS=-j7
  # Change this when libdap version numbers change
  - LIBDAP_RPM_VERSION=3.20.2-1
  # COVERITY_SCAN_TOKEN
  - secure: "KNE6gkK7+WEQkNLiW/oap/3E/YSq6nzH6icXWpgA3MZj2KX0i6IzQgteeEGFUC1vDTzkCpqSidvGxdd22V33s0sHDuLRI5e17VFMjI5WyWjRQaXMhWmyO5/ofx7AArvaCWq6w6zfn1T/LiIuHXc14Rg8uuWEgDGWM0USiSbMepc="
  # AWS_ACCESS_KEY_ID
  - secure: "NNcSfmrBN9ctc8LoRVeLcYPzf2wYCSLUNCdNuVEsBdOMa5JLTdFMBEhfrgkLmiUSf1K+V97tw3rJuRcdwAXbwBMuJ0o8+gDG4c63clDDWYDXa08gdpKhy0FFqlUohVeMNpfCawvTm46/p6P0SlKg245by5OcVZ4HfjIGUasJHEw="
  # AWS_SECRET_ACCESS_KEY
  - secure: "BVETDaGI/cwfUHdvsGPkV1o7jd6OnqyvtFCPk0WsmCWh6PdpwXQ8D4yFdk4jejWxa0YFdRiCgK3ThHqqzv+6pDxrMnpYOx2O+ZjK//ErECjDa+OCJr2ObCwlqOPE6+4aVmPDz5ecjd2inVR5CfL5/Kt3Zgn4U9fNBUz9OMYpRF4="

before_install:
- sudo apt-get update -qq
- pip install --user awscli

# hyrax-dependencies-build.tar.gz includes/makes the build directory
install:
- (cd $TRAVIS_BUILD_DIR && curl -s -O https://s3.amazonaws.com/opendap.travis.build/hyrax-dependencies-build.tar.gz) 
- tar -C $HOME -xzvf $TRAVIS_BUILD_DIR/hyrax-dependencies-build.tar.gz
- (cd $TRAVIS_BUILD_DIR && curl -s -O https://s3.amazonaws.com/opendap.travis.build/libdap-build.tar.gz) 
- tar -C $HOME -xzvf $TRAVIS_BUILD_DIR/libdap-build.tar.gz

# - aws s3 cp s3://opendap.travis.build/libdap-build.tar.gz $TRAVIS_BUILD_DIR
# - aws s3 cp s3://opendap.travis.build/hyrax-dependencies-build.tar.gz $TRAVIS_BUILD_DIR

before_script:
- printenv
- autoreconf --force --install --verbose

jobs:
  stages:
  - name: build
    if:  branch != coverity_scan
  - name: package
    if:  branch != coverity_scan
    
  include:
  #- stage: build
  #  script: 
  #  - export BES_BUILD=main
  #  - ./configure --disable-dependency-tracking --prefix=$prefix --with-dependencies=$prefix/deps --enable-developer
  #  - make -j7 && make check -j7 && make install
  #  - make -j7 && make install && besctl start && make check -j7 && besctl stop
  #- stage: build
  #  script:
  #  - export BES_BUILD=distcheck
  #  - ./configure --disable-dependency-tracking --prefix=$prefix --with-dependencies=$prefix/deps --enable-developer 
  #  - make distcheck -j7
    
<<<<<<< HEAD
  #- stage: package
    #script:
    #- wget https://s3.amazonaws.com/opendap.travis.build/libdap_${LIBDAP_RPM_VERSION}_amd64.deb
    #- sudo dpkg -i libdap_${LIBDAP_RPM_VERSION}_amd64.deb
    #- export BES_BUILD=deb
    #- ./configure --disable-dependency-tracking --prefix=$prefix --with-dependencies=$prefix/deps 
    #- make deb -j7
=======
  - stage: package
    script: 
    - export BES_BUILD=deb
    - mkdir -p $prefix/debbuild
    - docker run --volume $prefix/debbuild:/root --volume $TRAVIS_BUILD_DIR:/root/travis
                 --env OS=ubuntu14 --env LIBDAP_RPM_VERSION=$LIBDAP_RPM_VERSION
                 opendap/ubuntu14_hyrax_build:1.4 /root/travis/build-deb.sh
>>>>>>> 2c8eb60d
  - stage: package
    script: 
    - export BES_BUILD=centos6
    - mkdir -p $prefix/rpmbuild
    - docker run --volume $prefix/rpmbuild:/root/rpmbuild --volume $TRAVIS_BUILD_DIR:/root/travis
                 --env OS=centos6 --env DIST=el6 --env LIBDAP_RPM_VERSION=$LIBDAP_RPM_VERSION
                 opendap/centos6_hyrax_builder:1.1 /root/travis/build-rpm.sh
  - stage: package
    script: 
    - export BES_BUILD=centos7
    - mkdir -p $prefix/rpmbuild
    - docker run --volume $prefix/rpmbuild:/root/rpmbuild --volume $TRAVIS_BUILD_DIR:/root/travis
                 --env OS=centos7 --env DIST=el7 --env LIBDAP_RPM_VERSION=$LIBDAP_RPM_VERSION
                 opendap/centos7_hyrax_builder:1.1 /root/travis/build-rpm.sh
    
after_script:
- ./upload-test-results.sh

before_deploy:
- test -d $TRAVIS_BUILD_DIR/package || mkdir $TRAVIS_BUILD_DIR/package
- if test $BES_BUILD = deb; then mv $TRAVIS_BUILD_DIR/../bes*-*_amd64.deb $TRAVIS_BUILD_DIR/package/; fi
- if test "$BES_BUILD" = "centos6"; then cp $prefix/rpmbuild/RPMS/x86_64/* $TRAVIS_BUILD_DIR/package/; fi
- if test "$BES_BUILD" = "centos7"; then cp $prefix/rpmbuild/RPMS/x86_64/* $TRAVIS_BUILD_DIR/package/; fi
- ls -l $TRAVIS_BUILD_DIR/package

deploy:
  provider: s3
  access_key_id: $AWS_ACCESS_KEY_ID
  secret_access_key: $AWS_SECRET_ACCESS_KEY
  bucket: opendap.travis.build
  skip_cleanup: true
  local_dir: $TRAVIS_BUILD_DIR/package
  on:
    branch:
    - master
    condition: $BES_BUILD =~ ^deb|centos7|centos6$<|MERGE_RESOLUTION|>--- conflicted
+++ resolved
@@ -83,35 +83,26 @@
     if:  branch != coverity_scan
     
   include:
-  #- stage: build
+  - stage: build
+    script: 
+    - export BES_BUILD=main
+    - ./configure --disable-dependency-tracking --prefix=$prefix --with-dependencies=$prefix/deps --enable-developer
+    - make -j7 && make check -j7 && make install
+    - make -j7 && make install && besctl start && make check -j7 && besctl stop
+  - stage: build
+    script:
+    - export BES_BUILD=distcheck
+    - ./configure --disable-dependency-tracking --prefix=$prefix --with-dependencies=$prefix/deps --enable-developer 
+    - make distcheck -j7
+
+  #- stage: package
   #  script: 
-  #  - export BES_BUILD=main
-  #  - ./configure --disable-dependency-tracking --prefix=$prefix --with-dependencies=$prefix/deps --enable-developer
-  #  - make -j7 && make check -j7 && make install
-  #  - make -j7 && make install && besctl start && make check -j7 && besctl stop
-  #- stage: build
-  #  script:
-  #  - export BES_BUILD=distcheck
-  #  - ./configure --disable-dependency-tracking --prefix=$prefix --with-dependencies=$prefix/deps --enable-developer 
-  #  - make distcheck -j7
-    
-<<<<<<< HEAD
-  #- stage: package
-    #script:
-    #- wget https://s3.amazonaws.com/opendap.travis.build/libdap_${LIBDAP_RPM_VERSION}_amd64.deb
-    #- sudo dpkg -i libdap_${LIBDAP_RPM_VERSION}_amd64.deb
-    #- export BES_BUILD=deb
-    #- ./configure --disable-dependency-tracking --prefix=$prefix --with-dependencies=$prefix/deps 
-    #- make deb -j7
-=======
-  - stage: package
-    script: 
-    - export BES_BUILD=deb
-    - mkdir -p $prefix/debbuild
-    - docker run --volume $prefix/debbuild:/root --volume $TRAVIS_BUILD_DIR:/root/travis
-                 --env OS=ubuntu14 --env LIBDAP_RPM_VERSION=$LIBDAP_RPM_VERSION
-                 opendap/ubuntu14_hyrax_build:1.4 /root/travis/build-deb.sh
->>>>>>> 2c8eb60d
+  #  - export BES_BUILD=deb
+  #  - mkdir -p $prefix/debbuild
+  #  - docker run --volume $prefix/debbuild:/root --volume $TRAVIS_BUILD_DIR:/root/travis
+  #               --env OS=ubuntu14 --env LIBDAP_RPM_VERSION=$LIBDAP_RPM_VERSION
+  #               opendap/ubuntu14_hyrax_build:1.4 /root/travis/build-deb.sh
+
   - stage: package
     script: 
     - export BES_BUILD=centos6
