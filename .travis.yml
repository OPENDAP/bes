--- conflicted
+++ resolved
@@ -149,29 +149,6 @@
         - ./configure --disable-dependency-tracking --prefix=$prefix --with-dependencies=$prefix/deps --enable-developer
         - make distcheck -j16 GZIP_ENV=--fast
 
-<<<<<<< HEAD
-      # NB: ${TRAVIS_PULL_REQUEST_BRANCH:-$TRAVIS_BRANCH} supplies the name of the PR branch for a PR,
-      # or the name of the branch for a regular push. The reason for this is not that we want special
-      # packages for branches, but we want to be able to test builds without making pushes to master
-      # and that means having the build-rpm.sh use the spec files on a branch.
-
-    - stage: build-and-package
-      name: "Enterprise Linux 7 RPMs (via CentOS-7)"
-      script:
-        - export BES_BUILD=centos7
-        - mkdir -p $prefix/rpmbuild
-        - echo "branch name ${TRAVIS_PULL_REQUEST_BRANCH:-$TRAVIS_BRANCH}"
-        - docker run --volume $prefix/rpmbuild:/root/rpmbuild --volume $TRAVIS_BUILD_DIR:/root/travis
-          --env OS=centos7
-          --env DIST=el7
-          --env LIBDAP_RPM_VERSION
-          --env BES_BUILD_NUMBER
-          --env AWS_ACCESS_KEY_ID
-          --env AWS_SECRET_ACCESS_KEY
-          opendap/centos7_hyrax_builder:1.7 /root/travis/travis/build-rpm.sh
-
-=======
->>>>>>> 9f7b3fbc
     - stage: build-and-package
       name: "Enterprise Linux 8 RPMs (via CentOS-Stream8)"
       script:
