<<<<<<< HEAD
2010-02-03  Hyo-Kyung (Joe) Lee  <hyoklee@hdfgroup.org>

	* HE5Parser.cc is cleaned up and checks 30 metadata files
=======
2010-04-28  hyoklee

	Updated ChangeLog.

2010-04-28  hyoklee

	Added H5Aclose to improve performance under HDF5-1.8.x library.

2010-04-28  James Gallagher <jgallagher@opendap.org>

	Removed old EXTRADIST items (removed some of the old, unused, dejaGNU files.

2010-04-28  Hyo-Kyung Joe Lee  <hyoklee@hdfgroup.org>

	* h5get.cc has H5Aclose(). This improves performance under HDF5-1.8.x library.
	* h5das.cc has H5Aclose(). This improves performance under HDF5-1.8.x library.

2010-02-10  Hyo-Kyung Joe Lee  <hyoklee@hdfgroup.org>

	* HE5Parser.cc has new limit(=30) for StructMetadata files to scan.
	* HDF5RequestHandler.cc has more meaningful error message when it 
	  deals with multiple Swaths case.
	* h5das.cc checks null pointers when it adds group information.

2010-02-01  rduncan

	Release 1/01/2010

2010-01-29  hyoklee

	Fixed the coompilation error when DEBUG mode is enabled.

2010-01-22  Patrick West <pwest@ucar.edu>

	RPM to use h5.conf instead of bes-hdf5-data.sh
	M    hdf5_handler.spec

2010-01-21  hyoklee

	Bug fix Ticket #1211 and documentation update.
>>>>>>> b588cdf0

2010-01-21  Hyo-Kyung Joe Lee  <hyoklee@hdfgroup.org>

	* doc/Doxygen is added.
	* configure.ac set version to 1.3.5 in AC_INIT().
	* h5get.cc updated comments for Doxygen.
	* h5dds.cc updated comments for Doxygen.
	* h5das.cc updated comments for Doxygen.
	* HE5Parser.h removed useless boolean variables.

2010-01-20  Hyo-Kyung Joe Lee  <hyoklee@hdfgroup.org>

	* h5das.cc removed double quotes.
	* h5das.cc renamed COARDS,GrADS to CF-1.4.
	* h5das.cc added fake in lev/time long_name attribute.

2010-01-19  Hyo-Kyung Joe Lee  <hyoklee@hdfgroup.org>

	Corrected the missing dimension names in the old(<2007) OMUVB product.

2010-01-12  Hyo-Kyung Joe Lee  <hyoklee@hdfgroup.org>

	Corrected coordinates attribute for 2D-swath case.
	
	* HE5Parser.cc has now set_swath_2D().
	* h5das.cc removed extra "lat lon" attribute insertion.

	Re-organized source codes and made swath handling robust.
	
	* HE5CFGrid class is added.
	* HE5CSwath class is added.
	* common.h is removed.
	* hdf5_handler.h has the contents of the old common.h.
	
2009-12-18  Hyo-Kyung Joe Lee  <hyoklee@hdfgroup.org>

	* HE5Parser.cc fix for Ticket #1460.

2009-12-11  Hyo-Kyung Joe Lee  <hyoklee@hdfgroup.org>

	* hdfeos_das.lex/y is renamed to he5das.lex/y 
	* hdfeos.lex/y is renamed to he5dds.lex/y 
	* H5EOS.h/cc is renamed to HE5Parser.h/cc.
	* H5CF.h/cc is renamed to HE5CF.h/cc.
	* H5ShortName.h/cc is renamed to HE5ShortName.h/cc.
	* H5PathFinder.h/cc is renamed to HDF5PathFinder.h/cc.

2009-12-10  Hyo-Kyung Joe Lee  <hyoklee@hdfgroup.org>

	* h5_handler.h is renamed to hdf5_handler.h and is cleaned-up.
	* H5Git.h/cc is renamed to h5get.h/cc to distinguish them from classes.

2009-10-07  James Gallagher <jgallagher@opendap.org>

	This version is for the special (source) release of the handler
	that includes support for HDF-EOS5.

	A    http://scm.opendap.org/svn/tags/hdf5_handler/1.3.4

2009-10-06  hyoklee

	Fixed suppressing path from a dataset name of an h4toh5 converted
	file when --enable-cf option is active.

2009-10-02  hyoklee

	Documented change for swath and dimension scale support.

2009-10-02  H. Joe Lee  <hyoklee@hdfgroup.org>

	Added support for HDF5 dimension scale.
	Added support for HDF-EOS5 OMI swath.

2009-03-18  Patrick West <pwest@ucar.edu>

	Memory allocation issues cleaned up
	M    hdf5_handler-1.3.0/HDF5Array.cc
	M    hdf5_handler-1.3.0/HDF5Str.cc
	M    hdf5_handler-1.3.0/HDF5Int32.cc
	M    hdf5_handler-1.3.0/HDF5Int16.cc
	M    hdf5_handler-1.3.0/HDF5Byte.cc
	M    hdf5_handler-1.3.0/HDF5Float64.cc

2009-03-18  Patrick West <pwest@ucar.edu>

	Memory cleanup issues
	M    hdf5_handler-1.3.0/HDF5UInt32.cc
	M    hdf5_handler-1.3.0/HDF5UInt16.cc
	M    hdf5_handler-1.3.0/h5das.cc
	M    hdf5_handler-1.3.0/h5dds.cc
	M    hdf5_handler-1.3.0/H5Git.cc
	M    hdf5_handler-1.3.0/HDF5Float32.cc

2009-03-18  hyoklee

	Removed an unnecessary bound check. This is a fix for the test FAIL on bes-testsuite/bes-testsuite/besstandalone.h5/tcompound.h5.3.exp.

2009-03-16  James Gallagher <jgallagher@opendap.org>

	Code review.

	M    HDF5UInt32.cc
	M    HDF5Module.cc
	M    HDF5UInt16.cc
	M    h5das.cc
	M    h5dds.cc
	M    H5Git.cc
	M    HDF5Float32.cc
	M    HDF5Array.cc
	M    HDF5Str.cc
	M    HDF5Int32.cc
	M    HDF5Int16.cc
	M    HDF5Byte.cc
	M    HDF5Float64.cc
	M    HDF5Module.h

2009-03-08  Patrick West <pwest@ucar.edu>

	POST_CONSTRAINT issues with multiple containers. Call set_constraint on
	BESDapResponse in order to properly have the post constraint set.

	M    HDF5RequestHandler.cc

2009-03-08  Patrick West <pwest@ucar.edu>

	Added handles attribute to help response, specifying what services the
	module handles.

	M    HDF5RequestHandler.cc

2009-03-04  Patrick West <pwest@ucar.edu>

	container storage and catalog list reference changes
	
	M    hdf5_handler-1.3.0/HDF5Module.cc

2009-02-20  James Gallagher <jgallagher@opendap.org>

	Merged the xmlresponse branch with the Hyrax 1.5 release branch.

	_M   .
	M    HDF5Module.cc
	M    HDF5RequestHandler.cc

2009-02-20  James Gallagher <jgallagher@opendap.org>

	Added paths to the hdf5.m4 file for macports and fink

2009-02-09  James Gallagher <jgallagher@opendap.org>

	Tests were failing for the hdf5 handler because the baseline files
	were using XDAP: 3.1 but libdap is now using XDAP: 3.2. I change
	the line to XDAP: *. The tests pass.

2009-01-30  James Gallagher <jgallagher@opendap.org>

	Moved here to coalesce the branches

2009-01-29  James Gallagher <jgallagher@opendap.org>

	Change ff to h5 in Makefile.am EXTRA_DIST target.

	M    bes-testsuite/Makefile.am

2009-01-29  James Gallagher <jgallagher@opendap.org>

	Hyrax 1.5

	A    http://scm.opendap.org/svn/branch/hdf5_handler/1.3.0

2009-01-29  James Gallagher <jgallagher@opendap.org>

	Release 1.3.0

	M    configure.ac
	M    NEWS
	M    ChangeLog
	M    INSTALL
	M    hdf5_handler.spec
	M    README

2009-01-16  hyoklee

	First, HDF5 to DAP Mapping change: 1) Int64 throws an exception, no more mapping into Int32 2) Signed Byte is mapped to Int16 in both DDS and DAS. Second, attribute change for enable-cf option. The NC_GLOBAL attribute is produced if valid Grid projection in NASA EOS AURA file is detected. Resolution, min and max attributes for lat/lon are extracted from structMetadata.

;; Local Variables:
;; coding: utf-8
;; End:
2009-01-16  hyoklee

	First, HDF5 to DAP Mapping change: 1) Int64 throws an exception,
	no more mapping into Int32 2) Signed Byte is mapped to Int16 in
	both DDS and DAS. Second, attribute change for enable-cf option.
	The NC_GLOBAL attribute is produced if valid Grid projection in
	NASA EOS AURA file is detected. Resolution, min and max attributes
	for lat/lon are extracted from structMetadata.

2009-01-13  hyoklee

	Removed test files that have 64-bit integer dataset.

2008-11-25  hyoklee

	Under Hyrax, Grids are generated instead of Arrays for Aura Swath
	data files.

2008-11-25  hyoklee

	Under Hyrax, Grids are generated instead of Arrays for Aura Swath
	data files.

2008-11-14  James Gallagher <jgallagher@opendap.org>

	Merged the xmlrequest branch to the trunk.

	_M   .
	M    h5_handler.cc
	M    bes-testsuite/h5/tcompound.h5.2.bescmd
	M    bes-testsuite/h5/tcompound.h5.3.bescmd
	M    bes-testsuite/h5/tcompound.h5.0.bescmd
	M    bes-testsuite/h5/tcompound.h5.1.bescmd

2008-11-06  James Gallagher <jgallagher@opendap.org>

	Property mods for the directory.

	_M   .

2008-10-28  hyoklee

	THG is changed to The HDF Group

2008-10-27  hyoklee

	Fixed a compilation error when CF option is enabled.

2008-10-24  hyoklee

	H5EOS::reset() is added to fix a bug of concatenating Metadata
	string under Hyrax.

2008-10-24  hyoklee

	Removed duplicate if/else statements.

2008-10-24  hyoklee

	Cleaned up code.

2008-09-17  James Gallagher <jgallagher@opendap.org>

	Merged multifile branch

2008-09-12  hyoklee

	Comments are fixed to remove warning messages from Doxygen.

2008-08-28  Patrick West <pwest@ucar.edu>

	BES regression tests for hdf5 handler using besstandalone
	
	M    configure.ac
	A    bes-testsuite
	A    bes-testsuite/bes.conf.in
	A    bes-testsuite/common_tests.exp
	A    bes-testsuite/config
	A    bes-testsuite/config/unix.exp
	A    bes-testsuite/Makefile.am
	A    bes-testsuite/h5
	A    bes-testsuite/h5/tcompound.h5.1.bescmd.baseline
	A    bes-testsuite/h5/tcompound.h5.2.bescmd
	A    bes-testsuite/h5/tcompound.h5.2.bescmd.baseline
	A    bes-testsuite/h5/tcompound.h5.3.bescmd
	A    bes-testsuite/h5/tcompound.h5.3.bescmd.baseline
	A    bes-testsuite/h5/tcompound.h5.0.bescmd
	A    bes-testsuite/h5/tcompound.h5.0.bescmd.baseline
	A    bes-testsuite/h5/tcompound.h5.1.bescmd
	A    bes-testsuite/besstandalone.h5
	A    bes-testsuite/besstandalone.h5/tcompound.h5.3.exp
	A    bes-testsuite/besstandalone.h5/tcompound.h5.0.exp
	A    bes-testsuite/besstandalone.h5/tcompound.h5.1.exp
	A    bes-testsuite/besstandalone.h5/tcompound.h5.2.exp
	M    Makefile.am

2008-08-14  hyoklee

	Added a URL for detailed installation instructions.

2008-08-07  hyoklee

	Shortened the referenced names for SHORT_PATH configuration option.

2008-08-07  hyoklee

	Fixed the compilation errors that are generated when DODS_DEBUG is
	defined. Fixed the problem of concatenating array subscripts in
	URL string generation from HDF5 references. Fixed the segmentation
	fault problem in reading URL dataset by replacing Vector::value()
	with Vector::set_value().

2008-07-31  James Gallagher <jgallagher@opendap.org>

	Fix for ticket 1163 - String attributes no longer have quotes
	added to their values.

	M    h5das.cc
	M    hdfeos_das.y
	M    testsuite/Grid.das
	M    testsuite/OMI-Aura_L2G-OMTO3G_2004m0817_v002-2006m0301t154534.SUB.das

2008-07-22  James Gallagher <jgallagher@opendap.org>

	Updates for the 1.2.3 release.

	M    configure.ac
	M    NEWS
	M    ChangeLog
	M    hdf5_handler.spec
	M    README

2008-07-18  hyoklee

	The problem of dropping shared dimension variable in Hyrax is fixed when CF configuration option is enabled.

2008-07-18  hyoklee

	h5dds.cc compilation problem and reading the shared dimension variables are fixed when CF option is enabled.

;; Local Variables:
;; coding: utf-8
;; End:
2008-07-18  hyoklee

	The problem of dropping shared dimension variable in Hyrax is
	fixed when CF configuration option is enabled.

2008-07-18  hyoklee

	h5dds.cc compilation problem and reading the shared dimension
	variables are fixed when CF option is enabled.

2008-07-17  hyoklee

	When CF option is enabled, a variable's name will start with '/'
	like '/CloudFraction' in DAS if you don't increment the substring
	pointer.

2008-07-16  Patrick West <pwest@ucar.edu>

	Checking results of dynamic cast and throwing cast error if fails.
	
	M    HDF5RequestHandler.cc

2008-05-30  Patrick West <pwest@ucar.edu>

	Module checking to see if catalog already added. RequestHandler
	now adding ancillary information to the das and dds.
	
	M    HDF5Module.cc
	M    HDF5RequestHandler.cc

2008-05-22  hyoklee

	Replaced hdfeos.tab.h into hdfeos.tab.hh.

2008-05-12  hyoklee

	Fixed the ticket #1113. Testsuite is updated accordingly.

2008-05-03  James Gallagher <jgallagher@opendap.org>

	Changes from code review.

	M    HDF5UInt32.cc
	M    HDF5ArrayEOS.cc
	M    HDF5RequestHandler.cc
	M    HDF5UInt16.cc
	M    HDF5UInt32.h
	M    h5das.cc
	M    h5dds.cc
	M    h5dds.h
	M    HDF5Sequence.cc
	M    H5Git.cc
	M    HDF5Sequence.h
	M    HDF5Float32.cc
	M    HDF5Array.cc
	M    HDF5Grid.h
	M    testsuite/dap_h5_handler.0/basic.exp
	M    testsuite/config/unix.exp
	M    HDF5Url.cc
	M    HDF5Int16.h
	M    HDF5Str.cc
	M    HDF5Str.h
	M    HDF5Grid.cc
	M    HDF5UInt16.h
	M    HDF5GridEOS.cc
	M    HDF5GridEOS.h
	M    HDF5Int32.cc
	M    HDF5Int16.cc
	M    HDF5Byte.cc
	M    HDF5Float32.h
	M    HDF5Float64.cc
	M    HDF5Array.h
	M    HDF5ArrayEOS.h
	M    h5das.h
	M    HDF5Structure.cc
	M    HDF5Int32.h
	M    HDF5Structure.h
	M    HDF5Url.h
	M    HDF5Byte.h
	M    H5Git.h
	M    Makefile.am
	M    HDF5Float64.h

2008-04-10  James Gallagher <jgallagher@opendap.org>

	Changes from code review.

	M    hdfeos_das.lex
	M    h5das.cc
	M    h5dds.cc
	M    H5Git.cc
	M    hdfeos_das.y
	M    HDF5Array.cc
	M    testsuite/config/unix.exp
	M    hdfeos.lex
	M    HDF5Str.cc
	M    HDF5Str.h
	M    H5EOS.cc
	M    H5EOS.h
	M    HDF5GridEOS.cc
	M    Makefile.am

2008-04-04  Patrick West <pwest@ucar.edu>

	No longer need individual bes.conf files for testing. Using main one in
	<prefix>/etc/bes/bes.conf.
	D    bes.conf

2008-03-26  hyoklee

	EOS Grid file is added for testsuite.

2008-03-17  Patrick West <pwest@ucar.edu>

	1.2.2 bug fix release
	M    configure.ac
	M    NEWS
	M    ChangeLog
	M    OSX_Resources/Info.plist
	M    OSX_Resources/ReadMe.txt
	M    hdf5_handler.spec
	M    README

2008-03-17  hyoklee

	A quick fix for reading map data from EOS Grid.

2008-03-17  hyoklee

	A quick fix for reading map data from EOS Grid.

2008-03-12  James Gallagher <jgallagher@opendap.org>

	We use the cf and short-paths options for binary builds by default.
	M    hdf5_handler.spec
	M    Makefile.am

2008-03-12  James Gallagher <jgallagher@opendap.org>

	Finally.. RPMs work.
	M    hdf5_handler.spec
	M    Makefile.am

2008-03-12  James Gallagher <jgallagher@opendap.org>

	More fixes for RPM.

2008-03-12  James Gallagher <jgallagher@opendap.org>

	Fixes for the rpm dist.

2008-03-12  James Gallagher <jgallagher@opendap.org>

	Updated with more text for the release...
	M    README

2008-03-12  James Gallagher <jgallagher@opendap.org>

	Updated version numbers, text docs, et c., for release.
	M    configure.ac
	M    NEWS
	M    ChangeLog
	D    INSTALL_EOS5_GRID
	M    INSTALL
	M    hdf5_handler.spec
	M    README

2008-03-12  hyoklee

	Memory leak problem is fixed. See Ticket #1079.

;; Local Variables:
;; coding: utf-8
;; End:
2008-03-12  James Gallagher <jgallagher@opendap.org>

	More code review changes.

	M    h5das.cc
	M    H5Git.cc
	M    HDF5Array.cc
	M    H5EOS.cc

2008-03-11  James Gallagher <jgallagher@opendap.org>

	Code review.

	M    HDF5UInt32.cc
	M    HDF5ArrayEOS.cc
	M    HDF5Module.cc
	M    HDF5UInt32.h
	M    HDF5UInt16.cc
	M    HDF5RequestHandler.cc
	M    h5das.cc
	M    h5dds.cc
	M    h5dds.h
	M    h5_handler.h
	M    HDF5Sequence.cc
	M    H5Git.cc
	M    HDF5Sequence.h
	M    HDF5Float32.cc
	M    HDF5TypeFactory.h
	M    H5PathFinder.h
	M    HDF5Array.cc
	M    HDF5Grid.h
	M    HDF5Url.cc
	M    HDF5Int16.h
	M    HDF5Str.cc
	M    HDF5TypeFactory.cc
	M    HDF5Str.h
	M    H5EOS.cc
	M    H5EOS.h
	M    HDF5Grid.cc
	M    HDF5UInt16.h
	M    HDF5RequestHandler.h
	M    HDF5GridEOS.cc
	M    HDF5GridEOS.h
	M    HDF5Int32.cc
	M    HDF5Int16.cc
	M    h5_handler.cc
	M    HDF5Byte.cc
	M    H5PathFinder.cc
	M    HDF5Float32.h
	M    HDF5Float64.cc
	M    HDF5Array.h
	M    HDF5ArrayEOS.h
	M    HDF5Module.h
	M    h5das.h
	M    HDF5Structure.cc
	M    HDF5Int32.h
	M    HDF5Structure.h
	M    HDF5Url.h
	M    HDF5Byte.h
	M    H5Git.c
	M    H5Git.h
	M    HDF5Float64.h
	M    common.h

2008-03-11  hyoklee

	Defect fix for get_hardlink(). See Ticket #1078.

2008-03-07  Nathan Potter <ndp@coas.oregonstate.edu>

	$i: Fixing bug in OSX build.

2008-02-27  hyoklee

	Bug fix for Mac OS X: the compiler doesn't like type casting on
	nelems in H5Gget_num_objs() in h5das.cc and h5dds.cc.

2008-02-27  James Gallagher <jgallagher@opendap.org>

	Auto reset of Subversion properties

2008-02-26  Patrick West <pwest@ucar.edu>

	Removed the version of Hyrax so we don't keep having to edit the
	Welcome.html file
	M    OSX_Resources/Welcome.html

2008-02-26  Patrick West <pwest@ucar.edu>

	Grabbing version number correctly for pkg build. Updated
	Welcome.html to display hdf5 instead of hdf4
	
	M    configure.ac
	M    OSX_Resources/Welcome.html

2008-02-26  hyoklee

	-DH5_USE_16_API is defined in configure.ac for 1.8.0 compatibility.

2008-02-26  Patrick West <pwest@ucar.edu>

	Added pkg build for Mac OSX using package maker and dropdmg.
	Updated README for formatting with pkg build.
	
	A    OSX_Resources
	AM   OSX_Resources/InstallationCheck
	A    OSX_Resources/License.txt
	AM   OSX_Resources/update_mac_package_contents.pl
	A    OSX_Resources/Info.plist
	A    OSX_Resources/InstallationCheck.strings
	A    OSX_Resources/ReadMe.txt
	A    OSX_Resources/Description.plist
	AM   OSX_Resources/background.jpg
	A    OSX_Resources/Welcome.html
	M    README
	M    Makefile.am

2008-02-25  James Gallagher <jgallagher@opendap.org>

	Commented the %debug directive because bison 1.28 (the
	OS/X default version) does not support this option. It
	can be accessed using the -d command line option, however.

2008-02-21  Nathan Potter <ndp@coas.oregonstate.edu>

	hdf5_handler: Added some debugging statements.

2008-02-20  James Gallagher <jgallagher@opendap.org>

	Auto reset of Subversion properties

2008-02-19  Nathan Potter <ndp@coas.oregonstate.edu>

	hdf5_handler: Copied hdf4_handler/conf/pkg.m4 to
	hdf5_handler/conf/pkg.m4

2008-02-14  Patrick West <pwest@ucar.edu>

	Updated configure to use latest and greatest libdap and bes config
	macros and m4 files.
	
	M    configure.ac
	M    conf/bes.m4
	M    conf/libdap.m4
	M    Makefile.am

2008-02-05  James Gallagher <jgallagher@opendap.org>

	Resolved conflict in ChangeLog

2008-02-05  James Gallagher <jgallagher@opendap.org>

	Auto reset of Subversion properties

2008-02-02  Patrick West <pwest@ucar.edu>

	Added using namespace libdap where needed
	M    HDF5UInt32.h
	M    h5dds.h
	M    h5_handler.h
	M    H5Git.cc
	M    HDF5Sequence.h
	M    HDF5TypeFactory.h
	M    hdfeos_das.y
	M    HDF5Grid.h
	M    HDF5Int16.h
	M    HDF5Str.h
	M    H5EOS.h
	M    HDF5UInt16.h
	M    HDF5GridEOS.h
	M    HDF5Float32.h
	M    HDF5Array.h
	M    HDF5ArrayEOS.h
	M    h5das.h
	M    HDF5Int32.h
	M    HDF5Structure.h
	M    HDF5Url.h
	M    HDF5Byte.h
	M    HDF5Float64.h

2008-01-24  Patrick West <pwest@ucar.edu>

	Attributes were not being added to the dds when requesting the ddx
	response. Fixed this.
	
	M    h5_handler.cc

2008-01-24  Patrick West <pwest@ucar.edu>

	Added support for NASA EOS HDF5 files for grid generation and meta
	data parsing.
	
	M    HDF5RequestHandler.cc

2008-01-22  hyoklee

	Cleaned up codes to remove all warnings.

2008-01-18  James Gallagher <jgallagher@opendap.org>

	Updated docs and version number for the 1.2.0 release.

	M    configure.ac
	M    NEWS
	M    ChangeLog
	M    INSTALL_EOS5_GRID
	M    INSTALL
	M    hdf5_handler.spec
	M    README

2008-01-17  hyoklee

	README and INSTALL files are updated. INSTALL_EOS5_GRID is added.

2008-01-08  hyoklee

	Fixed a bug in EOS non-grid array generation.

2008-01-03  hyoklee

	Fixed a bug for inserting wrong dimensional data from Swath
	section of StructMetadata in HDF5-EOS. Also, HDF5-EOS Grids will
	have full path description in each dimension.

2008-01-02  hyoklee

	Cleaned up source code.

2007-12-20  hyoklee

	nCandidate mapping for L2G data is added.

2007-11-29  hyoklee

	Changed the number of arguments in depth_first() function for
	HDF5RequestHander.cc.
	
2007-11-29  Hyo-Kyung Joe Lee  <hyoklee@hdfgroup.org>

	* HDF5RequestHander.cc (hdf5_build_dds) Changed the number of arguments 
	in depth_first() function for DAS generation.

2007-11-27  Hyo-Kyung Joe Lee  <hyoklee@hdfgroup.org>

	* H5EOS.cc (get_EOS_name) A new function is added.
	
2007-11-07  Hyo-Kyung Joe Lee  <hyoklee@hdfgroup.org>

	* h5das.cc (depth_first)  Removed the redundant argument "fname".

2006-09-15  Patrick West <pwest@ucar.edu>

	Changed the _module library to not use version information and to be built
	as a module.  Update the bes.m4 file to use the --modulesdir flag to
	bes-config to get the name of the module directory, which is lib/bes.
	M    conf/bes.m4
	M    Makefile.am

2006-08-19  Patrick West <pwest@ucar.edu>

	Changed the name of the module and type match to h5 instead of hdf5
	M    opendap.ini

2006-08-19  Patrick West <pwest@ucar.edu>

	Passing the name of the module to the initialize and terminate methods of the Module class so that it is set in the bes configuration file instead of hard-coded

2006-08-19  Patrick West <pwest@ucar.edu>

	changed access to file to use access method on Container and added compression parameters to the BES configuration file

2006-07-06  Patrick West <pwest@ucar.edu>

	dap_cmdmodule library renamed to dap_cmd_module so that all loaded module libraries are named <something>_module

2006-07-03  James Gallagher <jgallagher@opendap.org>

	H5Git.c: Modified common_name() but valgrind indicates it's still broken.

2006-06-30  Patrick West <pwest@ucar.edu>

	In the help response added begin and end tags called handler to separate the different hander help responses and added a tag called name within the handler tag to say which handler this help is for, changed the name of the handler to hdf5 so there isn't a conflict with the hdf4 handler

2006-06-28  Patrick West <pwest@ucar.edu>

	bes exception updates, cleaned up configuration file

2006-06-19  James Gallagher <jgallagher@opendap.org>

	Modifications to the build (configure.ac, et c.)

2006-06-19  Patrick West <pwest@ucar.edu>

	DODS to BES and configuration updates

2006-06-19  James Gallagher <jgallagher@opendap.org>

	Added/updated INSTALL, NEWS, ChangeLog, README and configure.ac.

2006-06-02  James Gallagher <jgallagher@opendap.org>

	configure.ac: updated to use the new bes and hdf5 macros in conf.

2006-06-02  James Gallagher <jgallagher@opendap.org>

	Added bes, hdf5 and hdf5_header macros; updated libdap4 and mkinstalldirs.
	Added compile file.

;; Local Variables:
;; coding: utf-8
;; End:
2006-06-02  James Gallagher <jgallagher@opendap.org>

	configure.ac: updated to use the new bes and hdf5 macros in conf.

2006-06-02  James Gallagher <jgallagher@opendap.org>

	Added bes, hdf5 and hdf5_header macros; updated libdap4 and
	mkinstalldirs. Added compile file.

2006-05-26  Patrick West <pwest@ucar.edu>

	include hdf type classes in module library

2006-05-24  Patrick West <pwest@ucar.edu>

	bes module updates

2006-05-15  Patrick West <pwest@ucar.edu>

	container storage changes

2006-05-10  Patrick West <pwest@ucar.edu>

	ltmain added

2006-05-05  Patrick West <pwest@ucar.edu>

	bes enabled, moved das functions from h5_handler.cc to new source
	file h5das, implemented request handler

2006-04-19  James Gallagher <jgallagher@opendap.org>

	libdap.m4, configure.ac, h5_handler.cc: Updated to use the
	new libdap 3.7.0 code. Use the ConstraintEvaluator object and
	supports returning DDX responses.

2006-02-23  James Gallagher <jgallagher@opendap.org>

	Tried to fix the warning in H5Git.c. Not successful

2006-02-02  James Gallagher <jgallagher@opendap.org>

	Added mkinstalldirs, config.guess and config.sub to conf. Fixed a
	bad macro in configure.ac

2006-02-02  James Gallagher <jgallagher@opendap.org>

	HDF%TypeFactory: Added

2006-02-01  James Gallagher <jgallagher@opendap.org>

	Added conf directory

2006-01-31  James Gallagher <jgallagher@opendap.org>

	Minor updates: version.h version number rest to 1.0; tests
	commented out in Makefile.am since they won't work. We need new
	tests that use dap_h5_handler.

2006-01-31  James Gallagher <jgallagher@opendap.org>

	Removed .indent.pro and config_hdf5.h.in

2006-01-31  James Gallagher <jgallagher@opendap.org>

	More massive changes. Added the HDF5TypeFactory; removed the exec
	property; removed configure

2006-01-31  James Gallagher <jgallagher@opendap.org>

	Removed Pix use in HDF5Array and HDF5Grid; Removed use of iostream in
	hdf5_handler.cc wrote configure.ac and Makefile.am (they probably work
	but there's a compile-error because this code has not been modified to
	use the Factory class for object creation).

2005-11-04  James Gallagher <jgallagher@opendap.org>

	Moved to the correct place this time!

2005-11-04  James Gallagher <jgallagher@opendap.org>

	Moved to the top level

2005-08-08  root

	Auto reset of Subversion properties

2005-07-05  Rob Morris <Robert.O.Morris@jpl.nasa.gov>

	Set eol-style to native on all text file in the trunk

2004-04-21  James Gallagher <jgallagher@opendap.org>

	From John Bane: NewFloat32 on line 318 (inside case H5T_FLOAT)
	should be NewFloat64.

2004-04-08  James Gallagher <jgallagher@opendap.org>

	Applied patch from Bob Bane <bane@gst.com>. This patch removes
	tests for the unlimited dimension; since the DAP is read-only this
	code does not need to differentiate unlimited versus fixed
	dimensions.

2004-02-04  James Gallagher <jgallagher@opendap.org>

	Cleaned up the include file dependencies, sort of...

2004-02-04  James Gallagher <jgallagher@opendap.org>

	Added

2004-02-04  James Gallagher <jgallagher@opendap.org>

	Modifications to compile with the current dap software. No testing
	yet.

2004-01-26  James Gallagher <jgallagher@opendap.org>

	Build fixes

2002-02-21  edavis

	Fix update-version target (see bug 221).

2001-07-25  James Gallagher <jgallagher@opendap.org>

	Massive changes: Modified build to work well with 3.2, Fixed
	compiler warnings, Removed unused variable, Added default cases to
	switches, et cetera. See the TODO file for things still left to be
	done. This server needs testing!

2001-07-25  James Gallagher <jgallagher@opendap.org>

	*** empty log message ***

2001-07-25  James Gallagher <jgallagher@opendap.org>

	*** empty log message ***

2001-07-24  James Gallagher <jgallagher@opendap.org>

	*** empty log message ***

2001-07-24  James Gallagher <jgallagher@opendap.org>

	*** empty log message ***

2001-07-24  James Gallagher <jgallagher@opendap.org>

	*** empty log message ***

2001-07-23  James Gallagher <jgallagher@opendap.org>

	Error handlings are changed according to c++ semantics.

2001-07-23  James Gallagher <jgallagher@opendap.org>

	error handling added.

2001-07-18  James Gallagher <jgallagher@opendap.org>

	Added

2001-07-17  James Gallagher <jgallagher@opendap.org>

	Added exceptions.

2001-07-17  James Gallagher <jgallagher@opendap.org>

	Moved from above

2001-07-17  James Gallagher <jgallagher@opendap.org>

	Added support for exceptions to DDS and DODS handlers

2001-07-16  James Gallagher <jgallagher@opendap.org>

	Initial revision<|MERGE_RESOLUTION|>--- conflicted
+++ resolved
@@ -1,8 +1,3 @@
-<<<<<<< HEAD
-2010-02-03  Hyo-Kyung (Joe) Lee  <hyoklee@hdfgroup.org>
-
-	* HE5Parser.cc is cleaned up and checks 30 metadata files
-=======
 2010-04-28  hyoklee
 
 	Updated ChangeLog.
@@ -13,12 +8,16 @@
 
 2010-04-28  James Gallagher <jgallagher@opendap.org>
 
-	Removed old EXTRADIST items (removed some of the old, unused, dejaGNU files.
+	Removed old EXTRADIST items (removed some of the old, unused,
+	dejaGNU files.
 
 2010-04-28  Hyo-Kyung Joe Lee  <hyoklee@hdfgroup.org>
 
-	* h5get.cc has H5Aclose(). This improves performance under HDF5-1.8.x library.
-	* h5das.cc has H5Aclose(). This improves performance under HDF5-1.8.x library.
+	* h5get.cc has H5Aclose(). This improves performance under
+          HDF5-1.8.x library.
+
+	* h5das.cc has H5Aclose(). This improves performance under
+          HDF5-1.8.x library.
 
 2010-02-10  Hyo-Kyung Joe Lee  <hyoklee@hdfgroup.org>
 
@@ -27,6 +26,10 @@
 	  deals with multiple Swaths case.
 	* h5das.cc checks null pointers when it adds group information.
 
+2010-02-03  Hyo-Kyung (Joe) Lee  <hyoklee@hdfgroup.org>
+
+	* HE5Parser.cc is cleaned up and checks 30 metadata files
+
 2010-02-01  rduncan
 
 	Release 1/01/2010
@@ -43,7 +46,6 @@
 2010-01-21  hyoklee
 
 	Bug fix Ticket #1211 and documentation update.
->>>>>>> b588cdf0
 
 2010-01-21  Hyo-Kyung Joe Lee  <hyoklee@hdfgroup.org>
 
