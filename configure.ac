dnl -*- automake -*-
dnl Process this file with autoconf to produce a configure script.

AC_PREREQ([2.69])

dnl Update version here and below at LIB_CURRENT, ..., if needed.
AC_INIT([bes],[3.21.1],[support@opendap.org])
AC_CONFIG_SRCDIR([configure.ac])
AC_CONFIG_HEADERS([config.h])

dnl Provide a way to pass in a build number. This is used by CI/CD systems to record
dnl each build. The version number is set by the value in AC_INIT (see above). For
dnl people building the source, it's not customary to supply a build number (i.e.,
dnl if you're building the code for your own use, a build number seems like overkill).
dnl jhrg 3/16/21 (copied from libdap4's configure.ac)
AC_ARG_WITH([build],
            [AS_HELP_STRING([--with-build=<number>],
                   [Inject the integer build number (default is to not define a build number)])],
            [build_number=${withval}], [build_number=])

dnl If a build number is given and valid (it must be an integer), use it. If it's
dnl given but invalid, print a message and exit.
dnl PACKAGE_VERSION is used in the file bes_VERSION.in - and that file is used to inject
dnl the version or version-build_number into packages. jhrg 3/24/21
AS_IF([test -n "$with_build"],
    [AS_IF([echo $build_number | grep '^[[0-9]][[-0-9.]]*$' > /dev/null 2>&1 ],
     [PACKAGE_VERSION=$PACKAGE_VERSION-$build_number
      AC_MSG_NOTICE([PACKAGE_VERSION: $PACKAGE_VERSION])],
     [AC_MSG_ERROR([Invalid build number given (must be an integer): $build_number])])])

AS_IF([echo $PACKAGE_VERSION | grep '^\([[0-9]]\)*\.\([[0-9]]*\)\.\([[0-9]]*\)-\([[0-9]]*\)$'],
      [PACKAGE_MAJOR_VERSION=`echo $PACKAGE_VERSION | sed 's@^\([[0-9]]\)*\.\([[0-9]]*\)\.\([[0-9]]*\)-\([[0-9]]*\)$@\1@'`
       PACKAGE_MINOR_VERSION=`echo $PACKAGE_VERSION | sed 's@^\([[0-9]]\)*\.\([[0-9]]*\)\.\([[0-9]]*\)-\([[0-9]]*\)$@\2@'`
       PACKAGE_PATCH_VERSION=`echo $PACKAGE_VERSION | sed 's@^\([[0-9]]\)*\.\([[0-9]]*\)\.\([[0-9]]*\)-\([[0-9]]*\)$@\3@'`
       PACKAGE_BUILD_NUMBER=`echo $PACKAGE_VERSION | sed 's@^\([[0-9]]\)*\.\([[0-9]]*\)\.\([[0-9]]*\)-\([[0-9]]*\)$@\4@'`],
      [AS_IF([echo $PACKAGE_VERSION | grep '^\([[0-9]]\)*\.\([[0-9]]*\)\.\([[0-9]]*\)$'],
       [PACKAGE_MAJOR_VERSION=`echo $PACKAGE_VERSION | sed 's@^\([[0-9]]\)*\.\([[0-9]]*\)\.\([[0-9]]*\)$@\1@'`
        PACKAGE_MINOR_VERSION=`echo $PACKAGE_VERSION | sed 's@^\([[0-9]]\)*\.\([[0-9]]*\)\.\([[0-9]]*\)$@\2@'`
        PACKAGE_PATCH_VERSION=`echo $PACKAGE_VERSION | sed 's@^\([[0-9]]\)*\.\([[0-9]]*\)\.\([[0-9]]*\)$@\3@'`
        PACKAGE_BUILD_NUMBER=],
       [AC_MSG_ERROR([VERSION file does not contain a valid version number (x.y.z or x.y.z-b)])])])

AC_MSG_NOTICE(Package Major Version: $PACKAGE_MAJOR_VERSION)
AC_MSG_NOTICE(Package Minor Version: $PACKAGE_MINOR_VERSION)
AC_MSG_NOTICE(Package Patch Version: $PACKAGE_PATCH_VERSION)
AC_MSG_NOTICE(Package Build Number: $PACKAGE_BUILD_NUMBER)
AC_SUBST(PACKAGE_MAJOR_VERSION)
AC_SUBST(PACKAGE_MINOR_VERSION)
AC_SUBST(PACKAGE_PATCH_VERSION)
AC_SUBST(PACKAGE_BUILD_NUMBER)

dnl Add valgrind options - no longer include gcov, see --enable-coverage jhrg 12/18/20
DODS_GCOV_VALGRIND

AC_CONFIG_AUX_DIR([conf])
AC_CONFIG_MACRO_DIR([conf])

AM_INIT_AUTOMAKE([1.10 tar-pax])
LT_INIT

AC_DEFINE_UNQUOTED(CVER, "$PACKAGE_VERSION", [Client version number])
AC_SUBST(CVER)

dnl flags for the compilers and linkers - set these before locating the
dnl actual tools since some of the AC_PROG macros set these 'flag variables'
dnl to default values otherwise.
AC_CANONICAL_HOST
AC_SUBST(host)

dnl This is the default. If the caller uses --enable-developer, that option
dnl will override these values
cxx_debug_flags=

dnl Removed "-g -O2" jhrg 2/8/22
dnl Changed -O2 to -Og for --enable-developer jhrg 6/16/23
dnl Changed -Og to -O0 for --enable-developer to improve ease of debugging.
dnl This can introduce some problems where the optimizers introduces or uncovers
dnl bugs not present with the 'vanilla' code. jhrg 2/26/25

AC_ARG_ENABLE([developer],
    [AS_HELP_STRING([--enable-developer],
    [Developer mode: Won't override CXXFLAGS on the command line])])

dnl Explicitly set -DNDEBUG below when CXXFLAGS is set to ensure that
dnl it's actually used - not all the source files include config.h. jhrg 1/30/23

AM_CONDITIONAL([BES_DEVELOPER], [test "x$enable_developer" = "xyes"])
AM_COND_IF([BES_DEVELOPER],
    [cxx_debug_flags="-g3 -O0 -Wall"
     AC_DEFINE([DEVELOPER], [1], [Define this for Developer-only code sections.])
     AC_MSG_NOTICE([Developer Mode is enabled.]) ],
    [AC_DEFINE([NDEBUG], [1], [Define this to suppress assert() statements.])
     AC_MSG_NOTICE([Developer Mode is disabled.])])

AC_SUBST([DEVELOPER])

AC_ARG_ENABLE([asan],
    [AS_HELP_STRING([--enable-asan],
    [Use the address sanitizer. Won't override CXXFLAGS on the command line])])

AM_CONDITIONAL([USE_ASAN], [test "x$enable_asan" = "xyes"])
AM_COND_IF([USE_ASAN],
    [cxx_debug_flags="$cxx_debug_flags -fsanitize=address -fsanitize=undefined -fno-omit-frame-pointer -fno-common"
        AC_MSG_NOTICE([Address Sanitizer (ASAN) is enabled.])],
    [AC_MSG_NOTICE([Address Sanitizer (ASAN) is disabled.])])

AC_ARG_ENABLE([coverage],
    [AS_HELP_STRING([--enable-coverage], [Build so tests emit coverage data and enable coverage target (default: no)])])

AC_CHECK_LIB([gcov], [gcov_open], [GCOV_LIBS="-lgcov"], [GCOV_LIBS=])

AS_IF([test x$enable_coverage = xyes && which gcov],
      [AC_MSG_NOTICE([Building coverage version])
       AM_CONDITIONAL([ENABLE_COVERAGE], [true])
       AS_IF([gcov -help | grep LLVM],
       	     [GCOVR_FLAGS=],
	         [GCOVR_FLAGS="-k -e '.*Test.cc' -e '.*T.cc' -e '.*-test.cc'"
	          LIBS="-lgcov $LIBS"])],
      [AC_MSG_NOTICE([Not building coverage version])
       AS_IF([test x$enable_coverage = xyes],
             [AC_MSG_NOTICE([Check that gcov is on your PATH])])
       AM_CONDITIONAL([ENABLE_COVERAGE], [false])])

AC_SUBST([GCOVR_FLAGS])

AC_ARG_WITH([cmr],
    [AS_HELP_STRING([--without-cmr],
    [Disable support for the CMR Module (Built by default)])])

AM_CONDITIONAL([WITH_CMR], [test "x$with_cmr" != "xno"])
AM_COND_IF([WITH_CMR],
    [AC_MSG_NOTICE([Building support for the CMR Module])],
    [AC_MSG_NOTICE([Disabled support for the CMR Module])])


dnl  -  -  -  -  -  -  -  -  -  -  -  -  -  -  -  -  -  -  -  -  -  -  -  -  -  -  -  -  -  -  -  -  -  -  -  -  -  -  -
dnl Build NGAP support by default or if the user provides --with-ngap. Do not build the
dnl module if the user supplies --without-ngap or --with-ngap=no. jhrg 3/31/20

AC_ARG_WITH([ngap],
    AS_HELP_STRING([--without-ngap],
    [Disable support for the NGAP container. (Built by default)])
)
AM_CONDITIONAL([WITH_NGAP], [test "x$with_ngap" != "xno"])
AM_COND_IF([WITH_NGAP],
    [AC_MSG_NOTICE([Building support for the NGAP Module])],
    [AC_MSG_NOTICE([Disabled support for the NGAP Module])])

dnl Build S3 support by default or if the user provides --with-s3. Do not build the
dnl module if the user supplies --without-s3 or --with-s3=no. jhrg 10/18/22

AC_ARG_WITH([s3],
    AS_HELP_STRING([--without-s3],
    [Disable support for the S3 service, no s3_reader. (Built by default)])
)
AM_CONDITIONAL([BUILD_S3], [test "x$with_s3" != "xno"])
AM_COND_IF([BUILD_S3],
    [AC_MSG_NOTICE([Building support for the S3 Module])],
    [AC_MSG_NOTICE([Disabled support for the S3 Module])])

dnl  -  -  -  -  -  -  -  -  -  -  -  -  -  -  -  -  -  -  -  -  -  -  -  -  -  -  -  -  -  -  -  -  -  -  -  -  -  -  -

AS_IF([test "$CC" = "gcc"], [AM_CONDITIONAL([COMPILER_IS_GCC],[true])],
    [AM_CONDITIONAL([COMPILER_IS_GCC],[false])])

dnl library visioning: Update these when the interface changes.
dnl
dnl How to set these SO variables:
dnl No interfaces changed, only implementations (good): ==> Increment REVISION.
dnl Interfaces added, none removed (good): ==> Increment CURRENT,
dnl increment AGE, set REVISION to 0.
dnl Interfaces removed or changed (BAD, breaks upward compatibility):
dnl ==> Increment CURRENT, set AGE and REVISION to 0.

LIB_DIS_CURRENT=18
LIB_DIS_REVISION=11
LIB_DIS_AGE=0
AC_SUBST(LIB_DIS_CURRENT)
AC_SUBST(LIB_DIS_REVISION)
AC_SUBST(LIB_DIS_AGE)
LIBDISPATCH_VERSION="$LIB_DIS_CURRENT:$LIB_DIS_REVISION:$LIB_DIS_AGE"
AC_SUBST(LIBDISPATCH_VERSION)

LIB_PPT_CURRENT=5
LIB_PPT_REVISION=9
LIB_PPT_AGE=0
AC_SUBST(LIB_PPT_CURRENT)
AC_SUBST(LIB_PPT_REVISION)
AC_SUBST(LIB_PPT_AGE)
LIBPPT_VERSION="$LIB_PPT_CURRENT:$LIB_PPT_REVISION:$LIB_PPT_AGE"
AC_SUBST(LIBPPT_VERSION)

LIB_XML_CMD_CURRENT=5
LIB_XML_CMD_REVISION=10
LIB_XML_CMD_AGE=0
AC_SUBST(LIB_XML_CMD_CURRENT)
AC_SUBST(LIB_XML_CMD_REVISION)
AC_SUBST(LIB_XML_CMD_AGE)
LIBXMLCOMMAND_VERSION="$LIB_XML_CMD_CURRENT:$LIB_XML_CMD_REVISION:$LIB_XML_CMD_AGE"
AC_SUBST(LIBXMLCOMMAND_VERSION)

AC_CHECK_LIB([pthread], [pthread_kill],
    [PTHREAD_LIBS="-lpthread"],
    [AC_MSG_ERROR([I could not find pthreads])])
    
AC_SUBST([PTHREAD_LIBS])

dnl This seems like it doesn't belong here but in the module, instead.
dnl TODO. jhrg 11/28/17
AC_DEFINE([DAPREADER_PACKAGE], ["dapreader_module"], [dapreader_module])
AC_DEFINE([DAPREADER_VERSION], ["0.0.1"], [0.0.1])

AC_PROG_CC
AC_PROG_CXX
AC_PROG_MAKE_SET
AC_PROG_INSTALL
dnl AC_PROG_LEX

dnl Look for Python3. Then set a flag if we found Python 3.9 or greater. 3.9++ is
dnl needed to run one of the tests in http/tests. jhrg 6/5/23

PYTHON=python3
AM_PATH_PYTHON()
python_major_version=$(echo $PYTHON_VERSION | sed 's@\([[0-9]]*\)\.\([[0-9]]*\)@\1@g')
python_minor_version=$(echo $PYTHON_VERSION | sed 's@\([[0-9]]*\)\.\([[0-9]]*\)@\2@g')
AC_MSG_CHECKING([Python version 3.9 or greater])
AM_CONDITIONAL([HAVE_PYTHON_3_9], [test $python_major_version -ge  3 -a $python_minor_version -ge 9])
AM_COND_IF([HAVE_PYTHON_3_9], [AC_MSG_RESULT([yes])], [AC_MSG_RESULT([no])])

dnl Here we test for both C++11 and 14, but our code nominally requires 14.
dnl We can use the C++11 test and CXX_STD_FLAG to build with 11 if we add a
dnl compatibility layer for the missing features. jhrg 1/30/23.

CXX_STD_FLAG=""

CXX_FLAGS_CHECK([--std=c++11], [CXX_STD_FLAG=--std=c++11], [AC_MSG_WARN([C++11 is required but not found.])])
CXX_FLAGS_CHECK([--std=c++14], [CXX_STD_FLAG=--std=c++14],
    [AC_MSG_WARN([C++14 is required but not found. Using C++11 compatability mode.])])

AS_IF([test -z "$CXX_STD_FLAG"],
      [AC_MSG_ERROR([Not using modern C++ (C++11 or 14)])],
      [AC_MSG_NOTICE([Using $CXX_STD_FLAG])
       cxx_debug_flags="$cxx_debug_flags --pedantic $CXX_STD_FLAG"])

AC_SUBST(CXX_STD_FLAG)

AS_IF([test -n "$cxx_debug_flags"],
      [CXXFLAGS="$CXXFLAGS $cxx_debug_flags"],
      [CXXFLAGS="$CXXFLAGS $CXX_STD_FLAG -DNDEBUG"])

dnl We really need bison and not yacc. If you use AC_PROG_YACC, the resulting 
dnl Makefile will call bison -y which does not know how to make the parsers 
dnl we require. jhrg 6/15/05
AC_CHECK_PROG(YACC,[bison],[bison])

dnl Use libtool instead

LT_INIT

AC_SEARCH_LIBS([uuid_generate], [uuid],
    [],
    [AC_MSG_ERROR([I could not find a library with uuid_generate])])

AC_CHECK_PROG(VALGRIND, valgrind, [valgrind --logfile=memcheck])

dnl Perl is used by www-interface during the build
dnl Removed www-interface. jhrg 3/21/22
dnl AC_CHECK_PROG([PERL], [perl], [`which perl`])

dnl We need the *-config scripts to build, so the AC_CHECK_LIB 
dnl macro is not needed.
AC_PATH_PROG([CURL], [curl], [Where is curl?], [/bin:/usr/bin:/usr/local/bin])

dnl The DMR++ handler uses, conditionally, the Multi API. These tests determine
dnl if that API is present (iff the multi.h header is present). jhrg 8/27/18
AC_CHECK_HEADERS([curl/curl.h])
AC_CHECK_HEADERS([curl/multi.h])

AC_SEARCH_LIBS([curl_multi_wait], [curl],
    [AC_DEFINE([HAVE_CURL_MULTI_API],[1],[Does libcurl have the multi API])],
    [AC_DEFINE([HAVE_CURL_MULTI_API],[0],[Does libcurl have the multi API])], [])

AC_CHECK_HEADERS_ONCE(fcntl.h float.h malloc.h stddef.h stdlib.h limits.h unistd.h)
AC_CHECK_HEADERS_ONCE(pthread.h bzlib.h string.h strings.h byteswap.h)
dnl AC_CHECK_HEADERS_ONCE([uuid/uuid.h uuid.h])
dnl Do this because we have had a number of problems with the UUID header/library
AC_CHECK_HEADERS([uuid/uuid.h],[found_uuid_uuid_h=true],[found_uuid_uuid_h=false])
AC_CHECK_HEADERS([uuid.h],[found_uuid_h=true],[found_uuid_h=false])

dnl Checks for typedefs, structures, and compiler characteristics.
AC_C_CONST
AC_C_INLINE
AC_TYPE_SIZE_T
AC_HEADER_STDBOOL
AC_CHECK_TYPES([ptrdiff_t])
AC_STRUCT_TM

dnl Checks for library functions.
AC_FUNC_ALLOCA
AC_CHECK_FUNCS(strdup strftime strtol strcasecmp strcspn strerror strncasecmp)
AC_CHECK_FUNCS(strpbrk strchr strrchr strspn strtoul)
AC_CHECK_FUNCS(timegm mktime atexit floor isascii memmove memset pow sqrt)

dnl Make sure we have the cctype library
AC_SEARCH_LIBS([isdigit], [cctype])

AC_SYS_LARGEFILE
AC_FUNC_ERROR_AT_LINE
AC_FUNC_MALLOC
AC_FUNC_MEMCMP
AC_FUNC_MKTIME
AC_FUNC_REALLOC
AC_FUNC_STRTOD
AC_FUNC_VPRINTF

OPENSSL_LIBS=-lcrypto

AC_SUBST([OPENSSL_LIBS])

OPENSSL_INC=-I/usr/local/opt/openssl/include
OPENSSL_LDFLAGS=-L/usr/local/opt/openssl/lib

AC_CHECK_HEADER([openssl/sha.h], [], [openssl_found=false])

AS_IF([test ! $openssl_found],
    [
    AC_SUBST([OPENSSL_INC])
    AC_SUBST([OPENSSL_LDFLAGS])
    ])

BES_OLD_LIBS=$LIBS
dnl z and bz2 library?
AC_CHECK_LIB( bz2, BZ2_bzReadOpen,
    [
	AM_CONDITIONAL([BZ2UNCOMPRESS], [true])
	BES_BZ2_LIBS=-lbz2
	AC_DEFINE([HAVE_LIBBZ2], [1], [libbz2])
    ],
    [ AM_CONDITIONAL([BZ2UNCOMPRESS], [false]) ] )
    
AC_CHECK_LIB( z, gzopen, [BES_ZLIB_LIBS=-lz])

dnl dl lib?
AC_CHECK_FUNC(dlclose, [], [ AC_CHECK_LIB(dl, dlopen, [BES_DL_LIBS=-ldl]) ])

LIBS=$BES_OLD_LIBS

AC_SUBST(BES_DL_LIBS)
AC_SUBST(BES_ZLIB_LIBS)
AC_SUBST(BES_BZ2_LIBS)

dnl Checks for libraries.

# check for readline
VL_LIB_READLINE
AS_IF([test "$vl_cv_lib_readline" = "no"], [AC_MSG_ERROR([I could not find the readline library!])])

xmlprivatereq=
xmlprivatelibs=
xml_required_version=2.6.16
libdap_pkgconfig_libxml2=yes
libdap_libxml2_module='libxml-2.0 >= $xml_required_version'

PKG_CHECK_MODULES([XML2],[$libdap_libxml2_module], [], [libdap_pkgconfig_libxml2=no])
 
AS_IF([test $libdap_pkgconfig_libxml2 = 'yes'],
    [
    xmlprivatereq=$libdap_libxml2_module
    XML2_STATIC_LIBS="`$PKG_CONFIG --static --libs libxml-2.0`"
    AC_MSG_RESULT([yes; used pkg-config])
    ],
    [xml2-config --version > /dev/null 2>&1],
    [
    AC_MSG_RESULT([no; used pkg-config])
    AC_MSG_CHECKING([for libxml2 version >= $xml_required_version])
    version_libxml2=`xml2-config --version`
    AS_VERSION_COMPARE(["$version_libxml2"], ["$xml_required_version"], 
        [
        AC_MSG_RESULT([no])
        AC_MSG_ERROR([I could not find libxml2 $xml_required_version or newer, found $version_libxml2])
        ])
    XML2_LIBS="`xml2-config --libs`"
    XML2_STATIC_LIBS=$XML2_LIBS
    XML2_CFLAGS="`xml2-config --cflags`"
    xmlprivatelibs="`xml2-config --libs`" # `
    AC_MSG_RESULT([yes; used xml2-config])
    ],
    [AC_MSG_ERROR([I could not find libxml2])])
    
AC_SUBST([xmlprivatereq])
AC_SUBST([xmlprivatelibs])
AC_SUBST([XML2_LIBS])
AC_SUBST([XML2_STATIC_LIBS])
AC_SUBST([XML2_CFLAGS])

dnl Removed jhrg 1/30/23 SIC_VAR_SYS_ERRLIST

dnl jhrg 10/14/15 BES_CHECK_OPENSSL
dnl BES_CHECK_KERBEROS

AC_CHECK_LIBDAP([3.18.0], [AM_CONDITIONAL([LIBDAP], [true])], [AM_CONDITIONAL([LIBDAP], [false])])
AC_MSG_CHECKING([on libdap])
AM_COND_IF([LIBDAP], [AC_MSG_RESULT([yes])], [AC_MSG_ERROR([Could not find libdap.])])

AC_MSG_CHECKING([on libdap])
AM_COND_IF([LIBDAP], [AC_MSG_RESULT([yes])], [AC_MSG_ERROR([Could not find libdap.])])

dnl AS_CASE([$variable], [foo*], [run1], [bar*], [run2], [catchall])
    
dnl extra argument: --with-libwrap
AC_MSG_CHECKING(whether to use libwrap)
AC_ARG_WITH(libwrap,
    [AS_HELP_STRING([--with-libwrap], [Compile in libwrap (tcp_wrappers) support.])],
    [AS_CASE([$withval],
        [yes],  
        [
            AC_MSG_RESULT(yes)
            AC_CHECK_LIB(wrap, request_init, [LIBS="-lwrap $LIBS" AC_DEFINE([HAVE_LIBWRAP], [1], [Description])],
                [AC_MSG_ERROR(Could not find libwrap library. You have to install tcp-wrappers before using --with-libwrap.)])
        ],
        [AC_MSG_RESULT(no)])],  dnl The default case (!= yes) is no.
    [AC_MSG_RESULT(no)])

# Check for cppunit to enable unit testing.
AM_PATH_CPPUNIT(1.12.0,
	[AM_CONDITIONAL([CPPUNIT], [true])],
	[AM_CONDITIONAL([CPPUNIT], [false])])

dnl Check for RHEL 8 and tirpc
OX_RHEL8_TIRPC

dnl AC_ARG_WITH([dap-exp-modules],
dnl   [AS_HELP_STRING([--with-dap-exp-modules], [build the experimental dap modules (default is no)])],
dnl   [with_dap_exp_modules=${withval} ],
dnl   [with_dap_exp_modules=no])

dnl AM_CONDITIONAL([DAP_EXP_MODULES], [test x$with_dap_exp_modules = xyes])

dnl dap-builtin-mouldes is true by default; use --disable-dap-builtin-modules or
dnl --enable-dap-builtin-modules=no to turn this off. jhrg 11/17/13

AC_ARG_WITH([dap-builtin-modules],
  [AS_HELP_STRING([--with-dap-builtin-modules], [build the builtin dap modules (default is yes)])],
  [with_dap_builtin_modules=${withval} ],
  [with_dap_builtin_modules=yes])

AM_CONDITIONAL([DAP_BUILTIN_MODULES], [test x$with_dap_builtin_modules = xyes])

dnl These are tests that only apply if the modules are being built too.
AM_COND_IF([DAP_BUILTIN_MODULES], [

ac_bes_dependencies_prefix=
AC_ARG_WITH([dependencies],
	[AS_HELP_STRING([--with-dependencies],[The prefix for the dependencies])],
    [AS_IF([test -n "$with_dependencies"], 
           [ac_bes_dependencies_prefix=$with_dependencies
            dnl This conditional and symbol substitution pass the deps value to the 
            dnl top level makefile. jhrg 3/18/15
            AM_CONDITIONAL([WITH_DEPENDENCIES], [true])
            AC_SUBST([ac_bes_dependencies_prefix])
            AC_MSG_RESULT([Using ${ac_bes_dependencies_prefix} as the dependencies prefix])])],
           [AM_CONDITIONAL([WITH_DEPENDENCIES], [false])])

BES_DISPATCH_LIB="-L\$(top_builddir)/dispatch -lbes_dispatch"
AC_SUBST(BES_DISPATCH_LIB)
BES_XML_CMD_LIB="-L\$(top_builddir)/xmlcommand -lbes_xml_command"
AC_SUBST(BES_XML_CMD_LIB)
BES_PPT_LIB="-L\$(top_builddir)/ppt -lbes_ppt"
AC_SUBST(BES_PPT_LIB)
BES_DAP_LIB="-L\$(top_builddir)/dap -ldap_module"
AC_SUBST(BES_DAP_LIB)

dnl This enables code to link with the dap_module without a warning. Use this not
dnl with xxxx_LDADD but with xxxx_LDFLAGS. For test code, which is never installed,
dnl link with .libs/libdap_module.a instead if that's easier.
BES_DAP_LIB_LDFLAGS="-L\$(top_builddir)/dap -static -ldap_module -dynamic"
AC_SUBST(BES_DAP_LIB_LDFLAGS)

dnl jhrg 6/2/23 BES_EXTRA_LIBS="$LIBS $openssl_libs"
dnl AC_SUBST(BES_EXTRA_LIBS)
BES_HTTP_LIB="-L\$(top_builddir)/http -lbes_http"
AC_SUBST(BES_HTTP_LIB)

dnl These tests are for the dependencies of specific handlers. Added jhrg 11/17/13

# This is used by 'usage' which builds the .info response. It's likely 
# old and should be removed
AC_DEFINE([DAP_PROTOCOL_VERSION], ["3.2"], [What DAP version is supported?])
AC_SUBST([DAP_PROTOCOL_VERSION])

dnl DMR++ module support - only when BES_DEVELOPER is set do we need this.
dnl jhrg 11/28/17
dnl
dnl support the --with-curl option for specifying a particular version of curl.
dnl This will be used only when BES_DEVELOPER (aka --enable-developer) is set,
dnl since that is the only time the dmr++ module is build.

AC_ARG_VAR(CURL_LIBS, [libcurl required libraries])
AC_ARG_VAR(CURL_CFLAGS, [libcurl required compiler flags])

AM_COND_IF([BES_DEVELOPER], [

curl_is_ok=no
curl_req_version=7.20.0

AC_ARG_WITH([curl],
    AS_HELP_STRING([--with-curl], [Prefix where curl/libcurl is installed; any version found is used.]),
    with_curl_prefix="$withval",
    with_curl_prefix="")

AS_IF([test -n "$with_curl_prefix" -a -x $with_curl_prefix/bin/curl-config],
    [AC_MSG_CHECKING([for libcurl])
     CURL_LIBS="`$with_curl_prefix/bin/curl-config --libs`"
     CURL_CFLAGS="`$with_curl_prefix/bin/curl-config --cflags`"
     AC_MSG_RESULT([yes; used $with_curl_prefix/bin/curl-config])
     curl_is_ok=yes],
    
    dnl FAIL if $with_curl_prefix is not zero but the script is not executable
    [test -n "$with_curl_prefix"],
    [AC_MSG_ERROR([curl-prefix set to $with_curl_prefix, but curl-config is not there.])])
    
AC_ARG_VAR(PKG_CONFIG, [path to pkg-config utility])
AC_PATH_TOOL([PKG_CONFIG], [pkg-config])

AS_IF([test -n "$PKG_CONFIG"], 
    [AC_MSG_CHECKING([for libcurl using pkg-config])
     AS_IF([pkg-config --atleast-version=$curl_req_version curl],
        [CURL_CFLAGS=`pkg-config --cflags curl`
         CURL_LIBS=`pkg-config --libs curl`
         AC_MSG_RESULT([yes; found at least version $curl_req_version])
         curl_is_ok=yes],
        [AC_MSG_RESULT([no, needed $curl_req_version])])])
    
AC_ARG_VAR(CURL_CONFIG, [path to curl-config utility])
AC_PATH_TOOL([CURL_CONFIG], [curl-config])

AS_IF([test -n "$CURL_CONFIG"], 
    [AC_MSG_CHECKING([for libcurl using curl-config])
     version_libcurl=`curl-config --version | sed 's@libcurl \(.*\)@\1@'`
     AS_VERSION_COMPARE([$version_libcurl], [$curl_req_version], [curl_is_ok=no], [curl_is_ok=yes], [curl_is_ok=yes])
     AS_IF([test $curl_is_ok = yes],
        [CURL_LIBS="`curl-config --libs`"
         CURL_CFLAGS="`curl-config --cflags`"
         AC_MSG_RESULT([yes; found version $version_libcurl])],
        [AC_MSG_RESULT([no, found version $version_libcurl but needed $curl_req_version])])])

AS_IF([test $curl_is_ok = no],       
    [AC_MSG_ERROR([libcurl: insufficient version or not found])])
    
])  dnl End AM_COND_IF BES_DEVELOPER for DMR++/libcurl

dnl Look for the AWS libraries (aws-cpp-sdk-s3 aws-cpp-sdk-core) and headers
dnl jhrg 3/11/25

dnl Look for the AWS SDK from the hyrax-dependencies. jhrg 10/9/25

AC_LANG_PUSH([C++])
saved_CXXFLAGS=$CXXFLAGS
<<<<<<< HEAD
CXXFLAGS="$CXXFLAGS -I$ac_bes_dependencies_prefix/include"
=======
CXXFLAGS="-I$ac_bes_dependencies_prefix/include"
>>>>>>> 535f65b6
AC_CHECK_HEADERS([aws/core/Aws.h], [found_aws_h=true], [found_aws_h=false])
AC_CHECK_HEADERS([aws/s3/S3Client.h], [found_s3client_h=true], [found_s3client_h=false])
CXXFLAGS=$saved_CXXFLAGS
AC_LANG_POP([C++])

AS_IF([$found_aws_h && $found_s3client_h],
<<<<<<< HEAD
    [AWS_SDK_LIBS="-L$ac_bes_dependencies_prefix/lib -laws-cpp-sdk-s3 -laws-cpp-sdk-core"
     AC_SUBST(AWS_SDK_LIBS)
=======
    [AWS_PREFIX=$ac_bes_dependencies_prefix
     AC_SUBST(AWS_PREFIX)

     AWS_LBS="-laws-crt-cpp -laws-cpp-sdk-s3 -laws-cpp-sdk-core \
              -laws-c-http -laws-c-io -laws-c-auth -laws-c-cal -laws-c-compression \
              -laws-c-event-stream -laws-c-mqtt -laws-c-s3 -laws-c-sdkutils -laws-c-common \
              -lxml2 -lz -lbz2 -lcurl"
     AC_SUBST(AWS_LIBS)

>>>>>>> 535f65b6
     AC_MSG_NOTICE([AWS C++ SDK Found.])
     AM_CONDITIONAL([USE_AWS_SDK], [true])],
    [AC_MSG_NOTICE([AWS C++ SDK not Found.])
     AM_CONDITIONAL([USE_AWS_SDK], [false])])

<<<<<<< HEAD
=======
AC_MSG_CHECKING([the OS type for the AWS SDK linkage])
AS_CASE([$host],
    [*darwin*], [AM_CONDITIONAL([DARWIN], [true])
                 AC_MSG_NOTICE([OSX found.])],
    [AM_CONDITIONAL([DARWIN], [false])
     AC_MSG_NOTICE([OSX not found.])])

>>>>>>> 535f65b6
dnl Freeform hacks

FF_CPPFLAGS=
AC_MSG_CHECKING([the OS type for the freeform code])
AS_CASE([$host],
    [*linux*], [FF_CPPFLAGS=-DLINUX],
    [*hp*], [FF_CPPFLAGS=-DHP9000],
    [*alpha*], [FF_CPPFLAGS=-DDEC_ALPHA],
    [*sun*], [FF_CPPFLAGS=-DSUN],
    [*darwin*], [FF_CPPFLAGS=-DLINUX],
    [*sgi*], [AS_IF([test $ac_cv_sizeof_long -eq 4],
                    [FF_CPPFLAGS=-DIRIS4],
                    [FF_CPPFLAGS=-DIRIX])],
    [AC_MSG_WARN([Either this machine is not supported by FreeForm or the configure script needs to be fixed])])
    
AC_MSG_RESULT([set to $FF_CPPFLAGS])
AC_SUBST(FF_CPPFLAGS)

dnl xml_data_handler hack
AC_DEFINE([ENABLE_UNIT_TESTS], [1], [Should the XML Data Handler unit-test support be compiled?])
AC_SUBST(ENABLE_UNIT_TESTS)

AC_MSG_CHECKING([the netCDF library])

dnl CHECK_NETCDF defines $NC_LIBS, $NC_LDFLAGS and $NC_CPPFLAGS
AC_CHECK_NETCDF(
   [AC_MSG_RESULT($NC_LIBS); BUILD_NETCDF=yes],
   [AC_MSG_WARN([netcdf library and/or netcdf headers not found; will not build the netcdf modules.]); BUILD_NETCDF=no],
   [3],
   $ac_bes_dependencies_prefix)

AM_CONDITIONAL([BUILD_NETCDF], [test "x$BUILD_NETCDF" = "xyes"]) 
	
AM_COND_IF([BUILD_NETCDF], [

save_LIBS=$LIBS
LIBS="$NC_LDFLAGS $NC_LIBS $LIBS"
AC_CHECK_LIB(netcdf, nc_inq_libvers, NETCDF_MAJOR_VERSION=4, NETCDF_MAJOR_VERSION=3, [])
LIBS=$save_LIBS

# save_CPPFLAGS=$CPPFLAGS
# CPPFLAGS="$NC_CPPFLAGS $CPPFLAGS"
# AC_EGREP_HEADER(NC_NETCDF4, netcdf.h, NETCDF_MAJOR_VERSION=4, NETCDF_MAJOR_VERSION=3)
# CPPFLAGS=$save_CPPFLAGS

AC_DEFINE_UNQUOTED(NETCDF_VERSION, $NETCDF_MAJOR_VERSION, [What version of netcdf were we built with?])

dnl This is a bit hokey, since the real test - for nc_lib_vers 
dnl was done above.
AC_MSG_CHECKING([the netCDF library version number])
AC_MSG_RESULT($NETCDF_MAJOR_VERSION)

dnl This is needed for the fileout_netcdf handler unit tests
NC_BIN=`echo $NC_LDFLAGS | sed 's@^-L\(.*\)/lib@\1/bin@g'`
AC_MSG_NOTICE([NC_BIN is $NC_BIN])
AC_SUBST(NC_BIN_PATH, $NC_BIN)

])	# AM_COND_IF BUILD_NETCDF

AM_CONDITIONAL([NETCDF4_TESTS], [test "x$NETCDF_MAJOR_VERSION" = "x4"])

dnl fileout_gdal tests

# Which copy of GDAL should be used for the build?
GDAL_FOUND=0

AC_ARG_WITH(gdal, AS_HELP_STRING([--with-gdal], [Use the copy of GDAL at this location]),
            with_gdal_prefix="$withval", with_gdal_prefix="")

AS_IF([test -z "$with_gdal_prefix" -a -n "$ac_bes_dependencies_prefix"],
	[with_gdal_prefix=$ac_bes_dependencies_prefix])
 
AS_IF([test -n "$with_gdal_prefix" -a $with_gdal_prefix = no],
    dnl then
    [AC_MSG_NOTICE([Not building GDAL-dependent modules.])],

    dnl else if
    [test -n "$with_gdal_prefix" -a -x $with_gdal_prefix/bin/gdal-config],
    dnl then
    [AC_MSG_NOTICE([Using $with_gdal_prefix as the GDAL prefix directory.])
    GDAL_LDFLAGS="`$with_gdal_prefix/bin/gdal-config --libs` `$with_gdal_prefix/bin/gdal-config --dep-libs`"
    GDAL_CFLAGS="`$with_gdal_prefix/bin/gdal-config --cflags`"
    GDAL_FOUND=1
    AC_DEFINE([HAVE_GDAL], [1], [The GDAL Library is present])
    AC_MSG_NOTICE([Set GDAL_LDFLAGS to $GDAL_LDFLAGS.])],
    
    dnl else if
    [test -n "$with_gdal_prefix"],
    dnl then
    [AC_MSG_NOTICE([You set the gdal-prefix directory to $with_gdal_prefix,])
    AC_MSG_WARN([but gdal-config is not there. Not building GDAL-dependent modules.])],
    
    dnl else
    [AC_MSG_NOTICE([Looking for GDAL.])
    AX_LIB_GDAL([3.2.0])
    AS_IF([test ! -z "$GDAL_CFLAGS" -a ! -z "$GDAL_LDFLAGS"],
        [GDAL_FOUND=1
        AC_DEFINE([HAVE_GDAL], [1], [The GDAL Library is present])])])

AM_CONDITIONAL([BUILD_GDAL], [test $GDAL_FOUND -eq 1])

dnl Only look for the openjpeg2000 library if GDAL was found

AM_COND_IF([BUILD_GDAL], [

    dnl Which copy of OpenJPEG should be used for the build?
    OPENJPEG_FOUND=

    AC_ARG_WITH(openjpeg, AS_HELP_STRING([--with-openjpeg], [Use the copy of openjpeg at this location]),
            with_openjpeg_prefix="$withval", with_openjpeg_prefix="")

    AS_IF([test -z "$with_openjpeg_prefix" -a -n "$ac_bes_dependencies_prefix"],
	   [with_openjpeg_prefix=$ac_bes_dependencies_prefix])

    save_LIBS=$LIBS
    LIBS="-L$with_openjpeg_prefix/lib $LIBS"
    AC_CHECK_LIB(openjp2, opj_version, [OPENJPEG_FOUND="yes"], [OPENJPEG_FOUND="no"], [-lm])
    LIBS=$save_LIBS

    AM_CONDITIONAL([OPENJPEG_FOUND], [test "x$OPENJPEG_FOUND" = "xyes"])

    AS_IF([test "x$OPENJPEG_FOUND" = "xyes"], 
        [ AC_MSG_NOTICE([Found OPENJPEG; building GMLJP2 support.]) ],
        [ AC_MSG_NOTICE([I could not find OPENJPEG, not building GMLJP2 support.]) ])

],[ # else AN_CONF_IF([BUILD_GDAL]

    dnl if we are not building the gdal-related things, make sure that 
    dnl OPENJPEG_FOUND is defined and is false
    AM_CONDITIONAL([OPENJPEG_FOUND], [false])

]) # AN_CONF_IF([BUILD_GDAL] 

dnl Fits macro and test

dnl Check for the cfits library.
dnl Usage AC_CHECK_FITS action-if-found, action-if-not-found, default-path-to-check
dnl if default-path-to-check is given and the --with-cfits option(s) are not used,
dnl check the default path in addition to the current values of CPPFLAGS, etc.
dnl Defines CFITS_CPPFLAGS, CFITS_LDFLAGS, CFITS_LIBS.

AC_DEFUN([AC_CHECK_CFITS],
[

BES_DEPS_PREFIX=$3

AC_ARG_WITH([cfits],
            [AS_HELP_STRING([--with-cfits=ARG],[cfits directory])],
            [CFITS_PATH=${withval}], 
            [CFITS_PATH="$BES_DEPS_PREFIX"])

AC_ARG_WITH([cfits_inc],
            [AS_HELP_STRING([--with-cfits-inc=ARG],[cfits include directory])],
            [CFITS_PATH_INC=${withval}], 
            [CFITS_PATH_INC=""]) dnl was "/usr/include/cfitsio"

AC_ARG_WITH([cfits_libdir],
            [AS_HELP_STRING([--with-cfits-libdir=ARG],[cfits library directory])],
            [CFITS_PATH_LIBDIR=${withval}], 
            [CFITS_PATH_LIBDIR=""])  dnl was "/usr/lib"

AS_IF([test -n "$CFITS_PATH" -a -z "$CFITS_PATH_LIBDIR"],[CFITS_PATH_LIBDIR="$CFITS_PATH/lib"])
AS_IF([test -n "$CFITS_PATH" -a -z "$CFITS_PATH_INC"],[CFITS_PATH_INC="$CFITS_PATH/include"])


ac_cfits_save_LDFLAGS="$LDFLAGS"
LDFLAGS="$LDFLAGS -L$CFITS_PATH_LIBDIR"
AC_CHECK_LIB(cfitsio, fits_is_url_absolute, 

[ac_cfits_ok='yes'
CFITS_LIBS="-lcfitsio"
CFITS_LDFLAGS="-L${CFITS_PATH_LIBDIR}" 
AC_SUBST([CFITS_LDFLAGS])
AC_SUBST([CFITS_LIBS])],

[ac_cfits_ok='no'],
[-lm]
)

LDFLAGS="$ac_cfits_save_LDFLAGS"

CFITS_CPPFLAGS=
ac_cfits_h='no'
ac_cfits_save_CPPFLAGS="$CPPFLAGS"
CPPFLAGS="$CPPFLAGS -I$CFITS_PATH_INC"
AC_CHECK_HEADERS([fitsio.h],
  [ac_cfits_h='yes'],
  [ac_cfits_h='no']
)
CPPFLAGS=$ac_cfits_save_CPPFLAGS

AS_IF([test "$ac_cfits_h" = 'yes' ], [CFITS_CPPFLAGS="-I$CFITS_PATH_INC"])

AC_SUBST([CFITS_CPPFLAGS])

AS_IF([test "$ac_cfits_ok" = 'no' -o "$ac_cfits_h" = 'no'],
  [m4_if([$2], [], [:], [$2])],
  [m4_if([$1], [], [:], [$1])]
)

])  dnl AC_DEFUN([AC_CHECK_CFITS],

AC_CHECK_CFITS(
   [AM_CONDITIONAL([BUILD_FITS],[true])],
   [AC_MSG_WARN([The cfits library and/or cfits headers not found; not building the fits handler.])
    AM_CONDITIONAL([BUILD_FITS],[false])],
   $ac_bes_dependencies_prefix
)

dnl tests for HDF4 and HDFEOS2

AC_CHECK_HDF4(
   [AM_CONDITIONAL([BUILD_HDF4],[true])
   ],
   [AC_MSG_WARN([The hdf4 library and/or hdf4 headers not found; not building the hdf4 handler.])
    AM_CONDITIONAL([BUILD_HDF4],[false])
    ],
   $ac_bes_dependencies_prefix
)
                              
dnl Test for HDF-EOS2. If found, subst hdfeos2 symbols                                                                           

AC_ARG_WITH([hdfeos2],
            [AS_HELP_STRING([--with-hdfeos2=DIR],[Specify path to external hdfeos2 library.])],
            [HDFEOS2_DIR=${withval}], 
            [HDFEOS2_DIR="$ac_bes_dependencies_prefix"])

dnl Check if the HDF-EOS2 library exists.
ac_hdfeos2_save_CPPFLAGS="$CPPFLAGS"
CPPFLAGS="$CPPFLAGS -I$HDFEOS2_DIR/include"
AC_CHECK_HEADERS([HDFEOSVersion.h],[],[HDFEOS2_DIR=])
CPPFLAGS="$ac_hdfeos2_save_CPPFLAGS"

ac_hdfeos2_save_LDFLAGS="$LDFLAGS"
LDFLAGS="$LDFLAGS -L$HDFEOS2_DIR/lib"
AC_CHECK_LIB(hdfeos,SWopen,[HDFEOS2_LDFLAGS=],[HDFEOS2_DIR=],[-lmfhdf -ldf -lz -ljpeg -lm])
LDFLAGS="$ac_hdfeos2_save_LDFLAGS"

AS_IF([test -n "$HDFEOS2_DIR"],
    [HDFEOS2_CPPFLAGS="-I$HDFEOS2_DIR/include -DUSE_HDFEOS2_LIB"
    HDFEOS2_LDFLAGS="-L$HDFEOS2_DIR/lib"
    HDFEOS2_LIBS="-lhdfeos -lGctp"
    AC_MSG_NOTICE([HDFEOS2 set to true])
    AM_CONDITIONAL([HDFEOS2], [true])],

    [AC_MSG_NOTICE([HDFEOS2 set to false])
    AM_CONDITIONAL([HDFEOS2], [false])]
 )

    
AC_SUBST([HDFEOS2_CPPFLAGS])
AC_SUBST([HDFEOS2_LDFLAGS])
AC_SUBST([HDFEOS2_LIBS])
AC_SUBST([HDFEOS2_DIR])

dnl HDF5 tests; We pass null for the third argument - the interface number
AC_CHECK_HDF5(
  [AM_CONDITIONAL([BUILD_HDF5],[true])
  ],
  [AC_MSG_WARN([The hdf5 library and/or hdf5 headers not found; not building the hdf5 handler.])
   AM_CONDITIONAL([BUILD_HDF5],[false])
  ],
  [],
  $ac_bes_dependencies_prefix
)

AC_CHECK_STARE(
  [AM_CONDITIONAL([BUILD_STARE],[true])
  ],
  [AC_MSG_WARN([STARE library not found.])
  AM_CONDITIONAL([BUILD_STARE],[false])
  ],
  $ac_bes_dependencies_prefix
)

dnl NCML module test
dnl
dnl Look for the minimum version of the icu libs and headers
dnl This sets: ICU_CPPFLAGS with -Iicu-include-path and ICU_LIBS with 
dnl -Licu-lib-path -licu-lib-1 ... 
dnl Note: it also handles --with-icu-prefix=path_to_icu_install
dnl in case there are multiple icu development environments on the machine
dnl NOTE: LD_LIBRARY_PATH or DYLD_LIBRARY_PATH may need to be set for this
dnl to work, however.
AC_CHECK_ICU([3.6],
	[AM_CONDITIONAL([BUILD_NCML],[true])
	AC_MSG_NOTICE([ICU_CPPFLAGS=$ICU_CPPFLAGS])
	AC_MSG_NOTICE([ICU_LIBS=$ICU_LIBS])
	],
	[AC_MSG_WARN([The icu library and/or icu headers not found; not building the NCML handler.])
 	AM_CONDITIONAL([BUILD_NCML],[false])
	],
	$ac_bes_dependencies_prefix
)

dnl Look for gridfields

dnl When pkgconfig support is added, use this
libdap_libgridfields_module="libgridfields >= 1.0.3"
libgf_needed="1.0.3"

libgf_ok="no"

dnl NB: Hackery: if --with-gridfields is not given and ac_bes_dependencies_prefix 
dnl is non-zero, use that as if --with-... was given. jhrg 12/1/14
AC_ARG_WITH([gridfields],
    [AS_HELP_STRING([--with-gridfields=path],[Use the gridfields library at this location.])],
	[AS_IF([test x"$withval" = x"yes"],
		[AC_MSG_ERROR([You must supply a path when using --with-gridfields; try --enable-gridfields.])],
		[AC_MSG_NOTICE([Using $withval as the GridFields prefix directory.])
         GF_LIBS="-L$withval/lib -lgridfields"
         GF_CFLAGS="-I$withval/include"
 	 GF_PATH=$withval
         AC_DEFINE([GRIDFIELDS],[1],[define if gridfields lib is present])
         libgf_ok="yes"])],
    [ libgf_ok="no" ])

AC_ARG_ENABLE([gridfields],
    AS_HELP_STRING([--enable-gridfields],[Enable gridfields (default is YES)]),
    [ ],
    [enable_gridfields=yes])
 
AS_IF([test "x$libgf_ok" = "xno" -a "x$enable_gridfields" = "xyes"],
    [

    dnl save PATH     
    gridfields_save_path=$PATH

    dnl if --with-dependencies was used, look there too
    AS_IF([test -n "$ac_bes_dependencies_prefix"], [PATH=$ac_bes_dependencies_prefix/bin:$PATH])

    AC_MSG_CHECKING([for libgridfields $libgf_needed])

    dnl Use AS_VERSION_COMPARE to test version numbers. jhrg 9/9/15

    AS_IF([gridfields-config --version > /dev/null 2>&1],
        [
        version_libgf=`gridfields-config --version | sed 's@gridfields \(.*\)@\1@'`
        AS_VERSION_COMPARE($version_libgf, $libgf_needed, [libgf_ok=no], [libgf_ok=yes], [libgf_ok=yes])
        AS_IF([test x$libgf_ok = xno],
            [
            AC_MSG_ERROR([Must have libgf $libgf_needed or greater, found $version_libgf])
            ])

        GF_LIBS="`gridfields-config --libs`"
        GF_CFLAGS="`gridfields-config --cflags`"
        GF_PATH="`gridfields-config --prefix`"

        AC_DEFINE([GRIDFIELDS],[1],[define if gridfields lib is present])
        AC_MSG_RESULT([yes; used gridfields-config])
        ],
        [test -f $ac_bes_dependencies_prefix/lib/libgridfields.a -a -d $ac_bes_dependencies_prefix/include/gridfields/],
        [
        libgf_ok="yes"
        GF_LIBS="-L$ac_bes_dependencies_prefix/lib -lgridfields"
        GF_CFLAGS="-I$ac_bes_dependencies_prefix/include"
        GF_PATH=$ac_bes_dependencies_prefix
        AC_DEFINE([GRIDFIELDS],[1],[define if gridfields lib is present])
        AC_MSG_RESULT([yes; used --with-dependencies value ($ac_bes_dependencies_prefix)])
        ],
        [
        AC_MSG_NOTICE([I could not find libgridfields])
        ]
    )
    
    dnl Restore saved value of PATH
    export PATH=$gridfields_save_path
    ]
)

AC_SUBST([GF_LIBS])
AC_SUBST([GF_CFLAGS])
AC_SUBST([GF_PATH])

if test "$libgf_ok" = "yes"
then
    echo "Set gridfields CFLAGS to $GF_CFLAGS"
    echo "Set gridfields LIBS to $GF_LIBS"
    AM_CONDITIONAL([USING_GRIDFIELDS],[true])
else
    AM_CONDITIONAL([USING_GRIDFIELDS],[false])
fi

dnl End handler specific tests

],[ # else AM_COND_IF([DAP_BUILTIN_MODULES]

dnl These are needed because the symbols are used in each modules' Makefile.am
dnl files. It might be that if the generation of those Makefiles was also conditional,
dnl then we could remove this block of code. jhrg 11/30/14
AM_CONDITIONAL([OPENJPEG_FOUND], [false])
AM_CONDITIONAL([BUILD_GDAL], [false])
AM_CONDITIONAL([NETCDF4_TESTS], [false])
AM_CONDITIONAL([BUILD_NETCDF], [false])
AM_CONDITIONAL([BUILD_FITS], [false])
AM_CONDITIONAL([BUILD_HDF4], [false])
AM_CONDITIONAL([HDFEOS2], [false])
AM_CONDITIONAL([BUILD_HDF5], [false])
AM_CONDITIONAL([BUILD_NCML], [false])
AM_CONDITIONAL([USING_GRIDFIELDS], [false])
AM_CONDITIONAL([BUILD_STARE], [false])

AM_CONDITIONAL([WITH_DEPENDENCIES], [false])

])	# AM_COND_IF([DAP_BUILTIN_MODULES]

OPTIONAL_FEATURES=

AM_COND_IF([OPENJPEG_FOUND], [OPTIONAL_FEATURES="openjpeg"])
AM_COND_IF([BUILD_GDAL], [OPTIONAL_FEATURES="gdal $OPTIONAL_FEATURES"])
AM_COND_IF([USE_AWS_SDK], [OPTIONAL_FEATURES="AWS C++ SDK $OPTIONAL_FEATURES"])
dnl NETCDF4_TESTS are not considered an 'optional feature' since netcdf is netCDF4
AM_COND_IF([BUILD_NETCDF], [OPTIONAL_FEATURES="netcdf $OPTIONAL_FEATURES"])
AM_COND_IF([BUILD_FITS], [OPTIONAL_FEATURES="fits $OPTIONAL_FEATURES"])
AM_COND_IF([BUILD_HDF4], [OPTIONAL_FEATURES="hdf4 $OPTIONAL_FEATURES"])
AM_COND_IF([HDFEOS2], [OPTIONAL_FEATURES="hdfeos2 $OPTIONAL_FEATURES"])
AM_COND_IF([BUILD_HDF5], [OPTIONAL_FEATURES="hdf5 $OPTIONAL_FEATURES"])
AM_COND_IF([BUILD_NCML], [OPTIONAL_FEATURES="ncml $OPTIONAL_FEATURES"])
AM_COND_IF([USING_GRIDFIELDS], [OPTIONAL_FEATURES="gridfields $OPTIONAL_FEATURES"])
AM_COND_IF([BUILD_STARE], [OPTIONAL_FEATURES="stare $OPTIONAL_FEATURES"])
AM_COND_IF([BUILD_S3], [OPTIONAL_FEATURES="s3_reader $OPTIONAL_FEATURES"])

AM_COND_IF([BES_DEVELOPER], [OPTIONAL_FEATURES="developer $OPTIONAL_FEATURES"])

AC_SUBST([OPTIONAL_FEATURES])

dnl autoheader macros; tack some text at the top and bottom of config.h.in
AH_TOP([#ifndef _config_h
#define _config_h])

AH_BOTTOM([

// These values are defined in configure.ac
#define ANNOTATION_SYSTEM 1

#if defined(__GNUG__) || defined(__GNUC__)
#define not_used __attribute__ ((unused))
#else
#define not_used 
#endif /* __GNUG__ || __GNUC__ */

#endif /* _config_h */])

AC_CONFIG_FILES([Makefile
		 bes_VERSION
		 bes.spec
		 bes.spec.all_static
		 abi_checker.xml
		 bes_dispatch.pc
		 bes_ppt.pc
		 bes_xml_command.pc
		 doxy.conf
		 main_page.doxygen
		 
		 dispatch/Makefile
		 dispatch/unit-tests/Makefile
		 dispatch/tests/Makefile
		 dispatch/tests/atlocal
		 
		 hello_world/Makefile
		 hello_world/tests/Makefile
		 hello_world/tests/atlocal

		 aws/Makefile
		 aws/unit-tests/Makefile

		 http/Makefile
		 http/unit-tests/Makefile
		 http/tests/Makefile
		 http/tests/atlocal

		 docs/Makefile
		 
		 xmlcommand/Makefile
		 xmlcommand/unit-tests/Makefile
		 xmlcommand/tests/Makefile
		 xmlcommand/tests/atlocal
		 
		 ppt/Makefile
		 ppt/unit-tests/Makefile
		 
		 cmdln/Makefile
		 cmdln/unit-tests/Makefile
		 cmdln/tests/Makefile
		 cmdln/tests/atlocal
		 
		 standalone/Makefile
		 
		 server/Makefile

		 bin/Makefile
		 
		 templates/Makefile
		 
		 dap/Makefile
		 dap/unit-tests/Makefile
		 dap/tests/Makefile
		 dap/tests/atlocal

		 dapreader/Makefile
		 dapreader/tests/Makefile
		 dapreader/tests/atlocal
		 ])

dnl These need to be moved into the AC_CONFIG_FILES above 
dnl when geo-functions is re-enabled.
dnl		 functions/geo-functions/Makefile
dnl		 functions/geo-functions/unit-tests/Makefile

AC_CONFIG_FILES([bes-config], [chmod +x bes-config]) 
AC_CONFIG_FILES([besd], [chmod +x besd]) 
AC_CONFIG_FILES([server/besctl], [chmod +x server/besctl])

dnl A better way to control starting a stopping hyrax is needed.
dnl For now, use besd (which can be run from startup scripts or
dnl using besctl) and tomcat. both bes and tomcat can be set to
dnl start at boot time. jhrg 9/27/17 
AC_CONFIG_FILES([server/hyraxctl], [chmod +x server/hyraxctl])

AC_CONFIG_TESTDIR(cmdln/tests, [standalone])
AC_CONFIG_TESTDIR(hello_world/tests, [standalone])
AC_CONFIG_TESTDIR(http/tests, [remote_resource_tester])
AC_CONFIG_TESTDIR(dapreader/tests, [standalone])
AC_CONFIG_TESTDIR(dap/tests, [standalone])
AC_CONFIG_TESTDIR(dispatch/tests, [dispatch/tests])
AC_CONFIG_TESTDIR(xmlcommand/tests, [standalone])

dnl Output files if building the modules too
		 
AM_COND_IF([DAP_BUILTIN_MODULES],
    [
    AC_CONFIG_FILES([modules/Makefile
    modules/configured_features.txt

    modules/common/Makefile

    modules/csv_handler/Makefile
    modules/csv_handler/tests/Makefile
    modules/csv_handler/tests/atlocal

    modules/usage/Makefile
    
    modules/asciival/Makefile
    modules/asciival/tests/Makefile
    modules/asciival/tests/atlocal
    modules/asciival/unit-tests/Makefile

    modules/cmr_module/Makefile
    modules/cmr_module/tests/Makefile
    modules/cmr_module/tests/atlocal
    modules/cmr_module/unit-tests/Makefile

    modules/s3_reader/Makefile
    modules/s3_reader/tests/Makefile
    modules/s3_reader/tests/atlocal

    modules/httpd_catalog_module/Makefile
    modules/httpd_catalog_module/unit-tests/Makefile
    modules/httpd_catalog_module/tests/Makefile
    modules/httpd_catalog_module/tests/atlocal

    modules/debug_functions/Makefile
    modules/debug_functions/unit-tests/Makefile 
    modules/debug_functions/tests/Makefile 
    modules/debug_functions/tests/atlocal

    modules/dmrpp_module/Makefile
    modules/dmrpp_module/unit-tests/Makefile
    modules/dmrpp_module/tests/Makefile
    modules/dmrpp_module/tests/atlocal
    modules/dmrpp_module/tests_build_dmrpp/Makefile
    modules/dmrpp_module/tests_build_dmrpp/atlocal
    modules/dmrpp_module/data/Makefile
    modules/dmrpp_module/dmrpp_transmitter/Makefile

    modules/dmrpp_module/ngap_container/Makefile
    modules/dmrpp_module/ngap_container/unit-tests/Makefile

    modules/dmrpp_module/build_dmrpp_h4/Makefile
    modules/dmrpp_module/get_dmrpp/Makefile
    modules/dmrpp_module/get_dmrpp/unit-tests/Makefile

    modules/fileout_json/Makefile
    modules/fileout_json/unit-tests/Makefile 
    modules/fileout_json/tests/Makefile 
    modules/fileout_json/tests/atlocal

    modules/fileout_covjson/Makefile
    modules/fileout_covjson/unit-tests/Makefile 
    modules/fileout_covjson/tests/Makefile 
    modules/fileout_covjson/tests/atlocal
    
    modules/freeform_handler/Makefile
    modules/freeform_handler/tests/Makefile
    modules/freeform_handler/tests/atlocal
    modules/freeform_handler/FFND/Makefile

    modules/functions/Makefile
    modules/functions/tests/Makefile
    modules/functions/tests/atlocal
    modules/functions/unit-tests/Makefile
    modules/functions/stare/Makefile
    modules/functions/stare/unit-tests/Makefile
    modules/functions/stare/tests/Makefile
    modules/functions/stare/tests/atlocal

    modules/xml_data_handler/Makefile
    modules/xml_data_handler/unit-tests/Makefile
    modules/xml_data_handler/tests/Makefile
    modules/xml_data_handler/tests/atlocal
    
    modules/netcdf_handler/Makefile
    modules/netcdf_handler/tests/Makefile 
    modules/netcdf_handler/tests/atlocal 
	
    modules/fileout_netcdf/Makefile 	
    modules/fileout_netcdf/tests/Makefile 
    modules/fileout_netcdf/unit-tests/Makefile
    modules/fileout_netcdf/tests/atlocal
    modules/fileout_netcdf/data/build_test_data/Makefile 
	
    modules/gateway_module/Makefile 
    modules/gateway_module/tests/Makefile 
    modules/gateway_module/tests/atlocal 

    modules/gdal_module/Makefile
    modules/gdal_module/reader/Makefile
    modules/gdal_module/writer/Makefile
    modules/gdal_module/tests/Makefile
    modules/gdal_module/tests/atlocal

    modules/fits_handler/Makefile
    modules/fits_handler/tests/atlocal
    modules/fits_handler/tests/Makefile
    
    modules/hdf4_handler/Makefile
    modules/hdf4_handler/hdfclass/Makefile
    modules/hdf4_handler/bes-testsuite/Makefile
    modules/hdf4_handler/bes-testsuite/atlocal

    modules/hdf5_handler/Makefile
    modules/hdf5_handler/bes-testsuite/Makefile
    modules/hdf5_handler/bes-testsuite/atlocal
    modules/hdf5_handler/gctp/Makefile
    modules/hdf5_handler/gctp/src/Makefile
    
    modules/ncml_module/Makefile 
    modules/ncml_module/tests/Makefile 
    modules/ncml_module/tests/atlocal 

    modules/ugrid_functions/Makefile 
    modules/ugrid_functions/unit-tests/Makefile
    modules/ugrid_functions/tests/Makefile 
    modules/ugrid_functions/tests/atlocal
        
    modules/w10n_handler/Makefile 
    modules/w10n_handler/unit-tests/Makefile
    modules/w10n_handler/tests/Makefile 
    modules/w10n_handler/tests/atlocal])

    dnl Move these into the autotest.at files using an autotest option.
    AC_CONFIG_FILES([modules/xml_data_handler/tests/generate_metadata_baseline.sh],
	[chmod +x modules/xml_data_handler/tests/generate_metadata_baseline.sh])
		
    AC_CONFIG_FILES([modules/xml_data_handler/tests/generate_data_baseline.sh],
	[chmod +x modules/xml_data_handler/tests/generate_data_baseline.sh])

    AC_CONFIG_FILES([modules/fits_handler/tests/generate_metadata_baseline.sh],
	[chmod +x modules/fits_handler/tests/generate_metadata_baseline.sh])
    AC_CONFIG_FILES([modules/fits_handler/tests/generate_data_baseline.sh],
        [chmod +x modules/fits_handler/tests/generate_data_baseline.sh])
	
    AC_CONFIG_FILES([modules/hdf4_handler/bes-testsuite/generate_metadata_baseline.sh], 
        [chmod +x modules/hdf4_handler/bes-testsuite/generate_metadata_baseline.sh])

	dnl These can stay
    dnl AC_CONFIG_FILES([modules/www-interface/js2h.pl], [chmod +x modules/www-interface/js2h.pl])

    AC_CONFIG_TESTDIR(modules/csv_handler/tests, [standalone])
    AC_CONFIG_TESTDIR(modules/asciival/tests, [standalone])
        
    AC_CONFIG_TESTDIR(modules/httpd_catalog_module/tests, [standalone])

    AC_CONFIG_TESTDIR(modules/cmr_module/tests, [standalone])
    AC_CONFIG_TESTDIR(modules/s3_reader/tests, [standalone])
    AC_CONFIG_TESTDIR(modules/fileout_json/tests, [standalone])
    AC_CONFIG_TESTDIR(modules/fileout_covjson/tests, [standalone])
    AC_CONFIG_TESTDIR(modules/debug_functions/tests, [standalone])
    AC_CONFIG_TESTDIR(modules/dmrpp_module/tests, [standalone])
    AC_CONFIG_TESTDIR(modules/dmrpp_module/tests_build_dmrpp, [modules/dmrpp_module])
    AC_CONFIG_TESTDIR(modules/freeform_handler/tests, [standalone])
    AC_CONFIG_TESTDIR(modules/xml_data_handler/tests, [standalone])
    AC_CONFIG_TESTDIR(modules/netcdf_handler/tests, [standalone])
    AC_CONFIG_TESTDIR(modules/fileout_netcdf/tests, [standalone])
    AC_CONFIG_TESTDIR(modules/gateway_module/tests, [standalone])
    AC_CONFIG_TESTDIR(modules/fits_handler/tests, [standalone])
    AC_CONFIG_TESTDIR(modules/gdal_module/tests, [standalone])
    AC_CONFIG_TESTDIR(modules/ncml_module/tests, [standalone])
    AC_CONFIG_TESTDIR(modules/ugrid_functions/tests, [standalone])
    AC_CONFIG_TESTDIR(modules/w10n_handler/tests, [standalone])

    AC_CONFIG_TESTDIR(modules/functions/tests, [standalone])
    AC_CONFIG_TESTDIR(modules/functions/stare/tests, [standalone])

    AC_CONFIG_TESTDIR(modules/hdf4_handler/bes-testsuite, [standalone])
    AC_CONFIG_TESTDIR(modules/hdf5_handler/bes-testsuite, [standalone])
    ]
)

AC_OUTPUT

AC_MSG_NOTICE([***])
AC_MSG_NOTICE([Optional features: $OPTIONAL_FEATURES])
AC_MSG_NOTICE([***])<|MERGE_RESOLUTION|>--- conflicted
+++ resolved
@@ -556,21 +556,13 @@
 
 AC_LANG_PUSH([C++])
 saved_CXXFLAGS=$CXXFLAGS
-<<<<<<< HEAD
-CXXFLAGS="$CXXFLAGS -I$ac_bes_dependencies_prefix/include"
-=======
 CXXFLAGS="-I$ac_bes_dependencies_prefix/include"
->>>>>>> 535f65b6
 AC_CHECK_HEADERS([aws/core/Aws.h], [found_aws_h=true], [found_aws_h=false])
 AC_CHECK_HEADERS([aws/s3/S3Client.h], [found_s3client_h=true], [found_s3client_h=false])
 CXXFLAGS=$saved_CXXFLAGS
 AC_LANG_POP([C++])
 
 AS_IF([$found_aws_h && $found_s3client_h],
-<<<<<<< HEAD
-    [AWS_SDK_LIBS="-L$ac_bes_dependencies_prefix/lib -laws-cpp-sdk-s3 -laws-cpp-sdk-core"
-     AC_SUBST(AWS_SDK_LIBS)
-=======
     [AWS_PREFIX=$ac_bes_dependencies_prefix
      AC_SUBST(AWS_PREFIX)
 
@@ -580,14 +572,11 @@
               -lxml2 -lz -lbz2 -lcurl"
      AC_SUBST(AWS_LIBS)
 
->>>>>>> 535f65b6
      AC_MSG_NOTICE([AWS C++ SDK Found.])
      AM_CONDITIONAL([USE_AWS_SDK], [true])],
     [AC_MSG_NOTICE([AWS C++ SDK not Found.])
      AM_CONDITIONAL([USE_AWS_SDK], [false])])
 
-<<<<<<< HEAD
-=======
 AC_MSG_CHECKING([the OS type for the AWS SDK linkage])
 AS_CASE([$host],
     [*darwin*], [AM_CONDITIONAL([DARWIN], [true])
@@ -595,7 +584,6 @@
     [AM_CONDITIONAL([DARWIN], [false])
      AC_MSG_NOTICE([OSX not found.])])
 
->>>>>>> 535f65b6
 dnl Freeform hacks
 
 FF_CPPFLAGS=
