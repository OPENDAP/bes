
# Automake file for functions
#
# 01/28/2013 Hacked up by jhrg
#

# AM_CPPFLAGS = -I$(top_srcdir)/dispatch -I$(top_srcdir)/dap
AM_CXXFLAGS = 

AUTOMAKE_OPTIONS = foreign check-news

<<<<<<< HEAD
=======
# These are not used by automake but are often useful for certain types of
# debugging. The best way to use these is to run configure as:
# ./configure --disable-shared CXXFLAGS=...
# or ./configure --enable-developer --disable-shared
# the --disable-shared is not required, but it seems to help with debuggers.
CXXFLAGS_DEBUG = -g3 -O0  -Wall -W -Wcast-align 
TEST_COV_FLAGS = -ftest-coverage -fprofile-arcs

if BES_DEVELOPER
AM_CXXFLAGS += $(CXXFLAGS_DEBUG)
endif

>>>>>>> fb85476b
SUBDIRS = . unit-tests
# I've removed the tests because they break distcheck and fresh
# builds. The best fix is to move this out of the BES OR to use
# dapreader and *.dods files instead of the netcdf_handler (or both
# ;-) jhrg 8/28/13
#
# tests

<<<<<<< HEAD
DIST_SUBDIRS = unit-tests tests swath2grid
=======
DIST_SUBDIRS = tests unit-tests
>>>>>>> fb85476b

if GDAL_FOUND
SUBDIRS +=  swath2grid 
endif

lib_besdir=$(libdir)/bes
lib_bes_LTLIBRARIES = libfunctions_module.la

BUILT_SOURCES = gse.tab.cc gse.tab.hh lex.gse.cc

SRCS = grid_utils.cc DapFunctions.cc GeoConstraint.cc GridGeoConstraint.cc \
gse.tab.cc lex.gse.cc GSEClause.cc GeoGridFunction.cc GridFunction.cc \
LinearScaleFunction.cc VersionFunction.cc MakeArrayFunction.cc \
BindNameFunction.cc BindShapeFunction.cc

HDRS = grid_utils.h DapFunctions.h GeoConstraint.h GridGeoConstraint.h \
gse.tab.hh gse_parser.h GSEClause.h GeoGridFunction.h \
GridFunction.h LinearScaleFunction.h VersionFunction.h MakeArrayFunction.h \
BindNameFunction.h BindShapeFunction.h

libfunctions_module_la_SOURCES = $(SRCS) $(HDRS)
libfunctions_module_la_CPPFLAGS = $(BES_CPPFLAGS) -I$(top_srcdir)/dispatch -I$(top_srcdir)/dap $(DAP_CFLAGS)
libfunctions_module_la_LDFLAGS = -avoid-version -module 
libfunctions_module_la_LIBADD = $(DAP_SERVER_LIBS) $(DAP_CLIENT_LIBS)

# Don't install the headers for this kind of module.
pkginclude_HEADERS = $(HDRS) 

# Build the grid selection sub_expression scanner and parser

lex.gse.cc: gse.lex gse.tab.cc gse.tab.hh
	$(LEX) $(LFLAGS) $<

# $(AM_LFLAGS) 

gse.tab.cc gse.tab.hh: gse.yy
	$(YACC) $(YFLAGS) $<

# gse.tab.hh
#	if test -e gse.tab.cc.h; then mv gse.tab.cc.h gse.tab.hh; fi
# $(AM_YFLAGS) -p gse_ -o gse.tab.cc 

# ce_functions.o: ce_functions.cc ce_functions

EXTRA_PROGRAMS = 

EXTRA_DIST = functions.conf.in gse.yy gse.lex

CLEANFILES = *~ functions.conf

install-data-local: functions.conf
	@currdate=`date +"%y%m%d%H%M"`; \
	test -d $(DESTDIR)$(sysconfdir)/bes || $(MKDIR_P) $(DESTDIR)$(sysconfdir)/bes; \
	test -d $(DESTDIR)$(sysconfdir)/bes/modules || $(MKDIR_P) $(DESTDIR)$(sysconfdir)/bes/modules; \
	test -f $(DESTDIR)$(sysconfdir)/bes/modules/functions.conf && mv -f $(DESTDIR)$(sysconfdir)/bes/modules/functions.conf $(DESTDIR)$(sysconfdir)/bes/modules/functions.conf.$$currdate; \
	$(INSTALL_DATA) functions.conf $(DESTDIR)$(sysconfdir)/bes/modules/functions.conf

uninstall-local:
	rm -f $(DESTDIR)$(sysconfdir)/bes/modules/functions.conf

functions.conf: functions.conf.in $(top_builddir)/config.status
	sed -e "s%[@]pkgdatadir[@]%${pkgdatadir}%" \
                -e "s%[@]sysconfdir[@]%${sysconfdir}%" \
                -e "s%[@]pkglibdir[@]%${pkglibdir}%" \
                -e "s%[@]datarootdir[@]%${datarootdir}%" \
                -e "s%[@]datadir[@]%${datadir}%" \
                -e "s%[@]bindir[@]%${bindir}%" \
                -e "s%[@]bes_modules_dir[@]%${lib_besdir}%" $< > functions.conf

distclean-local:
	-rm gse.tab.cc gse.tab.hh lex.gse.cc

# Not nearly as clean as it could be, but this removes .svn directories
# in subdirs.
dist-hook:
	rm -rf `find $(distdir) -name .svn`

C4_DIR=./cccc
.PHONY: cccc
cccc:	
	cccc --outdir=$(C4_DIR) $(libfunctions_module_la_SOURCES)

###########################################################################

# Fortify targets.

.PHONY: fortify
fortify:
	sourceanalyzer -b @PACKAGE@ $(MAKE)
	sourceanalyzer -b @PACKAGE@ -scan -f @PACKAGE@-@PACKAGE_VERSION@.fpr

# Use this to clean the fortify project.
.PHONY: fortifyclean
fortifyclean:
	sourceanalyzer -b @PACKAGE@ -clean

###########################################################################
#
# Build linux RPMs

srpm: dist
	rpmbuild -ts --clean $(RPM_OPTIONS) @PACKAGE@-@PACKAGE_VERSION@.tar.gz

rpm: dist
	rpmbuild -tb --clean $(RPM_OPTIONS) @PACKAGE@-@PACKAGE_VERSION@.tar.gz

###########################################################################

# Build OS/X Packages. The strange operations with configure and make
# are there so that the values built into bes-config will match the mac
# osx install dirs and not the temp directory used to build the packages

PACKAGEMAKER=/Developer/usr/bin/packagemaker
PKG_CONF_FLAGS=

clean-pkg:
	-rm -rf mac_osx @PACKAGE@-@PACKAGE_VERSION@.pkg @PACKAGE@-@PACKAGE_VERSION@

pkg-build: clean-pkg
	./configure --prefix=$(prefix) --disable-dependency-tracking $(PKG_CONF_FLAGS)
	make clean all
	DESTDIR=`pwd`/mac_osx make install

pkg-main: pkg-build
	./OSX_Resources/update_mac_package_contents.pl README
	cat ./OSX_Resources/InstallationCheck.proto | sed -e "s^_PREFIX_^$(prefix)^g" > foo
	mv foo ./OSX_Resources/InstallationCheck
	chmod 755 ./OSX_Resources/InstallationCheck
	cat ./OSX_Resources/Info.plist.proto | \
	   sed -e "s^_PREFIX_^$(prefix)^g" \
	       -e "s^_FULL_VERSION_^@PACKAGE_VERSION@^g" \
	       -e "s^_MAJOR_VERSION_^@PACKAGE_MAJOR_VERSION@^g" \
	       -e "s^_MINOR_VERSION_^@PACKAGE_MINOR_VERSION@^g" \
	       > foo
	mv foo ./OSX_Resources/Info.plist
	${PACKAGEMAKER} --root mac_osx --id org.opendap.@PACKAGE@ \
		--title "@PACKAGE@ @PACKAGE_VERSION@" --version @PACKAGE_VERSION@ \
		--out @PACKAGE@-@PACKAGE_VERSION@.pkg --resources OSX_Resources

pkg-dmg: pkg-main
	-rm -rf @PACKAGE@-@PACKAGE_VERSION@
	-rm -rf @PACKAGE@-@PACKAGE_VERSION@.dmg
	mkdir @PACKAGE@-@PACKAGE_VERSION@
	cp -R @PACKAGE@-@PACKAGE_VERSION@.pkg @PACKAGE@-@PACKAGE_VERSION@
	cp README NEWS @PACKAGE@-@PACKAGE_VERSION@
	dropdmg -i --sanitize-for-servers --format zlib @PACKAGE@-@PACKAGE_VERSION@
	-rm -rf @PACKAGE@-@PACKAGE_VERSION@

pkg: pkg-main
<|MERGE_RESOLUTION|>--- conflicted
+++ resolved
@@ -9,8 +9,6 @@
 
 AUTOMAKE_OPTIONS = foreign check-news
 
-<<<<<<< HEAD
-=======
 # These are not used by automake but are often useful for certain types of
 # debugging. The best way to use these is to run configure as:
 # ./configure --disable-shared CXXFLAGS=...
@@ -23,7 +21,6 @@
 AM_CXXFLAGS += $(CXXFLAGS_DEBUG)
 endif
 
->>>>>>> fb85476b
 SUBDIRS = . unit-tests
 # I've removed the tests because they break distcheck and fresh
 # builds. The best fix is to move this out of the BES OR to use
@@ -32,11 +29,7 @@
 #
 # tests
 
-<<<<<<< HEAD
 DIST_SUBDIRS = unit-tests tests swath2grid
-=======
-DIST_SUBDIRS = tests unit-tests
->>>>>>> fb85476b
 
 if GDAL_FOUND
 SUBDIRS +=  swath2grid 
