
// -*- mode: c++; c-basic-offset:4 -*-

// This file is part of libdap, A C++ implementation of the OPeNDAP Data
// Access Protocol.

// Copyright (c) 2012 OPeNDAP, Inc.
// Author: James Gallagher <jgallagher@opendap.org>
//
// This library is free software; you can redistribute it and/or
// modify it under the terms of the GNU Lesser General Public
// License as published by the Free Software Foundation; either
// version 2.1 of the License, or (at your option) any later version.
//
// This library is distributed in the hope that it will be useful,
// but WITHOUT ANY WARRANTY; without even the implied warranty of
// MERCHANTABILITY or FITNESS FOR A PARTICULAR PURPOSE.  See the GNU
// Lesser General Public License for more details.
//
// You should have received a copy of the GNU Lesser General Public
// License along with this library; if not, write to the Free Software
// Foundation, Inc., 51 Franklin Street, Fifth Floor, Boston, MA  02110-1301  USA
//
// You can contact OPeNDAP, Inc. at PO Box 112, Saunderstown, RI. 02874-0112.

// Tests for the AISResources class.

#include <iostream>
#include <sstream>
#include <iterator>
#include <string>
#include <algorithm>
#include <limits>

<<<<<<< HEAD
#include <cmath>    // For floating point comparesion
#include <limits>

=======
#include <cmath>

#include <cpl_port.h>
#include <cpl_error.h>
>>>>>>> 8c967587
#include <gdal.h>
#include <gdal_priv.h>
#include <ogr_spatialref.h>
#include <gdalwarper.h>

#include <cppunit/TextTestRunner.h>
#include <cppunit/extensions/TestFactoryRegistry.h>
#include <cppunit/extensions/HelperMacros.h>

#include <GetOpt.h>

#include <BaseType.h>
#include <Array.h>
#include <Grid.h>

#include <test/TestTypeFactory.h>

#include <util.h>
#include <debug.h>

#include "scale_util.h"

#include "test_config.h"

static bool debug = false;
static bool bes_debug = false;

#undef DBG
#define DBG(x) do { if (debug) (x); } while(false);

const string small_dds_file = "small.dds";

using namespace CppUnit;
using namespace libdap;
using namespace std;

int test_variable_sleep_interval = 0;

class ReprojFunctionsTest : public TestFixture
{
private:
    DDS *small_dds;
    TestTypeFactory btf;

    CPLErrorHandler orig_err_handler;

    const string src_dir;
    const static int small_dim_size = 11;

    /**
<<<<<<< HEAD
     * @brief from stack overflow
     *
     * @note http://stackoverflow.com/questions/17333/most-effective-way-for-float-and-double-comparison
     *
     * @param a
     * @param b
     * @return
     */
    bool AreSame(double a, double b)
    {
        // I used float's epsilon since that's apparently needed when
        // values are given as constants with only one significant digit.
        // These are not critical comparisons...
        return fabs(a - b) < numeric_limits<float>::epsilon();
=======
     * @brief simple double equality test
     * @param a
     * @param b
     * @return True if they are within epsilon
     */
    bool same_as(double a, double b)
    {
        // use float's epsilon since double's is too small for these tests
        return fabs(a - b) <= numeric_limits<float>::epsilon();
>>>>>>> 8c967587
    }

    /**
     * @brief Read data from a text file
     *
     * Read data from a text file where those values are listed on one or more
     * lines. Each value is separated by a space, comma, or something that C++'s
     * istringstream won't confuse with a character that's part of the value.
     *
     * Assume the text file starts with a line that should be ignored.
     *
     * @param file Name of the input file
     * @param size Number of values to read
     * @param dest Chunk of memory with sizeof(T) * size bytes
     */
    template <typename T>
    void read_data_from_file(const string &file, unsigned int size, T *dest)
    {
        fstream input(file.c_str(), fstream::in);
        if (input.eof() || input.fail()) throw Error(string(__FUNCTION__) + ": Could not open data (" + file +").");

        // Read a line of text to get to the start of the data.
        string line;
        getline(input, line);
        if (input.eof() || input.fail()) throw Error(string(__FUNCTION__) + ": Could not read data.");

        // Get data line by line and load it into 'dest.' Assume that the last line
        // might not have as many values as the others.
        getline(input, line);
        if (input.eof() || input.fail())
            throw Error(string(__FUNCTION__) + ": Could not read data.");

        while (!(input.eof() || input.fail())) {
            DBG(cerr << "line: " << line << endl);
            istringstream iss(line);
            while (!iss.eof()) {
                iss >> (*dest++);

                if (!size--)
                    throw Error(string(__FUNCTION__) + ": Too many values in the data file.");
            }

            getline(input, line);
            if (input.bad())   // in the loop we only care about I/O failures, not logical errors like reading EOF.
                throw Error(string(__FUNCTION__) + ": Could not read data.");
        }
    }

    template<typename T>
    void load_var(Array *var, const string &file, vector<T> &buf)
    {
        if (!var) throw Error(string(__FUNCTION__) + ": The Array variable was null.");
        string data_file = src_dir + "/" + file;
        read_data_from_file(data_file, buf.size(), &buf[0]);
        if (!var) throw Error(string(__FUNCTION__) + ": Could not find '" + var->name() + "'.");
        if (!var->set_value(buf, buf.size())) throw Error(string(__FUNCTION__) + ": Could not set '" + var->name() + "'.");
        var->set_read_p(true);
    }

public:
    ReprojFunctionsTest() : small_dds(0), src_dir(TEST_SRC_DIR)
    {
        GDALAllRegister();
        OGRRegisterAll();

        orig_err_handler = CPLSetErrorHandler(CPLQuietErrorHandler);
    }
    ~ReprojFunctionsTest()
    {}

    void setUp()
    {
        DBG(cerr << "setUp() - BEGIN" << endl);
        try {
            small_dds = new DDS(&btf);
            string dds_file = src_dir + "/" + small_dds_file;
            small_dds->parse(dds_file);

            vector<dods_float32> buf(small_dim_size);
            load_var(dynamic_cast<Array*>(small_dds->var("lat")), "small_lat.txt", buf);
            load_var(dynamic_cast<Array*>(small_dds->var("lon")), "small_lon.txt", buf);

            vector<dods_float32> data(small_dim_size * small_dim_size);
            Array *a = dynamic_cast<Array*>(small_dds->var("data"));
            load_var(a, "small_data.txt", data);

            a->get_attr_table().append_attr("missing_value", "String", "-99");

        }
        catch (Error & e) {
            cerr << "SetUp (Error): " << e.get_error_message() << endl;
            throw;
        }
        catch (std::exception &e) {
            cerr << "SetUp (std::exception): " << e.what() << endl;
            throw;
        }

        DBG(cerr << "setUp() - END" << endl);
    }

    void tearDown()
    {
        delete small_dds; small_dds = 0;
    }

    void test_reading_data() {
        vector<dods_float32> f32(small_dim_size);
        Array *lat = dynamic_cast<Array*>(small_dds->var("lat"));
        lat->value(&f32[0]);
        DBG(cerr << "lat: ");
        DBG(copy(f32.begin(), f32.end(), ostream_iterator<double>(cerr, " ")));
        DBG(cerr << endl);

        CPPUNIT_ASSERT(f32[0] == 5);
        CPPUNIT_ASSERT(f32[small_dim_size - 1] == -5);

        Array *lon = dynamic_cast<Array*>(small_dds->var("lon"));
        lon->value(&f32[0]);
        DBG(cerr << "lon: ");
        DBG(copy(f32.begin(), f32.end(), ostream_iterator<double>(cerr, " ")));
        DBG(cerr << endl);

        CPPUNIT_ASSERT(f32[0] == -0.5);
        CPPUNIT_ASSERT(f32[small_dim_size - 1] == 0.5);

        Array *d = dynamic_cast<Array*>(small_dds->var("data"));
        const int data_size = small_dim_size * small_dim_size;
        vector<dods_float32> data(data_size);
        d->value(&data[0]);
        DBG(cerr << "data: ");
        DBG(copy(data.begin(), data.end(), ostream_iterator<double>(cerr, " ")));
        DBG(cerr << endl);
        CPPUNIT_ASSERT(data[0] == -99);
        CPPUNIT_ASSERT(data[small_dim_size - 1] == -99);

        DBG(cerr << "data[" << 5*small_dim_size + 0 << "]: " << data[5*small_dim_size + 0] << endl);
        DBG(cerr << "data[" << 5*small_dim_size + 4 << "]: " << data[5*small_dim_size + 4] << endl);
        CPPUNIT_ASSERT(AreSame(data[5*small_dim_size + 0], 3.1)); // accounts for rounding error
        CPPUNIT_ASSERT(data[5*small_dim_size + 4] == 3.5);
    }

    void test_get_size_box() {
        SizeBox sb = get_size_box(dynamic_cast<Array*>(small_dds->var("lat")), dynamic_cast<Array*>(small_dds->var("lon")));

        CPPUNIT_ASSERT(sb.x_size == small_dim_size);
        CPPUNIT_ASSERT(sb.y_size == small_dim_size);
    }

    // vector<double> get_geotransform_data(Array *lat, Array *lon, const SizeBox &size)
    void test_get_geotransform_data(){
        Array *lat = dynamic_cast<Array*>(small_dds->var("lat"));
        Array *lon = dynamic_cast<Array*>(small_dds->var("lon"));
        CPPUNIT_ASSERT(lat);
        CPPUNIT_ASSERT(lon);

        SizeBox sb = get_size_box(lat, lon);
        CPPUNIT_ASSERT(sb.x_size == small_dim_size);
        CPPUNIT_ASSERT(sb.y_size == small_dim_size);

        // Xgeo = GT(0) + Xpixel*GT(1) + Yline*GT(2)
        // Ygeo = GT(3) + Xpixel*GT(4) + Yline*GT(5)
        // X == lon, Y is lat
        vector<double> gt = get_geotransform_data(lat, lon);

        DBG(cerr << "gt values: ");
        DBG(copy(gt.begin(), gt.end(), std::ostream_iterator<double>(std::cerr, " ")));
        DBG(cerr << endl);

        CPPUNIT_ASSERT(gt[0] == -0.5);  // min lon
        CPPUNIT_ASSERT(gt[1] == 0.1);   // resolution of lon; i.e., pixel width
        CPPUNIT_ASSERT(gt[2] == 0.0);   // north-south parallel to y axis
        CPPUNIT_ASSERT(gt[3] == 5.0);   // max lat
        CPPUNIT_ASSERT(gt[4] == 0.0);   // 0 if east-west is parallel to x axis
        CPPUNIT_ASSERT(gt[5] == -1.0);  // resolution of lat; neg for north up data
    }

    void test_read_band_data()
    {
        try {
            Array *d = dynamic_cast<Array*>(small_dds->var("data"));

            GDALDataType gdal_type = get_array_type(d);

            GDALDriver *driver = GetGDALDriverManager()->GetDriverByName("MEM");
            if (!driver) throw Error(string("Could not get the Memory driver for GDAL: ") + CPLGetLastErrorMsg());

            // The MEM driver takes no creation options (I think) jhrg 10/6/16
            auto_ptr<GDALDataset> ds(driver->Create("result", small_dim_size, small_dim_size, 1 /* nBands*/, gdal_type,
                    NULL /* driver_options */));

            // The MEM format is one of the few that supports the AddBand() method. The AddBand()
            // method supports DATAPOINTER, PIXELOFFSET and LINEOFFSET options to reference an
            // existing memory array.

            // Get the one band for this dataset and load it with data
            GDALRasterBand *band = ds->GetRasterBand(1);
            if (!band)
                throw Error("Could not get the GDALRasterBand for Array '" + d->name() + "': " + CPLGetLastErrorMsg());

            CPLErr error = CE_None;
            // Without this call, the min value accessed below will be -99
            // error = band->SetNoDataValue(-99);

            SizeBox size(small_dim_size, small_dim_size);
            read_band_data(d, band);

            CPPUNIT_ASSERT(band->GetXSize() == small_dim_size);
            CPPUNIT_ASSERT(band->GetYSize() == small_dim_size);
            CPPUNIT_ASSERT(band->GetBand() == 1);
            CPPUNIT_ASSERT(band->GetRasterDataType() == gdal_type); // tautology?

            // This is just interesting...
            int block_x, block_y;
            band->GetBlockSize(&block_x, &block_y);
            DBG(cerr << "Block size: " << block_y << ", " << block_x << endl);
<<<<<<< HEAD
            // CPPUNIT_ASSERT(block_x == small_dim_size && block_y == small_dim_size);
            double min, max;
            band->ComputeStatistics(false, &min, &max, NULL/*mean*/, NULL/*stddev*/, NULL/*prog*/, NULL/*prog_arg*/);
            DBG(cerr << "min, max: " << min << ", " << max << endl);
            CPPUNIT_ASSERT(min == -99.0);
            CPPUNIT_ASSERT(AreSame(max, 6.9));

            band->SetNoDataValue(-99.0);
            band->ComputeStatistics(false, &min, &max, NULL/*mean*/, NULL/*stddev*/, NULL/*prog*/, NULL/*prog_arg*/);
            DBG(cerr << "min, max: " << min << ", " << max << endl);
            CPPUNIT_ASSERT(min = 1.0);
            CPPUNIT_ASSERT(AreSame(max, 6.9));
=======

            double min, max;
            error = band->GetStatistics(false, true, &min, &max, NULL, NULL);
            DBG(cerr << "min: " << min << ", max: " << max << " (error: " << error << ")" << endl);
            CPPUNIT_ASSERT(same_as(min, -99));
            CPPUNIT_ASSERT(same_as(max, 6.9));
>>>>>>> 8c967587
        }
        catch(Error &e) {
            CPPUNIT_FAIL(e.get_error_message());
        }
    }

    // This tests the get_missing_data_value() function too (indirectly)
    void test_build_src_dataset() {
        Array *data = dynamic_cast<Array*>(small_dds->var("data"));
        Array *lon = dynamic_cast<Array*>(small_dds->var("lon"));
        Array *lat = dynamic_cast<Array*>(small_dds->var("lat"));

        auto_ptr<GDALDataset> ds = build_src_dataset(data, lon, lat);

        GDALRasterBand *band = ds->GetRasterBand(1);
        if (!band)
            throw Error(string("Could not get the GDALRasterBand for the GDALDataset: ") + CPLGetLastErrorMsg());

        CPPUNIT_ASSERT(band->GetXSize() == small_dim_size);
        CPPUNIT_ASSERT(band->GetYSize() == small_dim_size);
        CPPUNIT_ASSERT(band->GetBand() == 1);
        CPPUNIT_ASSERT(band->GetRasterDataType() == get_array_type(data));

        // This is just interesting...
        int block_x, block_y;
        band->GetBlockSize(&block_x, &block_y);
        DBG(cerr << "Block size: " << block_y << ", " << block_x << endl);

        double min, max;
        CPLErr error = band->GetStatistics(false, true, &min, &max, NULL, NULL);
        DBG(cerr << "min: " << min << ", max: " << max << " (error: " << error << ")" << endl);
        CPPUNIT_ASSERT(same_as(min, 1.0));  // This is 1 and not -99 because the no data value is set.
        CPPUNIT_ASSERT(same_as(max, 6.9));

        vector<double> gt(6);
        ds->GetGeoTransform(&gt[0]);

        DBG(cerr << "gt values: ");
        DBG(copy(gt.begin(), gt.end(), std::ostream_iterator<double>(std::cerr, " ")));
        DBG(cerr << endl);

        CPPUNIT_ASSERT(gt[0] == -0.5);  // min lon
        CPPUNIT_ASSERT(gt[1] == 0.1);   // resolution of lon; i.e., pixel width
        CPPUNIT_ASSERT(gt[2] == 0.0);   // north-south parallel to y axis
        CPPUNIT_ASSERT(gt[3] == 5.0);   // max lat
        CPPUNIT_ASSERT(gt[4] == 0.0);   // 0 if east-west is parallel to x axis
        CPPUNIT_ASSERT(gt[5] == -1.0);  // resolution of lat; neg for north up data
    }

    void test_warp_raster() {
        try {
        Array *data = dynamic_cast<Array*>(small_dds->var("data"));
        Array *lon = dynamic_cast<Array*>(small_dds->var("lon"));
        Array *lat = dynamic_cast<Array*>(small_dds->var("lat"));

        auto_ptr<GDALDataset> src = build_src_dataset(data, lon, lat);

        // Lets build the dst using the same element type as the src.
        SizeBox dst_size(small_dim_size, small_dim_size);
        auto_ptr<GDALDataset> dst = build_dst_dataset(dst_size, get_array_type(data));

        // The dst GDALDataset is modified as a side effect
        warp_raster(src.get(), dst.get());

        CPPUNIT_ASSERT(dst->GetRasterCount() == 1);

        GDALRasterBand *band = dst->GetRasterBand(1);
        if (!band)
            throw Error(string("Could not get the GDALRasterBand for the GDALDataset: ") + CPLGetLastErrorMsg());

        CPPUNIT_ASSERT(band->GetXSize() == 21);
        CPPUNIT_ASSERT(band->GetYSize() == 21);
        CPPUNIT_ASSERT(band->GetBand() == 1);
        CPPUNIT_ASSERT(band->GetRasterDataType() == get_array_type(data));

        // This is just interesting...
        int block_x, block_y;
        band->GetBlockSize(&block_x, &block_y);
        DBG(cerr << "Block size: " << block_y << ", " << block_x << endl);

        double min, max;
        CPLErr error = band->GetStatistics(false, true, &min, &max, NULL, NULL);
        DBG(cerr << "min: " << min << ", max: " << max << " (error: " << error << ")" << endl);
        CPPUNIT_ASSERT(same_as(min, 1.0));  // This is 1 and not -99 because the no data value is set.
        CPPUNIT_ASSERT(same_as(max, 6.9));

        vector<double> gt(6);
        dst->GetGeoTransform(&gt[0]);

        DBG(cerr << "gt values: ");
        DBG(copy(gt.begin(), gt.end(), std::ostream_iterator<double>(std::cerr, " ")));
        DBG(cerr << endl);
#if 0
        CPPUNIT_ASSERT(gt[0] == -0.5);  // min lon
        CPPUNIT_ASSERT(gt[1] == 0.1);   // resolution of lon; i.e., pixel width
        CPPUNIT_ASSERT(gt[2] == 0.0);   // north-south parallel to y axis
        CPPUNIT_ASSERT(gt[3] == 5.0);   // max lat
        CPPUNIT_ASSERT(gt[4] == 0.0);   // 0 if east-west is parallel to x axis
        CPPUNIT_ASSERT(gt[5] == -1.0);  // resolution of lat; neg for north up data
#endif
        }
        catch (Error &e) {
            CPPUNIT_FAIL(e.get_error_message());
        }
    }

    CPPUNIT_TEST_SUITE( ReprojFunctionsTest );

    CPPUNIT_TEST(test_reading_data);
    CPPUNIT_TEST(test_get_size_box);
    CPPUNIT_TEST(test_get_geotransform_data);
    CPPUNIT_TEST(test_read_band_data);
    CPPUNIT_TEST(test_build_src_dataset);
    CPPUNIT_TEST(test_warp_raster);

    CPPUNIT_TEST_SUITE_END();
};

CPPUNIT_TEST_SUITE_REGISTRATION(ReprojFunctionsTest);

int main(int argc, char*argv[])
{
    CppUnit::TextTestRunner runner;
    runner.addTest(CppUnit::TestFactoryRegistry::getRegistry().makeTest());

    GetOpt getopt(argc, argv, "db");
    int option_char;
    while ((option_char = getopt()) != -1)
        switch (option_char) {
        case 'd':
            debug = 1;  // debug is a static global
            break;

        case 'b':
            bes_debug = 1;  // debug is a static global
            break;

        default:
            break;
        }

    bool wasSuccessful = true;
    string test = "";
    int i = getopt.optind;
    if (i == argc) {
        // run them all
        wasSuccessful = runner.run("");
    }
    else {
        while (i < argc) {
            test = string("ReprojFunctionsTest::") + argv[i++];

            wasSuccessful = wasSuccessful && runner.run(test);
        }
    }

    return wasSuccessful ? 0 : 1;
}


// Old code //

// Used to initialize value in setup
#if 0
            dim_0_size = 135;
            dim_1_size = 90;

            small_dds = new DDS(&btf);
            string dds_file = (string)TEST_SRC_DIR + "/" + THREE_ARRAY_1_DDS;
            small_dds->parse(dds_file);
            DAS das;
            string das_file = (string)TEST_SRC_DIR + "/" + THREE_ARRAY_1_DAS;
            das.parse(das_file);
            small_dds->transfer_attributes(&das);

            DBG(cerr<<"setUp() - Loaded DDS:"<< endl);
            DBG(small_dds->print_xml(stderr, false, "noBlob"));

            // Load values into the array variables
            Array & t = dynamic_cast < Array & >(*small_dds->var("BT_diff_SO2"));
            Array & lon = dynamic_cast < Array & >(*small_dds->var("Longitude"));
            Array & lat = dynamic_cast < Array & >(*small_dds->var("Latitude"));

            DBG(cerr<<"setUp() - Synthesizing data values..."<< endl);

            dods_float32 t_vals[dim_0_size][dim_1_size];
            for (int i = 0; i < dim_0_size; ++i)
            for (int j = 0; j < dim_1_size; ++j)
            t_vals[i][j] = ((double)j) + (i * 10.0);
            t.set_value(&t_vals[0][0], dim_0_size*dim_1_size);
            t.set_read_p(true);

            // Read real lat/lon values from a Level 1B file ascii dump
            fstream input("three_array_1.txt", fstream::in);
            if (input.eof() || input.fail())
            throw Error("Could not open lat/lon data in SetUp.");
            // Read a line of text to get to the start of the data.
            string line;
            getline(input, line);
            if (input.eof() || input.fail())
            throw Error("Could not read lat/lon data in SetUp.");

            dods_float64 lon_vals[dim_0_size][dim_1_size];
            for (int i = 0; i < dim_0_size; ++i) {
                getline(input, line);
                if (input.eof() || input.fail())
                throw Error("Could not read lon data from row " + long_to_string(i) + " in SetUp.");
                vector<string> vals = split(line, ',');
                for (unsigned int j = 1; j < vals.size(); ++j) {
                    DBG2(cerr << "loading in lon value: " << vals[j] << "' " << atof(vals[j].c_str()) << endl;)
                    lon_vals[i][j-1] = atof(vals[j].c_str());
                }
            }
            lon.set_value(&lon_vals[0][0], dim_0_size*dim_1_size);
            lon.set_read_p(true);

            dods_float64 lat_vals[dim_0_size][dim_1_size];
            for (int i = 0; i < dim_0_size; ++i) {
                getline(input, line);
                if (input.eof() || input.fail())
                throw Error("Could not read lat data from row " + long_to_string(i) + " in SetUp.");
                vector<string> vals = split(line, ',');
                for (unsigned int j = 1; j < vals.size(); ++j) {
                    DBG2(cerr << "loading in lat value: " << vals[j] << "' " << atof(vals[j].c_str()) << endl;)
                    lat_vals[i][j-1] = atof(vals[j].c_str());
                }
            }
            lat.set_value(&lat_vals[0][0], dim_0_size*dim_1_size);
            lat.set_read_p(true);
#endif
#if 0
            small_dds = new DDS(&btf);
            string dds_file = /*(string)TEST_SRC_DIR + "/" +*/THREE_ARRAY_1_DDS;
            small_dds->parse(dds_file);
            DAS das;
            string das_file = /*(string)TEST_SRC_DIR + "/" +*/THREE_ARRAY_1_DAS;
            das.parse(das_file);
            small_dds->transfer_attributes(&das);

            DBG(cerr<<"setUp() - Loaded DDS:"<< endl);
            DBG(small_dds->print_xml(stderr, false, "noBlob"));

            // Load values into the array variables
            Array & t = dynamic_cast < Array & >(*small_dds->var("t"));
            Array & lon = dynamic_cast < Array & >(*small_dds->var("lon"));
            Array & lat = dynamic_cast < Array & >(*small_dds->var("lat"));

            dods_float64 t_vals[10][10];
            for (int i = 0; i < 10; ++i)
            for (int j = 0; j < 10; ++j)
            t_vals[i][j] = j + (i * 10);
            t.set_value(&t_vals[0][0], 100);
            t.set_read_p(true);

            double val=-5.0;

            DBG(cerr<<"setUp() - Building lon array...\n");
            dods_float64 lon_vals[10][10];
            for (unsigned i = 0; i < 10; ++i) {
                val = -5.0;
                for (unsigned int j = 0; j < 10; ++j) {
                    DBG2(cerr << "loading in lon value: " << val << "' " << endl;)
                    lon_vals[i][j] = val+=1.0;

                }
            }
            lon.set_value(&lon_vals[0][0], 100);
            lon.set_read_p(true);

            DBG(cerr<<"setUp() - Building lat array...\n");
            val=-5.0;
            dods_float64 lat_vals[10][10];
            for (int i = 0; i < 10; ++i) {
                val = -5.0;
                for (unsigned int j = 0; j < 10; ++j) {
                    DBG2(cerr << "loading in lat value: " << val << "' " << endl;)
                    lat_vals[i][j] = val+=1.0;
                }
            }
            lat.set_value(&lat_vals[0][0], 100);
            lat.set_read_p(true);

#endif


// Old tests

#if 0
    void no_arguments_test()
    {
        DBG(cerr<<"no_arguments_test() - BEGIN" << endl);
        try {
            BaseType *btp = 0;
            function_swath2array(0, 0, *small_dds, &btp);
            CPPUNIT_ASSERT(true);
        }
        catch (Error &e) {
            CPPUNIT_FAIL("no_arguments_test(): " + e.get_error_message());
        }
        DBG(cerr<<"no_arguments_test() - END" << endl);
    }

    void array_return_test()
    {
        DBG(cerr<<"array_return_test() - BEGIN" << endl);
        try {
            BaseType *argv[3];
            argv[0] = small_dds->var("BT_diff_SO2");
            argv[1] = small_dds->var("Longitude");
            argv[2] = small_dds->var("Latitude");

            BaseType *btp = 0;
            function_swath2array(3, argv, *dds, &btp);

            DBG(cerr << "btp->name(): " << btp->name() << endl);
            CPPUNIT_ASSERT(btp->name() == "BT_diff_SO2");
            CPPUNIT_ASSERT(btp->type() == dods_array_c);

            // Extract data; I know it's 135x154 from debugging output
            dods_float64 values[135][154];
            Array *a = static_cast<Array*>(btp);
            a->value(&values[0][0]);
        }
        catch (Error &e) {
            CPPUNIT_FAIL("array_return_test: " + e.get_error_message());
        }
        DBG(cerr<<"array_return_test() - END" << endl);
    }



    void one_argument_not_a_grid_test()
    {
        try {
            BaseType *argv[1];
            argv[0] = small_dds->var("lat");
            CPPUNIT_ASSERT(argv[0] && "dds->var should find this, although it is not a grid");
            BaseType *btp = 0;
            function_grid(1, argv, *dds, &btp);
            CPPUNIT_ASSERT(!"one_argument_not_a_grid_test() should have failed");
        }
        catch (Error &e) {
            DBG(cerr << e.get_error_message() << endl);
            CPPUNIT_ASSERT(true);
        }
    }

    void map_not_in_grid_test()
    {
        try {
            BaseType *argv[2];
            argv[0] = small_dds->var("a");
            CPPUNIT_ASSERT(argv[0] && "small_dds->var should find this");
            argv[1] = new Str("");
            string expression = "3<second<=7";
            dynamic_cast<Str*>(argv[1])->val2buf(&expression);
            dynamic_cast<Str*>(argv[1])->set_read_p(true);
            BaseType *btp = 0;
            function_grid(2, argv, *dds, &btp);
            CPPUNIT_ASSERT(!"map_not_in_grid_test() should have failed");
        }
        catch (Error &e) {
            DBG(cerr << e.get_error_message() << endl);
            CPPUNIT_ASSERT(true);
        }
    }

    void one_dim_grid_test()
    {
        try {
            BaseType *argv[2];
            argv[0] = small_dds->var("a");
            CPPUNIT_ASSERT(argv[0] && "small_dds->var should find this");
            argv[1] = new Str("");
            string expression = "3<first<=7";
            dynamic_cast<Str*>(argv[1])->val2buf(&expression);
            dynamic_cast<Str*>(argv[1])->set_read_p(true);

            BaseType *btp = 0;
            function_grid(2, argv, *small_dds, &btp);
            Grid &g = dynamic_cast<Grid&>(*btp);

            //Grid &g = dynamic_cast<Grid&>(*argv[0]);
            Array &m = dynamic_cast<Array&>(**g.map_begin());
            CPPUNIT_ASSERT(m.dimension_start(m.dim_begin(), true) == 4);
            CPPUNIT_ASSERT(m.dimension_stop(m.dim_begin(), true) == 7);
        }
        catch (Error &e) {
            DBG(cerr << e.get_error_message() << endl);
            CPPUNIT_ASSERT(!"one_dim_grid_test() should have worked");
        }
    }

    void one_dim_grid_two_expressions_test()
    {
        try {
            BaseType *argv[3];
            argv[0] = small_dds->var("a");
            CPPUNIT_ASSERT(argv[0] && "small_dds->var should find this");

            argv[1] = new Str("");
            string expression = "first>3";
            dynamic_cast<Str*>(argv[1])->val2buf(&expression);
            dynamic_cast<Str*>(argv[1])->set_read_p(true);

            argv[2] = new Str("");
            expression = "first<=7";
            dynamic_cast<Str*>(argv[2])->val2buf(&expression);
            dynamic_cast<Str*>(argv[2])->set_read_p(true);

            //function_grid(3, argv, *small_dds);
            BaseType *btp = 0;
            function_grid(3, argv, *small_dds, &btp);
            Grid &g = dynamic_cast<Grid&>(*btp);

            //Grid &g = dynamic_cast<Grid&>(*function_grid(3, argv, *dds));
            //Grid &g = dynamic_cast<Grid&>(*argv[0]);
            Array &m = dynamic_cast<Array&>(**g.map_begin());
            CPPUNIT_ASSERT(m.dimension_start(m.dim_begin(), true) == 4);
            CPPUNIT_ASSERT(m.dimension_stop(m.dim_begin(), true) == 7);
        }
        catch (Error &e) {
            DBG(cerr << e.get_error_message() << endl);
            CPPUNIT_ASSERT(!"one_dim_grid_two_expressions_test() should have worked");
        }
    }

    void one_dim_grid_descending_test()
    {
        try {
            BaseType *argv[2];
            argv[0] = small_dds->var("b");
            CPPUNIT_ASSERT(argv[0] && "small_dds->var should find this");
            argv[1] = new Str("");
            string expression = "3<first<=7";
            dynamic_cast<Str*>(argv[1])->val2buf(&expression);
            dynamic_cast<Str*>(argv[1])->set_read_p(true);

            BaseType *btp = 0;
            function_grid(2, argv, *small_dds, &btp);
            Grid &g = dynamic_cast<Grid&>(*btp);

            //function_grid(2, argv, *dds);
            //Grid &g = dynamic_cast<Grid&>(*function_grid(2, argv, *dds));
            //Grid &g = dynamic_cast<Grid&>(*argv[0]);
            Array &m = dynamic_cast<Array&>(**g.map_begin());
            CPPUNIT_ASSERT(m.dimension_start(m.dim_begin(), true) == 2);
            CPPUNIT_ASSERT(m.dimension_stop(m.dim_begin(), true) == 5);
        }
        catch (Error &e) {
            DBG(cerr << e.get_error_message() << endl);
            CPPUNIT_ASSERT(!"one_dim_grid_test() should have worked");
        }
    }

    void one_dim_grid_two_expressions_descending_test()
    {
        try {
            BaseType *argv[3];
            argv[0] = small_dds->var("b");
            CPPUNIT_ASSERT(argv[0] && "small_dds->var should find this");

            argv[1] = new Str("");
            string expression = "first>3";
            dynamic_cast<Str*>(argv[1])->val2buf(&expression);
            dynamic_cast<Str*>(argv[1])->set_read_p(true);

            argv[2] = new Str("");
            expression = "first<=7";
            dynamic_cast<Str*>(argv[2])->val2buf(&expression);
            dynamic_cast<Str*>(argv[2])->set_read_p(true);

            BaseType *btp = 0;
            function_grid(3, argv, *small_dds, &btp);
            Grid &g = dynamic_cast<Grid&>(*btp);

            //function_grid(3, argv, *dds);
            //Grid &g = dynamic_cast<Grid&>(*function_grid(3, argv, *dds));
            //Grid &g = dynamic_cast<Grid&>(*argv[0]);
            Array &m = dynamic_cast<Array&>(**g.map_begin());
            CPPUNIT_ASSERT(m.dimension_start(m.dim_begin(), true) == 2);
            CPPUNIT_ASSERT(m.dimension_stop(m.dim_begin(), true) == 5);
        }
        catch (Error &e) {
            DBG(cerr << e.get_error_message() << endl);
            CPPUNIT_ASSERT(!"one_dim_grid_two_expressions_test() should have worked");
        }
    }

    void one_dim_grid_noninclusive_values_test()
    {
        try {
            BaseType *argv[2];
            argv[0] = small_dds->var("a");
            CPPUNIT_ASSERT(argv[0] && "small_dds->var should find this");
            argv[1] = new Str("");
            string expression = "7<first<=3";
            dynamic_cast<Str*>(argv[1])->val2buf(&expression);
            dynamic_cast<Str*>(argv[1])->set_read_p(true);

            BaseType *btp = 0;
            function_grid(2, argv, *dds, &btp);
            //Grid &g = dynamic_cast<Grid&>(*btp);

            // function_grid(2, argv, *dds);

            CPPUNIT_ASSERT(!"one_dim_grid_noninclusive_values_test() should not have worked");
        }
        catch (Error &e) {
            DBG(cerr << e.get_error_message() << endl);
            CPPUNIT_ASSERT(true);
        }
    }

    // grid() is not required to handle this case. This test is not used.
    void values_outside_map_range_test()
    {
        try {
            BaseType *argv[2];
            argv[0] = small_dds->var("a");
            CPPUNIT_ASSERT(argv[0] && "small_dds->var should find this");
            argv[1] = new Str("");
            string expression = "3<=first<20";
            dynamic_cast<Str*>(argv[1])->val2buf(&expression);
            dynamic_cast<Str*>(argv[1])->set_read_p(true);

            BaseType *btp = 0;
            function_grid(2, argv, *dds, &btp);
            //Grid &g = dynamic_cast<Grid&>(*btp);

            // function_grid(2, argv, *dds);

            CPPUNIT_ASSERT(!"values_outside_map_range_test() should not have worked");
        }
        catch (Error &e) {
            DBG(cerr << e.get_error_message() << endl);
            CPPUNIT_ASSERT(true);
        }
    }

    // linear_scale tests
    void linear_scale_args_test() {
        try {
            BaseType *btp = 0;
            function_linear_scale(0, 0, *small_dds, &btp);
            CPPUNIT_ASSERT(true);
        }
        catch (Error &e) {
            DBG(cerr << e.get_error_message() << endl);
            CPPUNIT_ASSERT(!"linear_scale_args_test: should not throw Error");
        }
    }

    void linear_scale_array_test() {
        try {
            Array *a = dynamic_cast<Grid&>(*small_dds->var("a")).get_array();
            CPPUNIT_ASSERT(a);
            BaseType *argv[3];
            argv[0] = a;
            argv[1] = new Float64("");
            dynamic_cast<Float64*>(argv[1])->set_value(0.1);//m
            argv[2] = new Float64("");
            dynamic_cast<Float64*>(argv[2])->set_value(10);//b
            BaseType *scaled = 0;
            function_linear_scale(3, argv, *small_dds, &scaled);
            CPPUNIT_ASSERT(scaled->type() == dods_array_c
                           && scaled->var()->type() == dods_float64_c);
            double *values = extract_double_array(dynamic_cast<Array*>(scaled));
            CPPUNIT_ASSERT(values[0] == 10);
            CPPUNIT_ASSERT(values[1] == 10.1);
            CPPUNIT_ASSERT(values[9] == 10.9);
        }
        catch (Error &e) {
            DBG(cerr << e.get_error_message() << endl);
            CPPUNIT_ASSERT(!"Error in linear_scale_grid_test()");
        }
    }

    void linear_scale_grid_test() {
        try {
            Grid *g = dynamic_cast<Grid*>(small_dds->var("a"));
            CPPUNIT_ASSERT(g);
            BaseType *argv[3];
            argv[0] = g;
            argv[1] = new Float64("");
            dynamic_cast<Float64*>(argv[1])->set_value(0.1);
            argv[2] = new Float64("");
            dynamic_cast<Float64*>(argv[2])->set_value(10);
            BaseType *scaled = 0;
            function_linear_scale(3, argv, *small_dds, &scaled);
            CPPUNIT_ASSERT(scaled->type() == dods_grid_c);
            Grid *g_s = dynamic_cast<Grid*>(scaled);
            CPPUNIT_ASSERT(g_s->get_array()->var()->type() == dods_float64_c);
            double *values = extract_double_array(g_s->get_array());
            CPPUNIT_ASSERT(values[0] == 10);
            CPPUNIT_ASSERT(values[1] == 10.1);
            CPPUNIT_ASSERT(values[9] == 10.9);
        }
        catch (Error &e) {
            DBG(cerr << e.get_error_message() << endl);
            CPPUNIT_ASSERT(!"Error in linear_scale_grid_test()");
        }
    }

    void linear_scale_grid_attributes_test() {
        try {
            Grid *g = dynamic_cast<Grid*>(small_dds->var("a"));
            CPPUNIT_ASSERT(g);
            BaseType *argv[1];
            argv[0] = g;
            BaseType *scaled = 0;
            function_linear_scale(1, argv, *small_dds, &scaled);
            CPPUNIT_ASSERT(scaled->type() == dods_grid_c);
            Grid *g_s = dynamic_cast<Grid*>(scaled);
            CPPUNIT_ASSERT(g_s->get_array()->var()->type() == dods_float64_c);
            double *values = extract_double_array(g_s->get_array());
            CPPUNIT_ASSERT(values[0] == 10);
            CPPUNIT_ASSERT(values[1] == 10.1);
            CPPUNIT_ASSERT(values[9] == 10.9);
        }
        catch (Error &e) {
            DBG(cerr << e.get_error_message() << endl);
            CPPUNIT_ASSERT(!"Error in linear_scale_grid_test()");
        }
    }

    // This tests the case where attributes are not found
    void linear_scale_grid_attributes_test2() {
        try {
            Grid *g = dynamic_cast<Grid*>(small_dds->var("b"));
            CPPUNIT_ASSERT(g);
            BaseType *argv[1];
            argv[0] = g;
            BaseType *btp = 0;
            function_linear_scale(1, argv, *dds, &btp);
            CPPUNIT_FAIL("Should not get here; no params passed and no attributes set for grid 'b'");
        }
        catch (Error &e) {
            DBG(cerr << e.get_error_message() << endl);
            CPPUNIT_ASSERT("Caught exception");
        }
    }

    void linear_scale_scalar_test() {
        try {
            Int32 *i = new Int32("linear_scale_test_int32");
            CPPUNIT_ASSERT(i);
            i->set_value(1);
            BaseType *argv[3];
            argv[0] = i;
            argv[1] = new Float64("");
            dynamic_cast<Float64*>(argv[1])->set_value(0.1);//m
            argv[2] = new Float64("");
            dynamic_cast<Float64*>(argv[2])->set_value(10);//b
            BaseType *scaled = 0;
            function_linear_scale(3, argv, *small_dds, &scaled);
            CPPUNIT_ASSERT(scaled->type() == dods_float64_c);

            CPPUNIT_ASSERT(dynamic_cast<Float64*>(scaled)->value() == 10.1);
        }
        catch (Error &e) {
            DBG(cerr << e.get_error_message() << endl);
            CPPUNIT_ASSERT(!"Error in linear_scale_scalar_test()");
        }
    }


    void function_dap_1_test() {
        try {
            Int32 *i = new Int32("function_dap_1_test_int32");
            CPPUNIT_ASSERT(i);
            i->set_value(2);
            BaseType *argv[1];
            argv[0] = i;

            ConstraintEvaluator unused;
            function_dap(1, argv, *small_dds, unused);

            CPPUNIT_ASSERT(small_dds->get_dap_major() == 2);
            CPPUNIT_ASSERT(small_dds->get_dap_minor() == 0);
        }
        catch (Error &e) {
            DBG(cerr << e.get_error_message() << endl);
            CPPUNIT_FAIL("Error in function_dap_1_test(): " + e.get_error_message());
        }
    }

    void function_dap_2_test() {
        try {
            Float64 *d = new Float64("function_dap_1_test_float64");
            CPPUNIT_ASSERT(d);
            d->set_value(3.2);
            BaseType *argv[1];
            argv[0] = d;

            ConstraintEvaluator unused;
            function_dap(1, argv, *small_dds, unused);

            CPPUNIT_ASSERT(small_dds->get_dap_major() == 3);
            CPPUNIT_ASSERT(small_dds->get_dap_minor() == 2);
        }
        catch (Error &e) {
            DBG(cerr << e.get_error_message() << endl);
            CPPUNIT_FAIL("Error in function_dap_2_test(): " + e.get_error_message());
        }
    }

    void function_dap_3_test() {
        try {
            cerr <<"In function_dap_3_test" << endl;
            ConstraintEvaluator unused;
            function_dap(0, 0, *dds, unused);

            CPPUNIT_FAIL("Should have thrown an exception on no args");
                    }
        catch (Error &e) {
            DBG(cerr << e.get_error_message() << endl);
            CPPUNIT_ASSERT("Pass: Caught exception");
        }
    }

    void grid_return_test()
    {
        DBG(cerr<<"grid_return_test() - BEGIN" << endl);
        try {
            BaseType *argv[3];
            argv[0] = small_dds->var("BT_diff_SO2");
            argv[1] = small_dds->var("Longitude");
            argv[2] = small_dds->var("Latitude");


            DBG(cerr << "Input values:" << endl);
            dods_float32 data_vals[dim_0_size][dim_1_size];
            Array *a = static_cast<Array*>(argv[0]);
            a->value(&data_vals[0][0]);
            for (int i = 0; i < dim_0_size; ++i) {
                for (int j = 0; j < dim_1_size; ++j) {
                    DBG2(cerr << "BT_diff_SO2[" << i << "][" << j << "]: " <<  data_vals[i][j] << endl);
                }
            }

            DBG(cerr<<"grid_return_test() - Calling function_swath2grid()" << endl);

            BaseType *btp = 0;
            function_swath2grid(3, argv, *dds, &btp);
            DBG(cerr<<"grid_return_test() - Completed function_swath2grid()" << endl);

            DBG(cerr << "btp->name(): " << btp->name() << endl);
            CPPUNIT_ASSERT(btp->name() == "t");
            CPPUNIT_ASSERT(btp->type() == dods_grid_c);

            // Extract data; I know it's 135x154 from debugging output
            dods_float64 values[135][154];
            Grid *g = static_cast<Grid*>(btp);
            g->get_array()->value(&values[0][0]);

            Grid::Map_iter m = g->map_begin();
            dods_float64 lat[135];
            static_cast<Array*>(*m)->value(&lat[0]);

            ++m;
            dods_float64 lon[154];
            static_cast<Array*>(*m)->value(&lon[0]);

            cerr << "Output values:" << endl;
            for (int i = 0; i < 135; ++i) {
                for (int j = 0; j < 154; ++j) {
                    DBG2(cerr << "t[" << i << "][" << j << "] == lon: " << lon[j] << ", lat: " << lat[i] << " val: " << values[i][j] << endl);
                }
            }
        }
        catch (Error &e) {
            CPPUNIT_FAIL("gid_return_test: " + e.get_error_message());
        }
        DBG(cerr<<"grid_return_test() - END" << endl);
    }
#endif
<|MERGE_RESOLUTION|>--- conflicted
+++ resolved
@@ -32,16 +32,11 @@
 #include <algorithm>
 #include <limits>
 
-<<<<<<< HEAD
-#include <cmath>    // For floating point comparesion
-#include <limits>
-
-=======
 #include <cmath>
 
 #include <cpl_port.h>
 #include <cpl_error.h>
->>>>>>> 8c967587
+
 #include <gdal.h>
 #include <gdal_priv.h>
 #include <ogr_spatialref.h>
@@ -92,22 +87,6 @@
     const static int small_dim_size = 11;
 
     /**
-<<<<<<< HEAD
-     * @brief from stack overflow
-     *
-     * @note http://stackoverflow.com/questions/17333/most-effective-way-for-float-and-double-comparison
-     *
-     * @param a
-     * @param b
-     * @return
-     */
-    bool AreSame(double a, double b)
-    {
-        // I used float's epsilon since that's apparently needed when
-        // values are given as constants with only one significant digit.
-        // These are not critical comparisons...
-        return fabs(a - b) < numeric_limits<float>::epsilon();
-=======
      * @brief simple double equality test
      * @param a
      * @param b
@@ -117,7 +96,6 @@
     {
         // use float's epsilon since double's is too small for these tests
         return fabs(a - b) <= numeric_limits<float>::epsilon();
->>>>>>> 8c967587
     }
 
     /**
@@ -256,7 +234,7 @@
 
         DBG(cerr << "data[" << 5*small_dim_size + 0 << "]: " << data[5*small_dim_size + 0] << endl);
         DBG(cerr << "data[" << 5*small_dim_size + 4 << "]: " << data[5*small_dim_size + 4] << endl);
-        CPPUNIT_ASSERT(AreSame(data[5*small_dim_size + 0], 3.1)); // accounts for rounding error
+        CPPUNIT_ASSERT(same_as(data[5*small_dim_size + 0], 3.1)); // accounts for rounding error
         CPPUNIT_ASSERT(data[5*small_dim_size + 4] == 3.5);
     }
 
@@ -334,27 +312,18 @@
             int block_x, block_y;
             band->GetBlockSize(&block_x, &block_y);
             DBG(cerr << "Block size: " << block_y << ", " << block_x << endl);
-<<<<<<< HEAD
-            // CPPUNIT_ASSERT(block_x == small_dim_size && block_y == small_dim_size);
-            double min, max;
-            band->ComputeStatistics(false, &min, &max, NULL/*mean*/, NULL/*stddev*/, NULL/*prog*/, NULL/*prog_arg*/);
-            DBG(cerr << "min, max: " << min << ", " << max << endl);
-            CPPUNIT_ASSERT(min == -99.0);
-            CPPUNIT_ASSERT(AreSame(max, 6.9));
-
-            band->SetNoDataValue(-99.0);
-            band->ComputeStatistics(false, &min, &max, NULL/*mean*/, NULL/*stddev*/, NULL/*prog*/, NULL/*prog_arg*/);
-            DBG(cerr << "min, max: " << min << ", " << max << endl);
-            CPPUNIT_ASSERT(min = 1.0);
-            CPPUNIT_ASSERT(AreSame(max, 6.9));
-=======
 
             double min, max;
             error = band->GetStatistics(false, true, &min, &max, NULL, NULL);
             DBG(cerr << "min: " << min << ", max: " << max << " (error: " << error << ")" << endl);
             CPPUNIT_ASSERT(same_as(min, -99));
             CPPUNIT_ASSERT(same_as(max, 6.9));
->>>>>>> 8c967587
+
+            band->SetNoDataValue(-99.0);
+            band->ComputeStatistics(false, &min, &max, NULL/*mean*/, NULL/*stddev*/, NULL/*prog*/, NULL/*prog_arg*/);
+            DBG(cerr << "min, max: " << min << ", " << max << endl);
+            CPPUNIT_ASSERT(min = 1.0);
+            CPPUNIT_ASSERT(same_as(max, 6.9));
         }
         catch(Error &e) {
             CPPUNIT_FAIL(e.get_error_message());
