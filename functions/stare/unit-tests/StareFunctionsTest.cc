#include <cppunit/TextTestRunner.h>
#include <cppunit/extensions/TestFactoryRegistry.h>
#include <cppunit/extensions/HelperMacros.h>

#include <GetOpt.h>
#include <BaseType.h>
#include <Array.h>
#include <Int32.h>
#include <UInt64.h>
#include <D4Group.h>
#include <D4RValue.h>
#include <DMR.h>

#include <util.h>
#include <debug.h>

#include <TheBESKeys.h>
#include <BESError.h>
#include <BESDebug.h>

#include "StareIterateFunction.h"

#include "test_config.h"

#include "test/D4TestTypeFactory.h"

#include "debug.h"

using namespace CppUnit;
using namespace libdap;
using namespace std;
using namespace functions;

static bool debug = false;
#undef DBG
#define DBG(x) do { if (debug) (x); } while(false);

class StareFunctionsTest: public TestFixture {
private:
	DMR *two_arrays_dmr;
	D4BaseTypeFactory *d4_btf;
public:
	StareFunctionsTest() : two_arrays_dmr(0), d4_btf(0)
	{
	}

	~StareFunctionsTest()
	{
	}

	void setUp() {
        d4_btf = new D4BaseTypeFactory();
        DBG(cerr << "setup() - Built D4BaseTypeFactory() " << endl);

        two_arrays_dmr = new DMR(d4_btf);
        two_arrays_dmr->set_name("test_dmr");
        DBG(cerr << "setup() - Built DMR(D4BaseTypeFactory *) " << endl);

		string filename = "MYD09.A2019003.2040.006.2019005020913.h5";

		two_arrays_dmr->set_filename(filename);

<<<<<<< HEAD
		TheBESKeys::ConfigFile = "bes.conf";
=======
		//TheBESKeys::ConfigFile = "/Users/kodi/src/hyrax/bes/functions/stare/unit-tests/bes.conf";
>>>>>>> 0bda37fe
	}

	void tearDown() {
		delete two_arrays_dmr;
		two_arrays_dmr = 0;
		delete d4_btf;
		d4_btf = 0;
	}

	CPPUNIT_TEST_SUITE( StareFunctionsTest );

	CPPUNIT_TEST(serverside_compare_test);

	CPPUNIT_TEST_SUITE_END();

	void serverside_compare_test() {
		DBG(cerr << "--- hasValue() test - BEGIN ---" << endl);

        try {
            Array *a_var = new Array("a_var", new UInt64("a_var"));

            two_arrays_dmr->root()->add_var_nocopy(a_var);

            //MYD09.A2019003.2040.006.2019005020913_sidecar.h5 values:
            //Lat - 32.2739, 32.2736, 32.2733, 32.2731, 32.2728, 32.2725, 32.2723, 32.272, 32.2718, 32.2715
            //Lon - -98.8324, -98.8388, -98.8452, -98.8516, -98.858, -98.8644, -98.8708, -98.8772, -98.8836, -98.8899
            //Stare - 3440016191299518474 x 10

<<<<<<< HEAD
		//Array a_var - uint64 for stare indices
		//The first index is an actual stare value from: MYD09.A2019003.2040.006.2019005020913_sidecar.h5
		//The final value is made up.
		vector<dods_uint64> target_indices = {9223372034707292159, 3440012343008821258, 3440016191299518400};
=======
            //Array a_var - uint64 for stare indices
            //First two indices are actual stare values from: MYD09.A2019003.2040.006.2019005020913_sidecar.h5
            //The final value is made up.
            vector<dods_uint64> target_indices = {9223372034707292159, 3440012343008821258, 3440016191299518400};
>>>>>>> 0bda37fe

			D4RValueList params;
			params.add_rvalue(new D4RValue(target_indices));

			BaseType *checkHasValue = stare_dap4_function(&params, *two_arrays_dmr);

			CPPUNIT_ASSERT(dynamic_cast<Int32*> (checkHasValue)->value() == 1);
		}
		catch(Error &e) {
			DBG(cerr << e.get_error_message() << endl);
			CPPUNIT_FAIL("hasValue() test failed");
		}
        catch(BESError &e) {
            DBG(cerr << e.get_verbose_message() << endl);
            CPPUNIT_FAIL("hasValue() test failed");
        }

        DBG(cerr << "--- hasValue() test - END ---" << endl);
	}

};

CPPUNIT_TEST_SUITE_REGISTRATION( StareFunctionsTest );

int main(int argc, char*argv[]) {
	GetOpt getopt(argc, argv, "dh");
	char option_char;

	while ((option_char = getopt()) != EOF) {
		switch (option_char) {
		case 'd':
			debug = 1;
			break;
		case 'h': {
			cerr << "StareFunctionsTest has the following tests: " << endl;
			const std::vector<Test*> &tests = StareFunctionsTest::suite()->getTests();
			unsigned int prefix_len = StareFunctionsTest::suite()->getName().append("::").length();
			for (std::vector<Test*>::const_iterator i = tests.begin(), e = tests.end(); i != e; ++i) {
				cerr << (*i)->getName().replace(0, prefix_len, "") << endl;
			}
			break;
		}
		default:
			break;
		}
	}

	CppUnit::TextTestRunner runner;
	runner.addTest(CppUnit::TestFactoryRegistry::getRegistry().makeTest());

	bool wasSuccessful = true;
	string test = "";
	int i = getopt.optind;
	if (i == argc) {
		// run them all
		wasSuccessful = runner.run("");
	} else {
		while (i < argc) {
			if (debug) cerr << "Running " << argv[i] << endl;
			test = StareFunctionsTest::suite()->getName().append("::").append(argv[i]);
			wasSuccessful = wasSuccessful && runner.run(test);
			++i;
		}
	}

	return wasSuccessful ? 0 : 1;
}<|MERGE_RESOLUTION|>--- conflicted
+++ resolved
@@ -59,12 +59,8 @@
 		string filename = "MYD09.A2019003.2040.006.2019005020913.h5";
 
 		two_arrays_dmr->set_filename(filename);
-
-<<<<<<< HEAD
+		
 		TheBESKeys::ConfigFile = "bes.conf";
-=======
-		//TheBESKeys::ConfigFile = "/Users/kodi/src/hyrax/bes/functions/stare/unit-tests/bes.conf";
->>>>>>> 0bda37fe
 	}
 
 	void tearDown() {
@@ -93,17 +89,10 @@
             //Lon - -98.8324, -98.8388, -98.8452, -98.8516, -98.858, -98.8644, -98.8708, -98.8772, -98.8836, -98.8899
             //Stare - 3440016191299518474 x 10
 
-<<<<<<< HEAD
-		//Array a_var - uint64 for stare indices
-		//The first index is an actual stare value from: MYD09.A2019003.2040.006.2019005020913_sidecar.h5
-		//The final value is made up.
-		vector<dods_uint64> target_indices = {9223372034707292159, 3440012343008821258, 3440016191299518400};
-=======
             //Array a_var - uint64 for stare indices
-            //First two indices are actual stare values from: MYD09.A2019003.2040.006.2019005020913_sidecar.h5
+            //The first index is an actual stare value from: MYD09.A2019003.2040.006.2019005020913_sidecar.h5
             //The final value is made up.
             vector<dods_uint64> target_indices = {9223372034707292159, 3440012343008821258, 3440016191299518400};
->>>>>>> 0bda37fe
 
 			D4RValueList params;
 			params.add_rvalue(new D4RValue(target_indices));
