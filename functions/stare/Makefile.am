

AUTOMAKE_OPTIONS = foreign 

# Headers in 'tests' are used by the arrayT unit tests.

AM_CPPFLAGS = $(DAP_CFLAGS) -I$(STARE_INC) -I$(prefix)/deps/include
# Added  -Wno-deprecated to suppress warnings about auto_ptr<>. jhrg 11/7/19
<<<<<<< HEAD
AM_CXXFLAGS = -Wno-deprecated
AM_LDADD =  $(DAP_CLIENT_LIBS) -lSTARE

SUBDIRS = . unit-tests

#if CPPUNIT
#AM_CPPFLAGS += $(CPPUNIT_CFLAGS)
#AM_LDADD += $(CPPUNIT_LIBS)
#endif
=======
AM_CXXFLAGS = -Wno-deprecated -Wno-vla-extension
AM_LDADD =  $(DAP_CLIENT_LIBS) $(H5_LDFLAGS) $(H5_LIBS) $(STARE_LDFLAGS) $(STARE_LIBS)

SUBDIRS = . unit-tests
>>>>>>> 33b12937

if USE_VALGRIND
TESTS_ENVIRONMENT = valgrind --quiet --trace-children=yes --error-exitcode=1 --dsymutil=yes --leak-check=yes
endif

# These are not used by automake but are often useful for certain types of
# debugging. Set CXXFLAGS to this in the nightly build using export ...
CXXFLAGS_DEBUG = -g3 -O0  -Wall -W -Wcast-align
TEST_COV_FLAGS = -ftest-coverage -fprofile-arcs

bin_PROGRAMS = build_sidecar

build_sidecar_SOURCES = build_sidecar.cc
build_sidecar_LDADD = $(AM_LDADD)

EXTRA_DIST = 

CLEANFILES = 

DISTCLEANFILES = <|MERGE_RESOLUTION|>--- conflicted
+++ resolved
@@ -6,22 +6,10 @@
 
 AM_CPPFLAGS = $(DAP_CFLAGS) -I$(STARE_INC) -I$(prefix)/deps/include
 # Added  -Wno-deprecated to suppress warnings about auto_ptr<>. jhrg 11/7/19
-<<<<<<< HEAD
-AM_CXXFLAGS = -Wno-deprecated
-AM_LDADD =  $(DAP_CLIENT_LIBS) -lSTARE
-
-SUBDIRS = . unit-tests
-
-#if CPPUNIT
-#AM_CPPFLAGS += $(CPPUNIT_CFLAGS)
-#AM_LDADD += $(CPPUNIT_LIBS)
-#endif
-=======
 AM_CXXFLAGS = -Wno-deprecated -Wno-vla-extension
 AM_LDADD =  $(DAP_CLIENT_LIBS) $(H5_LDFLAGS) $(H5_LIBS) $(STARE_LDFLAGS) $(STARE_LIBS)
 
 SUBDIRS = . unit-tests
->>>>>>> 33b12937
 
 if USE_VALGRIND
 TESTS_ENVIRONMENT = valgrind --quiet --trace-children=yes --error-exitcode=1 --dsymutil=yes --leak-check=yes
