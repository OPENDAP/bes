--- conflicted
+++ resolved
@@ -12,21 +12,12 @@
 
 BUILDING THE SOFTWARE
 
-<<<<<<< HEAD
-0) Please skim REQUIREMENTS and NOTES sections of this file and README file 
-before reporting problems. Thanks.
-
-*) IMPORTANT NOTE: The versions of hdf4 that are installed by package
-    managers such as Yum and rpm often are not capable of being linked with a
-    shared library/module, which is how the hdf4 handler must be built. To
-=======
 Please skim REQUIREMENTS and NOTES sections of this file and README file 
 before reporting problems. Thanks.
 
    IMPORTANT NOTE: The versions of HDF4 that are installed by the package
     managers such as yum and rpm often are not capable of being linked with a
     shared library/module, which is how the HDF4 handler must be built. To
->>>>>>> 25464175
     correct this, you may need to build the HDF4 library from source and
     specify the '--with-pic' option to configure. This may be a problem only
     on non-i386 Linux machines; reports vary. To build the handler on OS/X
@@ -40,12 +31,7 @@
 
 1. In this version of the release, the handler is enhanced to support
    the access of many NASA HDF-EOS2 products and some NASA pure HDF4
-<<<<<<< HEAD
-   products by many CF-compliant visualization NASA pure HDF4 products
-   by many CF-compliant CF-compliant visualization clients such as IDV
-=======
    products by many CF-compliant visualization clients such as IDV
->>>>>>> 25464175
    and Panoply. To take advantage of this feature, the handler's
    configuration options are different, please read carefully about
    the following the note.
@@ -66,23 +52,13 @@
 
   To find the information on how to build the HDF-EOS2 library, please
   check 
-<<<<<<< HEAD
 
        http://hdfeos.org/software/hdfeos.php#ref_sec:hdf-eos2
 
   Again, you need '--with-pic' option when you build the HDF-EOS2 library if 
 your system is not i386 Linux system.
 
-*) Install from RPMs
-=======
-
-       http://hdfeos.org/software/hdfeos.php#ref_sec:hdf-eos2
-
-  Again, you need '--with-pic' option when you build the HDF-EOS2 library if 
-your system is not i386 Linux system.
-
 1.2. Install from RPMs
->>>>>>> 25464175
 
   You can download custom RPMs with HDF-EOS2 option from
 
@@ -96,19 +72,11 @@
 
 2. Type `make' to build the HDF4 handler.
 
-<<<<<<< HEAD
-3) Install the server module in $prefix by running `make install'. This
-   will also add the new h4.conf file to the $prefix/etc/bes/modules directory.
-   The BES configuration file bes.conf will automatically load any module
-   configuration files in that directory. The h4.conf file contains 
-   hdf4_handler specific configurations for use with the BES Framework. 
-=======
 3. Install the HDF4 handler in $prefix by running `make install'. This
    will also add the new h4.conf file to the $prefix/etc/bes/modules directory.
    The BES configuration file bes.conf will automatically load any module
    configuration files in that directory. The h4.conf file contains 
    HDF4 handler specific configurations for use with the BES Framework. 
->>>>>>> 25464175
    This includes some parameters that used to be in the bes.conf file, 
    such as the TypeMatch parameter for finding your files.
 
@@ -118,11 +86,7 @@
    editing /etc/ld.so.conf. Different operating systems handle this in
    different ways.
 
-<<<<<<< HEAD
-5) If you want to build your own RPM using '--with-hdfeos2' option, please 
-=======
 5. If you want to build your own RPM using '--with-hdfeos2' option, please 
->>>>>>> 25464175
    refer to hdf4_handler.spec.cf file.
 
 6. Building from Our SVN Repository
