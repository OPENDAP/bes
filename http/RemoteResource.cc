--- conflicted
+++ resolved
@@ -34,11 +34,7 @@
 #include <fstream>
 #include <string>
 #include <iostream>
-<<<<<<< HEAD
 #include <utility>
-#include <sys/stat.h>
-=======
->>>>>>> a61cab0a
 
 #include "rapidjson/document.h"
 
@@ -501,45 +497,29 @@
             besTimer.start(prolog + "source url: " + d_remoteResourceUrl->str());
         }
 
-<<<<<<< HEAD
-        BESDEBUG(MODULE, prolog << "Saving resource " << d_remoteResourceUrl->str() << " to cache file " << d_resourceCacheFileName << endl);
+        int status = lseek(fd, 0, SEEK_SET);
+        if (-1 == status)
+            throw BESNotFoundError("Could not seek within the response file.", __FILE__, __LINE__);
+        BESDEBUG(MODULE, prolog << "Reset file descriptor to start of file." << endl);
+
+        status = ftruncate(fd, 0);
+        if (-1 == status)
+            throw BESInternalError("Could truncate the file prior to updating from remote. ", __FILE__, __LINE__);
+        BESDEBUG(MODULE, prolog << "Truncated file, length is zero." << endl);
+
+        BESDEBUG(MODULE, prolog << "Saving resource " << d_remoteResourceUrl << " to cache file " << d_resourceCacheFileName << endl);
         curl::http_get_and_write_resource(d_remoteResourceUrl, fd, d_response_headers); // Throws BESInternalError if there is a curl error.
-=======
-            int status = lseek(fd, 0, SEEK_SET);
-            if (-1 == status)
-                throw BESNotFoundError("Could not seek within the response file.", __FILE__, __LINE__);
-            BESDEBUG(MODULE, prolog << "Reset file descriptor to start of file." << endl);
-
-            status = ftruncate(fd, 0);
-            if (-1 == status)
-                throw BESInternalError("Could truncate the file prior to updating from remote. ", __FILE__, __LINE__);
-            BESDEBUG(MODULE, prolog << "Truncated file, length is zero." << endl);
-
-            BESDEBUG(MODULE, prolog << "Saving resource " << d_remoteResourceUrl << " to cache file " << d_resourceCacheFileName << endl);
-            curl::http_get_and_write_resource(d_remoteResourceUrl, fd, d_response_headers); // Throws BESInternalError if there is a curl error.
->>>>>>> a61cab0a
 
         BESDEBUG(MODULE,  prolog << "Resource " << d_remoteResourceUrl->str() << " saved to cache file " << d_resourceCacheFileName << endl);
 
-<<<<<<< HEAD
         // rewind the file
         // FIXME I think the idea here is that we have the file open and we should just keep
         // reading from it. But the container mechanism works with file names, so we will
         // likely have to open the file again. If that's true, lets remove this call. jhrg 3.2.18
-        int status = lseek(fd, 0, SEEK_SET);
+        status = lseek(fd, 0, SEEK_SET);
         if (-1 == status)
-            throw BESError("Could not seek within the response.", BES_NOT_FOUND_ERROR, __FILE__, __LINE__);
-        BESDEBUG(MODULE, prolog << "Reset file descriptor." << endl);
-=======
-            // rewind the file
-            // FIXME I think the idea here is that we have the file open and we should just keep
-            // reading from it. But the container mechanism works with file names, so we will
-            // likely have to open the file again. If that's true, lets remove this call. jhrg 3.2.18
-            status = lseek(fd, 0, SEEK_SET);
-            if (-1 == status)
-                throw BESNotFoundError("Could not seek within the response file.", __FILE__, __LINE__);
-            BESDEBUG(MODULE, prolog << "Reset file descriptor to start of file." << endl);
->>>>>>> a61cab0a
+            throw BESNotFoundError("Could not seek within the response file.", __FILE__, __LINE__);
+        BESDEBUG(MODULE, prolog << "Reset file descriptor to start of file." << endl);
 
         // @TODO CACHE THE DATA TYPE OR THE HTTP HEADERS SO WHEN WE ARE RETRIEVING THE CACHED OBJECT WE CAN GET THE CORRECT TYPE
         ingest_http_headers_and_type();
@@ -607,8 +587,6 @@
         http::get_type_from_url(d_remoteResourceUrl->str(), type);
         BESDEBUG(MODULE, prolog << "Evaluated url '" << d_remoteResourceUrl->str() << "' matched type: \"" << type << "\"" << endl);
     }
-
-<<<<<<< HEAD
     // still couldn't figure it out, punt
     if (type.empty()) {
         string err = prolog + "Unable to determine the type of data"
@@ -636,26 +614,6 @@
     return value;
 }
 
-
-/**
- * @brief Filter the cached resource. Each key in content_filters is replaced with its associated map value.
- *
- * WARNING: Does not lock cache. This method assumes that the process has already
- * acquired an exclusive lock on the cache file.
- *
- * WARNING: This method will overwrite the cached data with the filtered result.
- *
- * @param content_filters A map of key value pairs which define the filter operation. Each key found in the
- * resource will be replaced with its associated value.
- */
-void RemoteResource::filter_retrieved_resource(const std::map<std::string, std::string> &content_filters){
-
-    // No filters?
-    if(content_filters.empty()){
-        // No problem...
-        return;
-    }
-=======
 unsigned int RemoteResource::replace_all(string &src_str, const string &template_str, const string &replace_str){
     unsigned int replace_count = 0;
     size_t current_position = src_str.find(template_str);
@@ -669,77 +627,44 @@
 }
 
 /**
-     * @brief Filter the cached resource. Each key in content_filters is replaced with its associated map value.
-     *
-     * WARNING: Does not lock cache. This method assumes that the process has already
-     * acquired an exclusive lock on the cache file.
-     *
-     * WARNING: This method will overwrite the cached data with the filtered result.
-     *
-     * @param content_filters A map of key value pairs which define the filter operation. Each key found in the
-     * resource will be replaced with its associated value.
-     */
-    void RemoteResource::filter_retrieved_resource(const std::map<std::string, std::string> &content_filters){
->>>>>>> a61cab0a
-
-    //  -  -  -  -  -  -  -  -  -  -  -  -  -  -  -  -  -  -  -  -  -  -  -  -
-    // Read the cached file into a string object
-    std::ifstream cr_istrm(d_resourceCacheFileName);
-    if (!cr_istrm.is_open()) {
-        string msg = "Could not open '" + d_resourceCacheFileName + "' to read cached response.";
-        BESDEBUG(MODULE, prolog << msg << endl);
-        throw BESInternalError(msg, __FILE__, __LINE__);
-    }
-    std::stringstream buffer;
-    buffer << cr_istrm.rdbuf();
-    string resource_content(buffer.str());
-
-<<<<<<< HEAD
-    for (const auto& apair : content_filters) {
+ * @brief Filter the cached resource. Each key in content_filters is replaced with its associated map value.
+ *
+ * WARNING: Does not lock cache. This method assumes that the process has already
+ * acquired an exclusive lock on the cache file.
+ *
+ * WARNING: This method will overwrite the cached data with the filtered result.
+ *
+ * @param content_filters A map of key value pairs which define the filter operation. Each key found in the
+ * resource will be replaced with its associated value.
+ */
+void RemoteResource::filter_retrieved_resource(const std::map<std::string, std::string> &content_filters){
+
+    // No filters?
+    if(content_filters.empty()){
+        // No problem...
+        return;
+    }
+    string resource_content;
+    {
+        std::stringstream buffer;
         //  -  -  -  -  -  -  -  -  -  -  -  -  -  -  -  -  -  -  -  -  -  -  -  -
-            // Replace all occurrences of the template_key with replace_value.
-            unsigned int replace_count = 0;
-            int startIndex = 0;
-            while ((startIndex = resource_content.find(apair.first)) != -1) {
-                resource_content.erase(startIndex, apair.first.length());
-                resource_content.insert(startIndex, apair.second);
-                replace_count++;
-            }
-        BESDEBUG(MODULE, prolog << "Replaced " << replace_count << " instance(s) of template(" <<
-                                apair.first << ") with " << apair.second << " in cached RemoteResource" << endl);
-=======
-        string resource_content;
-        {
-            std::stringstream buffer;
-            //  -  -  -  -  -  -  -  -  -  -  -  -  -  -  -  -  -  -  -  -  -  -  -  -
-            // Read the cached file into a string object
-            std::ifstream cr_istrm(d_resourceCacheFileName);
-            if (!cr_istrm.is_open()) {
-                string msg = "Could not open '" + d_resourceCacheFileName + "' to read cached response.";
-                BESDEBUG(MODULE, prolog << msg << endl);
-                throw BESInternalError(msg, __FILE__, __LINE__);
-            }
-            buffer << cr_istrm.rdbuf();
-            resource_content = buffer.str();
-        } // cr_istrm is closed here.
-
-        for (const auto& apair : content_filters) {
-            unsigned int replace_count = replace_all(resource_content,apair.first, apair.second);
-            BESDEBUG(MODULE, prolog << "Replaced " << replace_count << " instance(s) of template(" <<
-            apair.first << ") with " << apair.second << " in cached RemoteResource" << endl);
-        }
-
-
-        //  -  -  -  -  -  -  -  -  -  -  -  -  -  -  -  -  -  -  -  -  -  -  -  -
-        // Replace the contents of the cached file with the modified string.
-        std::ofstream cr_ostrm(d_resourceCacheFileName);
-        if (!cr_ostrm.is_open()) {
-            string msg = "Could not open '" + d_resourceCacheFileName + "' to write modified cached response.";
+        // Read the cached file into a string object
+        std::ifstream cr_istrm(d_resourceCacheFileName);
+        if (!cr_istrm.is_open()) {
+            string msg = "Could not open '" + d_resourceCacheFileName + "' to read cached response.";
             BESDEBUG(MODULE, prolog << msg << endl);
             throw BESInternalError(msg, __FILE__, __LINE__);
         }
-        cr_ostrm << resource_content;
->>>>>>> a61cab0a
+        buffer << cr_istrm.rdbuf();
+
+        // FIXME Do we need to make a copy here? Could we pass buffer.str() to replace_all??
+        resource_content = buffer.str();
+    } // cr_istrm is closed here.
+
+    for (const auto& apair : content_filters) {
+        unsigned int replace_count = replace_all(resource_content,apair.first, apair.second);
+        BESDEBUG(MODULE, prolog << "Replaced " << replace_count << " instance(s) of template(" <<
+        apair.first << ") with " << apair.second << " in cached RemoteResource" << endl);
     }
 
 
@@ -752,6 +677,7 @@
         throw BESInternalError(msg, __FILE__, __LINE__);
     }
     cr_ostrm << resource_content;
+
 }
 
 /**
