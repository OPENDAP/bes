--- conflicted
+++ resolved
@@ -63,12 +63,8 @@
 
 namespace http {
 
-<<<<<<< HEAD
-const std::string RemoteResource::d_temp_file_dir = "/tmp/bes_rr_cache";
-=======
 // FIXME Make this configurable. jhrg 3/8/23
 std::string RemoteResource::d_temp_file_dir = "/tmp/bes_rr_cache";
->>>>>>> f73db80b
 
 RemoteResource::RemoteResource(shared_ptr<http::url> target_url, string uid)
     : d_url(target_url), d_uid(std::move(uid)) {
@@ -182,7 +178,7 @@
     BESDEBUG(MODULE, prolog << "Resource " << d_url->str() << " saved to cache file " << d_filename << endl);
 
     // rewind the file
-    int status = lseek(fd, 0, SEEK_SET);
+    auto status = lseek(fd, 0, SEEK_SET);
     if (-1 == status)
         throw BESInternalError("Could not seek within the response file.", __FILE__, __LINE__);
     BESDEBUG(MODULE, prolog << "Reset file descriptor to start of file." << endl);
