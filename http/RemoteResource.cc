// -*- mode: c++; c-basic-offset:4 -*-

// This file is part of the BES http package, part of the Hyrax data server.

// Copyright (c) 2020 OPeNDAP, Inc.
// Author: Nathan Potter <ndp@opendap.org>
//
// This library is free software; you can redistribute it and/or
// modify it under the terms of the GNU Lesser General Public
// License as published by the Free Software Foundation; either
// version 2.1 of the License, or (at your option) any later version.
//
// This library is distributed in the hope that it will be useful,
// but WITHOUT ANY WARRANTY; without even the implied warranty of
// MERCHANTABILITY or FITNESS FOR A PARTICULAR PURPOSE.  See the GNU
// Lesser General Public License for more details.
//
// You should have received a copy of the GNU Lesser General Public
// License along with this library; if not, write to the Free Software
// Foundation, Inc., 51 Franklin Street, Fifth Floor, Boston, MA  02110-1301  USA
//
// You can contact OPeNDAP, Inc. at PO Box 112, Saunderstown, RI. 02874-0112.

// Authors:
//      ndp       Nathan Potter <ndp@opendap.org>

#include "config.h"

#include <sys/stat.h>
#include <sys/types.h>
#include <unistd.h>

#include <sstream>
#include <fstream>
#include <string>
#include <iostream>
#include <utility>

#include "rapidjson/document.h"

#include "BESInternalError.h"
#include "BESForbiddenError.h"
#include "BESSyntaxUserError.h"
#include "BESNotFoundError.h"
#include "BESTimeoutError.h"

#include "BESDebug.h"
#include "BESUtil.h"

#include "HttpCache.h"
#include "HttpUtils.h"
#include "CurlUtils.h"
#include "HttpNames.h"
#include "RemoteResource.h"
#include "TheBESKeys.h"
#include "BESStopWatch.h"
#include "BESLog.h"

using namespace std;

#define BES_CATALOG_ROOT_KEY "BES.Catalog.catalog.RootDirectory"

#define prolog std::string("RemoteResource::").append(__func__).append("() - ")
#define MODULE HTTP_MODULE

namespace http {

RemoteResource::RemoteResource(
        std::shared_ptr<http::url> target_url,
        const std::string &uid,
        long long expiredInterval)
        : d_remoteResourceUrl(std::move(target_url)) {

    d_fd = 0;
    d_initialized = false;

    d_uid = uid;

    d_resourceCacheFileName.clear();
    d_response_headers = new vector<string>();
    d_http_response_headers = new map<string, string>();

    d_expires_interval = expiredInterval;


    if (d_remoteResourceUrl->protocol() == FILE_PROTOCOL) {
        BESDEBUG(MODULE, prolog << "Found FILE protocol." << endl);
        d_resourceCacheFileName = d_remoteResourceUrl->path();
        while (BESUtil::endsWith(d_resourceCacheFileName, "/")) {
            // Strip trailing slashes, because this about files, not directories
            d_resourceCacheFileName = d_resourceCacheFileName.substr(0, d_resourceCacheFileName.size() - 1);
        }
        // Now we check that the data is in the BES_CATALOG_ROOT
        string catalog_root;
        bool found;
        TheBESKeys::TheKeys()->get_value(BES_CATALOG_ROOT_KEY, catalog_root, found);
        if (!found) {
            throw BESInternalError(prolog + "ERROR - " + BES_CATALOG_ROOT_KEY + "is not set", __FILE__, __LINE__);
        }
        if (d_resourceCacheFileName.find(catalog_root) != 0) {
            d_resourceCacheFileName = BESUtil::pathConcat(catalog_root, d_resourceCacheFileName);
        }
        BESDEBUG(MODULE, "d_resourceCacheFileName: " << d_resourceCacheFileName << endl);
        d_initialized = true;
    }
    else if (d_remoteResourceUrl->protocol() == HTTPS_PROTOCOL || d_remoteResourceUrl->protocol() == HTTP_PROTOCOL) {
        BESDEBUG(MODULE, prolog << "URL: " << d_remoteResourceUrl->str() << endl);
#if 0

        if (!d_uid.empty()){
                string client_id_hdr = "User-Id: " + d_uid;
                BESDEBUG(MODULE, prolog << client_id_hdr << endl);
                d_request_headers.push_back(client_id_hdr);
            }
            if (!d_echo_token.empty()){
                string echo_token_hdr = "Echo-Token: " + d_echo_token;
                BESDEBUG(MODULE, prolog << echo_token_hdr << endl);
                d_request_headers.push_back(echo_token_hdr);
            }
#endif

    }
    else {
        string err = prolog + "Unsupported protocol: " + d_remoteResourceUrl->protocol();
        throw BESInternalError(err, __FILE__, __LINE__);
    }

    // BESDEBUG(MODULE, prolog << "d_curl: " << d_curl << endl);

}


#if 0
/**
     * Builds a RemoteHttpResource object associated with the passed url parameter.
     *
     * @param url Is a URL string that identifies the remote resource.
     */
    RemoteResource::RemoteResource(const std::string &url, const std::string &uid, const std::string &echo_token) {

        d_fd = 0;
        d_initialized = false;

        d_uid = uid;
        d_echo_token = echo_token;

        // d_curl = curl::init(url);

        d_resourceCacheFileName.clear();
        d_response_headers = new vector<string>();
        d_request_headers = new vector<string>();
        d_http_response_headers = new map<string, string>();

        if (url.empty()) {
            throw BESInternalError(prolog + "Remote resource URL is empty.", __FILE__, __LINE__);
        }

        if(url.find(FILE_PROTOCOL) == 0){
            d_resourceCacheFileName = url.substr(strlen(FILE_PROTOCOL));
            while(BESUtil::endsWith(d_resourceCacheFileName,"/")){
                // Strip trailing slashes, because this about files, not directories
                d_resourceCacheFileName = d_resourceCacheFileName.substr(0,d_resourceCacheFileName.size()-1);
            }
            // Now we check that the data is in the BES_CATALOG_ROOT
            string catalog_root;
            bool found;
            TheBESKeys::TheKeys()->get_value(BES_CATALOG_ROOT_KEY,catalog_root,found );
            if(!found){
                throw BESInternalError( prolog + "ERROR - "+ BES_CATALOG_ROOT_KEY + "is not set",__FILE__,__LINE__);
            }
            if(d_resourceCacheFileName.find(catalog_root) !=0 ){
                d_resourceCacheFileName = BESUtil::pathConcat(catalog_root,d_resourceCacheFileName);
            }
            d_initialized =true;
        }
        else if(url.find(HTTPS_PROTOCOL) == 0  || url.find(HTTP_PROTOCOL) == 0){
            d_remoteResourceUrl = url;
            BESDEBUG(MODULE, prolog << "URL: " << d_remoteResourceUrl << endl);

            if (!d_uid.empty()){
                string client_id_hdr = "User-Id: " + d_uid;
                BESDEBUG(MODULE, prolog << client_id_hdr << endl);
                d_request_headers->push_back(client_id_hdr);
            }
            if (!d_echo_token.empty()){
                string echo_token_hdr = "Echo-Token: " + d_echo_token;
                BESDEBUG(MODULE, prolog << echo_token_hdr << endl);
                d_request_headers->push_back(echo_token_hdr);
            }
        }
        else {
            string err = prolog + "Unsupported protocol: " + url;
            throw BESInternalError(err, __FILE__, __LINE__);
        }



        // BESDEBUG(MODULE, prolog << "d_curl: " << d_curl << endl);
    }
#endif


/**
 * Releases any memory resources and also any existing cache file locks for the cached resource.
 * ( Closes the file descriptor opened when retrieveResource() was called.)
 */
RemoteResource::~RemoteResource() {
    BESDEBUG(MODULE, prolog << "BEGIN resourceURL: " << d_remoteResourceUrl->str() << endl);

    delete d_response_headers;
    d_response_headers = 0;
    BESDEBUG(MODULE, prolog << "Deleted d_response_headers." << endl);

    if (!d_resourceCacheFileName.empty()) {
        HttpCache *cache = HttpCache::get_instance();
        if (cache) {
            cache->unlock_and_close(d_resourceCacheFileName);
            BESDEBUG(MODULE, prolog << "Closed and unlocked " << d_resourceCacheFileName << endl);
            d_resourceCacheFileName.clear();
        }
    }
    BESDEBUG(MODULE, prolog << "END" << endl);
}

/**
 * Returns the (read-locked) cache file name on the local system in which the content of the remote
 * resource is stored. Deleting of the instance of this class will release the read-lock.
 */
std::string RemoteResource::getCacheFileName() {
    if (!d_initialized) {
        throw BESInternalError(prolog + "STATE ERROR: Remote Resource " + d_remoteResourceUrl->str() +
                               " has Not Been Retrieved.", __FILE__, __LINE__);
    }
    return d_resourceCacheFileName;
}

/**
 * This method will check the cache for the resource. If it's not there then it will lock the cache and retrieve
 * the remote resource content using HTTP GET.
 *
 * When this method returns the RemoteResource object is fully initialized and the cache file name for the resource
 * is available along with an open file descriptor for the (now read-locked) cache file.
 */
void RemoteResource::retrieveResource() {
    std::map<std::string, std::string> content_filters;
    retrieveResource(content_filters);
}

/**
 * This method will check the cache for the resource. If it's not there then it will lock the cache and retrieve
 * the remote resource content using HTTP GET.
 *
 * When this method returns the RemoteResource object is fully initialized and the cache file name for the resource
 * is available along with an open file descriptor for the (now read-locked) cache file.
 *
 * @param content_filters A C++ map<String, string> that is used to substitute specific values
 * for templates found in the remote resource. These values are substituted only when the remote
 * resource is accessed and cached (i.e., the information in the cache has the substituted values).
 *
 * @note Calling this method once a remote resource has been retrieved (and cached) does nothing,
 * this method returns immediately in that case. Use getCacheFileName() to get the name of the file
 * with the cached information, use methods like get_response_as_string() to access copies of the
 * data in the cached remote resource.
 */
void RemoteResource::retrieveResource(const std::map<std::string, std::string> &content_filters) {
    BESDEBUG(MODULE, prolog << "BEGIN   resourceURL: " << d_remoteResourceUrl->str() << endl);
    bool mangle = true;

    if (d_initialized) {
        BESDEBUG(MODULE, prolog << "END  Already initialized." << endl);
        return;
    }
    // Get a pointer to the singleton cache instance for this process.
    HttpCache *cache = HttpCache::get_instance();
    if (!cache) {
        ostringstream oss;
        oss << prolog << "FAILED to get local cache. ";
        oss << "Unable to proceed with request for " << this->d_remoteResourceUrl->str();
        oss << " The server MUST have a valid HTTP cache configuration to operate." << endl;
        BESDEBUG(MODULE, oss.str());
        throw BESInternalError(oss.str(), __FILE__, __LINE__);
    }

    // Get the name of the file in the cache (either the code finds this file or it makes it).
    d_resourceCacheFileName = cache->get_cache_file_name(d_uid, d_remoteResourceUrl->str(), mangle);
    BESDEBUG(MODULE, prolog << "d_resourceCacheFileName: " << d_resourceCacheFileName << endl);

    // @TODO MAKE THIS RETRIEVE THE CACHED DATA TYPE IF THE CACHED RESPONSE IF FOUND
    //   We need to know the type of the resource. HTTP headers are the preferred  way to determine the type.
    //   Unfortunately, the current code losses both the HTTP headers sent from the request and the derived type
    //   to subsequent accesses of the cached object. Since we have to have a type, for now we just set the type
    //   from the url. If down below we DO an HTTP GET then the headers will be evaluated and the type set by setType()
    //   But really - we gotta fix this.
    http::get_type_from_url(d_remoteResourceUrl->str(), d_type);
    BESDEBUG(MODULE, prolog << "d_type: " << d_type << endl);

    try {
#if 0
        if (cache->get_exclusive_lock(d_resourceCacheFileName, d_fd)) {
            BESDEBUG(MODULE,
                     prolog << "Remote resource is already in cache. cache_file_name: " << d_resourceCacheFileName
                            << endl);

            if (cached_resource_is_expired()) {
                BESDEBUG(MODULE, prolog << "EXISTS - UPDATING " << endl);
                update_file_and_headers(content_filters);
                cache->exclusive_to_shared_lock(d_fd);
            }
            else {
                BESDEBUG(MODULE, prolog << "EXISTS - LOADING " << endl);
                cache->exclusive_to_shared_lock(d_fd);
                load_hdrs_from_file();
            }
            d_initialized = true;
            return;
        }
        else {
#endif
            // Now we actually need to reach out across the interwebs and retrieve the remote resource and put its
            // content into a local cache file, given that it's not in the cache.
            // First make an empty file and get an exclusive lock on it.
            if (cache->create_and_lock(d_resourceCacheFileName, d_fd)) {
                BESDEBUG(MODULE, prolog << "DOESN'T EXIST - CREATING " << endl);
                // TODO Rename this to write_file, or just do the write operation here... jhrg 11/16/22
                update_file_and_headers(content_filters);
            }
            else {
                BESDEBUG(MODULE, prolog << " EXISTS - CHECKING EXPIRY " << endl);
                cache->get_read_lock(d_resourceCacheFileName, d_fd);
                load_hdrs_from_file();
            }
            d_initialized = true;
#if 0
            return;
<<<<<<< HEAD

    }
=======
#endif
#if 0
    }
#endif
>>>>>>> 4262c6b3

#if 0
        stringstream msg;
        msg << prolog + "Failed to acquire cache read lock for remote resource: '";
        msg << d_remoteResourceUrl->str() << endl;
        throw BESInternalError(msg.str(), __FILE__, __LINE__);
#endif

    }
    catch (BESError &besError) {
        BESDEBUG(MODULE, prolog << "Caught BESError. type: " << besError.get_bes_error_type() <<
                                " message: '" << besError.get_message() <<
                                "' file: " << besError.get_file() << " line: " << besError.get_line() <<
                                " Will unlock cache and re-throw." << endl);
        cache->unlock_cache();
        throw;
    }
    catch (...) {
        BESDEBUG(MODULE, prolog << "Caught unknown exception. Will unlock cache and re-throw." << endl);
        cache->unlock_cache();
        throw;
    }

} //end RemoteResource::retrieveResource()

/**
 * method for calling update_file_and_header(map<string,string>) with a black map
 */
void RemoteResource::update_file_and_headers() {
    std::map<std::string, std::string> content_filters;
    update_file_and_headers(content_filters);
}

/**
 * updates the file in the cache and the related headers file
 *
 * @param content_filters
 */
void RemoteResource::update_file_and_headers(const std::map<std::string, std::string> &content_filters) {

    // Get a pointer to the singleton cache instance for this process.
    HttpCache *cache = HttpCache::get_instance();
    if (!cache) {
        ostringstream oss;
        oss << prolog << "FAILED to get local cache. ";
        oss << "Unable to proceed with request for " << this->d_remoteResourceUrl->str();
        oss << " The server MUST have a valid HTTP cache configuration to operate." << endl;
        BESDEBUG(MODULE, oss.str());
        throw BESInternalError(oss.str(), __FILE__, __LINE__);
    }

    // Write the remote resource to the cache file.
    try {
        writeResourceToFile(d_fd);
    }
    catch (...) {
        // If things went south then we need to dump the file because we'll end up with an empty/bogus file clogging the cache
        unlink(d_resourceCacheFileName.c_str());
        throw;
    }

    //  -  -  -  -  -  -  -  -  -  -  -  -  -  -  -  -  -  -  -  -  -  -  -  -  -  -  -  -  -  -  -  -  -  -
    // Filter the response file - If content_filters map is empty then nothing is done.
    filter_retrieved_resource(content_filters);

    // Write the headers to the appropriate cache file.
    string hdr_filename = d_resourceCacheFileName + ".hdrs";
    std::ofstream hdr_out(hdr_filename.c_str());
    try {
        for (size_t i = 0; i < this->d_response_headers->size(); i++) {
            hdr_out << (*d_response_headers)[i] << endl;
        }
    }
    catch (...) {
        // If this fails for any reason we:
        hdr_out.close(); // Close the stream
        unlink(hdr_filename.c_str()); // unlink the file
        unlink(d_resourceCacheFileName.c_str()); // unlink the primary cache file.
        throw;
    }

    // #########################################################################################################

    // Change the exclusive lock on the new file to a shared lock. This keeps
    // other processes from purging the new file and ensures that the reading
    // process can use it.
    cache->exclusive_to_shared_lock(d_fd);
    BESDEBUG(MODULE, prolog << "Converted exclusive cache lock to shared lock." << endl);

    // Now update the total cache size info and purge if needed. The new file's
    // name is passed into the purge method because this process cannot detect its
    // own lock on the file.
    unsigned long long size = cache->update_cache_info(d_resourceCacheFileName);
    BESDEBUG(MODULE, prolog << "Updated cache info" << endl);

    if (cache->cache_too_big(size)) {
        cache->update_and_purge(d_resourceCacheFileName);
        BESDEBUG(MODULE, prolog << "Updated and purged cache." << endl);
    }
    BESDEBUG(MODULE, prolog << "END" << endl);

    return;
} //end RemoteResource::update_file_and_headers()

/**
 * finds the header file of a previously specified file and retrieves the related headers file
 */
void RemoteResource::load_hdrs_from_file() {
    string hdr_filename = d_resourceCacheFileName + ".hdrs";
    std::ifstream hdr_ifs(hdr_filename.c_str());

    if (!hdr_ifs.is_open()) {
        stringstream msg;
        msg << "ERROR. Internal state error. The headers file: " << hdr_filename << " could not be opened for reading.";
        BESDEBUG(MODULE, prolog << msg.str() << endl);
        throw BESInternalError(msg.str(), __FILE__, __LINE__);
    }

    BESDEBUG(MODULE, prolog << "Reading response headers from: " << hdr_filename << endl);
    for (std::string line; std::getline(hdr_ifs, line);) {
        (*d_response_headers).push_back(line);
        BESDEBUG(MODULE, prolog << "header:   " << line << endl);
    }
    ingest_http_headers_and_type();
} //end RemoteResource::load_hdrs_from_file()

/**
 * Checks if a cache resource is older than an hour
 *
 * @param filename - name of the resource to be checked
 * @param uid
 * @return true if the resource is over an hour old
 */
bool RemoteResource::cached_resource_is_expired() const {
    BESDEBUG(MODULE, prolog << "BEGIN" << endl);

    struct stat statbuf;
    if (stat(d_resourceCacheFileName.c_str(), &statbuf) == -1) {
        throw BESNotFoundError(strerror(errno), __FILE__, __LINE__);
    }//end if
    BESDEBUG(MODULE, prolog << "File exists" << endl);

    time_t cacheTime = statbuf.st_ctime;
    BESDEBUG(MODULE, prolog << "Cache file creation time: " << cacheTime << endl);
    time_t nowTime = time(0);
    BESDEBUG(MODULE, prolog << "Time now: " << nowTime << endl);
    double diffSeconds = difftime(nowTime, cacheTime);
    BESDEBUG(MODULE, prolog << "Time difference between cacheTime and nowTime: " << diffSeconds << endl);

    if (diffSeconds > d_expires_interval) {
        BESDEBUG(MODULE, prolog << " refresh = TRUE " << endl);
        return true;
    }
    else {
        BESDEBUG(MODULE, prolog << " refresh = FALSE " << endl);
        return false;
    }
} //end RemoteResource::is_cache_resource_expired()

/**
 *
 * Retrieves the remote resource and write it the the open file associated with the open file
 * descriptor parameter 'fd'. In the process of caching the file a FILE * is fdopen'd from 'fd' and that is used buy
 * curl to write the content. At the end the stream is rewound and the FILE * pointer is returned.
 *
 * @param fd An open file descriptor the is associated with the target file.
 */
void RemoteResource::writeResourceToFile(int fd) {

    BESDEBUG(MODULE, prolog << "BEGIN" << endl);
    try {

        BESStopWatch besTimer;
        if (BESDebug::IsSet("rr") || BESDebug::IsSet(MODULE) || BESDebug::IsSet(TIMING_LOG_KEY) ||
            BESLog::TheLog()->is_verbose()) {
            besTimer.start(prolog + "source url: " + d_remoteResourceUrl->str());
        }

        int status = lseek(fd, 0, SEEK_SET);
        if (-1 == status)
            throw BESNotFoundError("Could not seek within the response file.", __FILE__, __LINE__);
        BESDEBUG(MODULE, prolog << "Reset file descriptor to start of file." << endl);

        status = ftruncate(fd, 0);
        if (-1 == status)
            throw BESInternalError("Could not truncate the file prior to updating from remote. ", __FILE__, __LINE__);
        BESDEBUG(MODULE, prolog << "Truncated file, length is zero." << endl);

        BESDEBUG(MODULE,
                 prolog << "Saving resource " << d_remoteResourceUrl << " to cache file " << d_resourceCacheFileName
                        << endl);
        curl::http_get_and_write_resource(d_remoteResourceUrl, fd,
                                          d_response_headers); // Throws BESInternalError if there is a curl error.

        BESDEBUG(MODULE, prolog << "Resource " << d_remoteResourceUrl->str() << " saved to cache file "
                                << d_resourceCacheFileName << endl);

        // rewind the file
        // FIXME I think the idea here is that we have the file open and we should just keep
        //  reading from it. But the container mechanism works with file names, so we will
        //  likely have to open the file again. If that's true, lets remove this call. jhrg 3.2.18
        status = lseek(fd, 0, SEEK_SET);
        if (-1 == status)
            throw BESNotFoundError("Could not seek within the response file.", __FILE__, __LINE__);
        BESDEBUG(MODULE, prolog << "Reset file descriptor to start of file." << endl);

        // @TODO CACHE THE DATA TYPE OR THE HTTP HEADERS SO WHEN WE ARE RETRIEVING THE CACHED OBJECT WE CAN GET THE CORRECT TYPE
        ingest_http_headers_and_type();
    }
    catch (BESError &e) {
        throw;
    }
    BESDEBUG(MODULE, prolog << "END" << endl);
}

/**
 *
 */
void RemoteResource::ingest_http_headers_and_type() {
    BESDEBUG(MODULE, prolog << "BEGIN" << endl);

#if 0
    const string colon_space = ": ";
    for (size_t i = 0; i < this->d_response_headers->size(); i++) {
        string header = (*d_response_headers)[i];
        BESDEBUG(MODULE, prolog << "Processing header " << header << endl);
        size_t colon_index = header.find(colon_space);
        if (colon_index == string::npos) {
            BESDEBUG(MODULE, prolog << "Unable to locate the colon space \": \" delimiter in the header " <<
                                    "string: '" << header << "' SKIPPING!" << endl);
        }
        else {
            string key = BESUtil::lowercase(header.substr(0, colon_index));
            string value = header.substr(colon_index + colon_space.size());
            BESDEBUG(MODULE, prolog << "key: " << key << " value: " << value << endl);
            (*d_http_response_headers)[key] = value;
        }
    }
    BESDEBUG(MODULE, prolog << "Ingested " << d_http_response_headers->size() << " response headers." << endl);

    std::map<string, string>::iterator it;
#endif
    string type;

#if 0
    // Try and figure out the file type first from the
    // Content-Disposition in the http header response.
    BESDEBUG(MODULE, prolog << "Checking Content-Disposition headers for type information." << endl);
    string content_disp_hdr;
    content_disp_hdr = get_http_response_header("content-disposition");
    if (!content_disp_hdr.empty()) {
        // Content disposition exists, grab the filename
        // attribute
        http::get_type_from_disposition(content_disp_hdr, type);
        BESDEBUG(MODULE,
                 prolog << "Evaluated content-disposition '" << content_disp_hdr << "' matched type: \"" << type << "\""
                        << endl);
    }

    // still haven't figured out the type. Check the content-type
    // next, translate to the BES MODULE name. It's also possible
    // that even though Content-disposition was available, we could
    // not determine the type of the file.
    BESDEBUG(MODULE, prolog << "Checking Content-Type headers for type information." << endl);
    string content_type = get_http_response_header("content-type");
    if (type.empty() && !content_type.empty()) {
        http::get_type_from_content_type(content_type, type);
        BESDEBUG(MODULE,
                 prolog << "Evaluated content-type '" << content_type << "' matched type \"" << type << "\"" << endl);
    }
#endif

    // still haven't figured out the type. Now check the actual URL
    // and see if we can't match the URL to a MODULE name
    BESDEBUG(MODULE, prolog << "Checking URL path for type information." << endl);
    if (type.empty()) {
        http::get_type_from_url(d_remoteResourceUrl->str(), type);
        BESDEBUG(MODULE,
                 prolog << "Evaluated url '" << d_remoteResourceUrl->str() << "' matched type: \"" << type << "\""
                        << endl);
    }
    // still couldn't figure it out, punt
    if (type.empty()) {
        string err = prolog + "Unable to determine the type of data"
                     + " returned from '" + d_remoteResourceUrl->str() + "'  Setting type to 'unknown'";
        BESDEBUG(MODULE, err << endl);
        type = "unknown";
        //throw BESSyntaxUserError( err, __FILE__, __LINE__ ) ;
    }
    d_type = type;
    BESDEBUG(MODULE, prolog << "END (dataset type: " << d_type << ")" << endl);
}

#if 0

/**
 * Returns the value of the requested HTTP response header.
 * Evaluation is case-insensitive.
 * If the requested header_name is not found the empty string is returned.
 */
std::string
RemoteResource::get_http_response_header(const std::string header_name) {
    string value("");
    std::map<string, string>::iterator it;
    it = d_http_response_headers->find(BESUtil::lowercase(header_name));
    if (it != d_http_response_headers->end())
        value = it->second;
    return value;
}

#endif

/**
 * @brief Filter the cached resource. Each key in content_filters is replaced with its associated map value.
 *
 * WARNING: Does not lock cache. This method assumes that the process has already
 * acquired an exclusive lock on the cache file.
 *
 * WARNING: This method will overwrite the cached data with the filtered result.
 *
 * @param content_filters A map of key value pairs which define the filter operation. Each key found in the
 * resource will be replaced with its associated value.
 */
void RemoteResource::filter_retrieved_resource(const std::map<std::string, std::string> &content_filters) {

    // No filters?
    if (content_filters.empty()) {
        // No problem...
        return;
    }
    string resource_content;
    {
        std::stringstream buffer;
        //  -  -  -  -  -  -  -  -  -  -  -  -  -  -  -  -  -  -  -  -  -  -  -  -
        // Read the cached file into a string object
        std::ifstream cr_istrm(d_resourceCacheFileName);
        if (!cr_istrm.is_open()) {
            string msg = "Could not open '" + d_resourceCacheFileName + "' to read cached response.";
            BESDEBUG(MODULE, prolog << msg << endl);
            throw BESInternalError(msg, __FILE__, __LINE__);
        }
        buffer << cr_istrm.rdbuf();

        // FIXME Do we need to make a copy here? Could we pass buffer.str() to replace_all??
        resource_content = buffer.str();
    } // cr_istrm is closed here.

    for (const auto &apair: content_filters) {
        unsigned int replace_count = BESUtil::replace_all(resource_content, apair.first, apair.second);
        BESDEBUG(MODULE, prolog << "Replaced " << replace_count << " instance(s) of template(" <<
                                apair.first << ") with " << apair.second << " in cached RemoteResource" << endl);
    }


    //  -  -  -  -  -  -  -  -  -  -  -  -  -  -  -  -  -  -  -  -  -  -  -  -
    // Replace the contents of the cached file with the modified string.
    std::ofstream cr_ostrm(d_resourceCacheFileName);
    if (!cr_ostrm.is_open()) {
        string msg = "Could not open '" + d_resourceCacheFileName + "' to write modified cached response.";
        BESDEBUG(MODULE, prolog << msg << endl);
        throw BESInternalError(msg, __FILE__, __LINE__);
    }
    cr_ostrm << resource_content;

}

/**
 * Returns cache file content in a string..
 */
std::string RemoteResource::get_response_as_string() {

    if (!d_initialized) {
        stringstream msg;
        msg << "ERROR. Internal state error. " << __PRETTY_FUNCTION__ << " was called prior to retrieving resource.";
        BESDEBUG(MODULE, prolog << msg.str() << endl);
        throw BESInternalError(msg.str(), __FILE__, __LINE__);
    }
    string cache_file = getCacheFileName();
    //  -  -  -  -  -  -  -  -  -  -  -  -  -  -  -  -  -  -  -  -  -  -  -  -  -  -  -
    // Set up cache file input stream.
    std::ifstream file_istream(cache_file, std::ofstream::in);

    // If the cache filename is not valid, the stream will not open. Empty is not valid.
    if (file_istream.is_open()) {
        // If it's open we've got a valid input stream.
        BESDEBUG(MODULE, prolog << "Using cached file: " << cache_file << endl);
        std::stringstream buffer;
        buffer << file_istream.rdbuf();
        return buffer.str();
    }
    else {
        stringstream msg;
        msg << "ERROR. Failed to open cache file " << cache_file << " for reading.";
        BESDEBUG(MODULE, prolog << msg.str() << endl);
        throw BESInternalError(msg.str(), __FILE__, __LINE__);
    }

}

/**
 * @brief get_as_json() This function returns the cached resource parsed into a JSON document.
 *
 * @param target_url The URL to dereference.
 * @TODO Move this to ../curl_utils.cc (Requires moving the rapidjson lib too)
 * @return JSON document parsed from the response document returned by target_url
 */
rapidjson::Document RemoteResource::get_as_json() {
    string response = get_response_as_string();
    rapidjson::Document d;
    d.Parse(response.c_str());
    return d;
}

#if 0

/**
 * Returns a std::vector of HTTP headers received along with the response from the request for the remote resource..
 */
vector <string> *RemoteResource::getResponseHeaders() {
    if (!d_initialized) {
        throw BESInternalError(prolog + "STATE ERROR: Remote Resource Has Not Been Retrieved.", __FILE__, __LINE__);
    }
    return d_response_headers;
}

#endif


#if 0
void RemoteResource::setType(const vector<string> *resp_hdrs) {

        BESDEBUG(MODULE, prolog << "BEGIN" << endl);

        string type = "";

        // Try and figure out the file type first from the
        // Content-Disposition in the http header response.
        string disp;
        string ctype;

        if (resp_hdrs) {
            vector<string>::const_iterator i = resp_hdrs->begin();
            vector<string>::const_iterator e = resp_hdrs->end();
            for (; i != e; i++) {
                string hdr_line = (*i);

                BESDEBUG(MODULE, prolog << "Evaluating header: " << hdr_line << endl);

                hdr_line = BESUtil::lowercase(hdr_line);

                string colon_space = ": ";
                int index = hdr_line.find(colon_space);
                string hdr_name = hdr_line.substr(0, index);
                string hdr_value = hdr_line.substr(index + colon_space.size());

                BESDEBUG(MODULE, prolog << "hdr_name: '" << hdr_name << "'   hdr_value: '" << hdr_value  << "' " << endl);

                if (hdr_name.find("content-disposition") != string::npos) {
                    // Content disposition exists
                    BESDEBUG(MODULE, prolog << "Located content-disposition header." << endl);
                    disp = hdr_value;
                }
                if (hdr_name.find("content-type") != string::npos) {
                    BESDEBUG(MODULE, prolog << "Located content-type header." << endl);
                    ctype = hdr_value;
                }
            }
        }

        if (!disp.empty()) {
            // Content disposition exists, grab the filename
            // attribute
            HttpUtils::Get_type_from_disposition(disp, type);
            BESDEBUG(MODULE,prolog << "Evaluated content-disposition '" << disp << "' matched type: \""  << type << "\"" << endl);
        }

        // still haven't figured out the type. Check the content-type
        // next, translate to the BES MODULE name. It's also possible
        // that even though Content-disposition was available, we could
        // not determine the type of the file.
        if (type.empty() && !ctype.empty()) {
            HttpUtils::Get_type_from_content_type(ctype, type);
            BESDEBUG(MODULE,prolog << "Evaluated content-type '" << ctype << "' matched type \"" << type << "\"" << endl);
        }

        // still haven't figured out the type. Now check the actual URL
        // and see if we can't match the URL to a MODULE name
        if (type.empty()) {
            HttpUtils::Get_type_from_url(d_remoteResourceUrl, type);
            BESDEBUG(MODULE,prolog << "Evaluated url '" << d_remoteResourceUrl << "' matched type: \"" << type << "\"" << endl);
        }

        // still couldn't figure it out, punt
        if (type.empty()) {
            string err = prolog + "Unable to determine the type of data"
                         + " returned from '" + d_remoteResourceUrl + "'  Setting type to 'unknown'";
            BESDEBUG(MODULE, err << endl);
            type = "unknown";
            //throw BESSyntaxUserError( err, __FILE__, __LINE__ ) ;
        }

        // @TODO CACHE THE DATA TYPE OR THE HTTP HEADERS SO WHEN WE ARE RETRIEVING THE CACHED OBJECT WE CAN GET THE CORRECT TYPE

        d_type = type;
    }
#endif


} //  namespace http
<|MERGE_RESOLUTION|>--- conflicted
+++ resolved
@@ -332,15 +332,10 @@
             d_initialized = true;
 #if 0
             return;
-<<<<<<< HEAD
-
-    }
-=======
-#endif
-#if 0
-    }
-#endif
->>>>>>> 4262c6b3
+#endif
+#if 0
+    }
+#endif
 
 #if 0
         stringstream msg;
