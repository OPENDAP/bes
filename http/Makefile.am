--- conflicted
+++ resolved
@@ -41,22 +41,14 @@
 
 SRCS = BESCurlUtils.cc \
     BESRemoteCache.cc \
-<<<<<<< HEAD
-    BESRemoteHttpResource.cc BESRemoteUtils.cc
-=======
     BESRemoteHttpResource.cc \
     BESRemoteUtils.cc
->>>>>>> 030d3d18
 
 HDRS = BESCurlUtils.h \
     BESRemoteCache.h \
     BESRemoteHttpResource.h \
-<<<<<<< HEAD
-    BESProxyNames.h BESRemoteUtils.h
-=======
     BESRemoteUtils.h \
     BESProxyNames.h
->>>>>>> 030d3d18
 
 
 
