// -*- mode: c++; c-basic-offset:4 -*-

// This file is part of the BES component of the Hyrax Data Server.

// Copyright (c) 2018 OPeNDAP, Inc.
// Author: Nathan Potter <ndp@opendap.org>
//
// This library is free software; you can redistribute it and/or
// modify it under the terms of the GNU Lesser General Public
// License as published by the Free Software Foundation; either
// version 2.1 of the License, or (at your option) any later version.
//
// This library is distributed in the hope that it will be useful,
// but WITHOUT ANY WARRANTY; without even the implied warranty of
// MERCHANTABILITY or FITNESS FOR A PARTICULAR PURPOSE.  See the GNU
// Lesser General Public License for more details.
//
// You should have received a copy of the GNU Lesser General Public
// License along with this library; if not, write to the Free Software
// Foundation, Inc., 51 Franklin Street, Fifth Floor, Boston, MA  02110-1301  USA
//
// You can contact OPeNDAP, Inc. at PO Box 112, Saunderstown, RI. 02874-0112.

#include "config.h"

#include <memory>
#include <iostream>
#include <thread>
#include <future>
#include <chrono>
#include <vector>

<<<<<<< HEAD
#include <cstdlib>

#include <unistd.h>
#include <sys/stat.h>   // mkdir
=======
#include <cstdio>
#include <cstdlib>
#include <cerrno>
#include <unistd.h>
#include <sys/stat.h>
>>>>>>> f73db80b

#include <cppunit/TextTestRunner.h>
#include <cppunit/extensions/TestFactoryRegistry.h>
#include <cppunit/extensions/HelperMacros.h>

#include "BESError.h"
#include "BESDebug.h"
#include "TheBESKeys.h"

#include "RemoteResource.h"
#include "test_config.h"

using namespace std;

bool debug = false;
bool Debug = false;
bool bes_debug = false;
bool purge_cache = false;
bool ngap_tests = false;

#undef DBG
#define DBG(x) do { if (debug) (x); } while(false)
#undef DBG2
#define DBG2(x) do { if (Debug) (x); } while(false)

#define prolog std::string("RemoteResourceTest::").append(__func__).append("() - ")

namespace http {

class RemoteResourceTest : public CppUnit::TestFixture {
private:

    static string get_file_as_string(const string &filename) {
        ifstream t(filename);

        if (t.is_open()) {
            string file_content((istreambuf_iterator<char>(t)), istreambuf_iterator<char>());
            t.close();
            DBG2(cerr << endl << "#############################################################################"
                      << endl);
            DBG2(cerr << "file: " << filename << endl);
            DBG2(cerr << ". . . . . . . . . . . . . . . . . . . . . . . . . . . . . . . . . . . . . . . " << endl);
            DBG2(cerr << file_content << endl);
            DBG2(cerr << "#############################################################################" << endl);
            return file_content;
        }
        else {
            CPPUNIT_FAIL(prolog + "FAILED TO OPEN FILE: " + filename);
        }
        return "";
    }

<<<<<<< HEAD
=======
    static long long file_size(const string &filename) {
        ifstream in_file(filename, ios::binary);
        in_file.seekg(0, ios::end);
        return in_file.tellg();
    }
#if 0
    static void show_file(const string &filename) {
        ifstream t(filename.c_str());

        if (t.is_open()) {
            string file_content((istreambuf_iterator<char>(t)), istreambuf_iterator<char>());
            t.close();
            cerr << endl << "#############################################################################" << endl;
            cerr << "file: " << filename << endl;
            cerr << ". . . . . . . . . . . . . . . . . . . . . . . . . . . . . . . . . . . . . . . " << endl;
            cerr << file_content << endl;
            cerr << "#############################################################################" << endl;
        }
        else {
            CPPUNIT_FAIL(prolog + "FAILED TO OPEN FILE: " + filename);
        }
    }

    string get_data_file_url(const string &name) const {
        string data_file = BESUtil::assemblePath(TEST_DATA_DIR, name);
        DBG(cerr << prolog << "data_file: " << data_file << endl);
        DBG2(show_file(data_file));

        string data_file_url = "file://" + data_file;
        DBG(cerr << prolog << "data_file_url: " << data_file_url << endl);
        return data_file_url;
    }



    /**
     * @brief Copy the source file to a system determined temporary file and set the rvp tmp_file to the temp file name.
     * @param src The source file to copy
     * @param tmp_file The temporary file created.
     */
    void copy_to_temp(const string &src, string &tmp_file) {
        ifstream src_is(src);
        if (!src_is.is_open()) {
            throw BESInternalError("Failed to open source file: " + src, __FILE__, __LINE__);
        }
        DBG(cerr << prolog << "ifstream opened" << endl);

        const auto pointer = tmpnam(nullptr);
        ofstream tmp_os(pointer);
        if (!tmp_os.is_open()) {
            stringstream msg;
            msg << "Failed to open temp file: " << pointer << endl;
            throw BESInternalError(msg.str(), __FILE__, __LINE__);
        }

        char buf[4096];
        do {
            src_is.read(buf, 4096);
            tmp_os.write(buf, src_is.gcount());
        } while (src_is.gcount() > 0);
        tmp_file = pointer;
    }

    /**
     * @brief Compare two text files as string values.
     * @param file_a
     * @param file_b
     * @return True the files match, False otherwise.
     */
    static bool compare(const string &file_a, const string &file_b) {
        string a_str = get_file_as_string(file_a);
        string b_str = get_file_as_string(file_b);
        return a_str == b_str;
    }
#endif

>>>>>>> f73db80b
public:
    // Called once before everything gets tested
    RemoteResourceTest() = default;

    // Called at the end of the test
    ~RemoteResourceTest() override = default;

    // Called before each test
    void setUp() override {
        TheBESKeys::ConfigFile = string(TEST_BUILD_DIR) + "/bes.conf";
        if (bes_debug) BESDebug::SetUp("cerr,rr,bes,http,curl");

<<<<<<< HEAD
        if (mkdir(RemoteResource::d_temp_file_dir.c_str(), 0777) < 0) {
            CPPUNIT_FAIL(prolog + "ERROR: Could not create temp file directory: " + RemoteResource::d_temp_file_dir
            + " - " + strerror(errno));
        }

        DBG2(cerr << "setUp() - END" << endl);
=======
        if (access(RemoteResource::d_temp_file_dir.c_str(), F_OK) != 0) {
            DBG(cerr << prolog << "Creating temp file dir: " << RemoteResource::d_temp_file_dir << endl);
            if (mkdir(RemoteResource::d_temp_file_dir.c_str(), 0777) != 0) {
                throw BESInternalError("Failed to create temp file dir: " + RemoteResource::d_temp_file_dir + ": "
                                        + strerror(errno), __FILE__, __LINE__);
            }
        }
    }

    void tearDown() override {
        if (access(RemoteResource::d_temp_file_dir.c_str(), F_OK) != 0) {
            DBG(cerr << prolog << "Creating temp file dir: " << RemoteResource::d_temp_file_dir << endl);
            if (system(("rm -rf " + RemoteResource::d_temp_file_dir).c_str()) != 0) {
                throw BESInternalError("Failed to remove temp file dir: " + RemoteResource::d_temp_file_dir + ": "
                                       + strerror(errno), __FILE__, __LINE__);
            }
        }
>>>>>>> f73db80b
    }

    void tearDown() override {
        if (system((string("rm -rf ") + RemoteResource::d_temp_file_dir).c_str()) < 0) {
            CPPUNIT_FAIL(prolog + "ERROR: Could not remove temp file directory: " + RemoteResource::d_temp_file_dir
            + " - " + strerror(errno));
        }
    }

/*##################################################################################################*/
/* TESTS BEGIN */

    void get_http_url_test() {
        DBG(cerr << "|--------------------------------------------------|" << endl);
        DBG(cerr << prolog << "BEGIN" << endl);

        string url = "http://test.opendap.org/data/httpd_catalog/READTHIS";
        DBG(cerr << prolog << "url: " << url << endl);
        http::RemoteResource rhr(make_shared<http::url>(url));
        try {
            rhr.retrieve_resource();
            string filename = rhr.get_filename();
            DBG(cerr << prolog << "filename: " << filename << endl);
            string expected_content("This is a test. If this was not a test you would have known the answer.\n");
            DBG(cerr << prolog << "expected_content string: " << expected_content << endl);
            string content = get_file_as_string(filename);
            DBG(cerr << prolog << "retrieved content: " << content << endl);
            CPPUNIT_ASSERT(content == expected_content);
        }
        catch (const BESError &e) {
            CPPUNIT_FAIL("Caught BESError! message: " + e.get_verbose_message());
        }
        DBG(cerr << prolog << "END" << endl);
    }

    // A multithreaded test of retrieveResource().
    void get_http_url_test_mt() {
        DBG(cerr << "|--------------------------------------------------|" << endl);

<<<<<<< HEAD
        string url = "http://test.opendap.org/data/httpd_catalog/READTHIS";
        auto url_ptr = make_shared<http::url>(url);
        string url2 = "http://test.opendap.org/opendap/data/nc/fnoc1.nc.dds";
        auto url_ptr2 = make_shared<http::url>(url2);

        try {
            std::vector<std::future<string>> futures;

            for (size_t i = 0; i < 5; ++i) {
                futures.emplace_back(std::async(std::launch::async, [url_ptr]() {
                    http::RemoteResource rhr(url_ptr);
                    std::cout << "Start RR" << std::endl;
                    rhr.retrieve_resource();
                    std::cout << "End RR" << std::endl;
                    return rhr.get_filename();
                }));
                futures.emplace_back(std::async(std::launch::async, [url_ptr2]() {
                    http::RemoteResource rhr(url_ptr2);
                    std::cout << "Start RR" << std::endl;
                    rhr.retrieve_resource();
                    std::cout << "End RR" << std::endl;
                    return rhr.get_filename();
                }));
=======
         vector<string> urls = {"http://test.opendap.org/data/httpd_catalog/READTHIS",
                                "http://test.opendap.org/opendap/data/nc/fnoc1.nc.das",
                                "http://test.opendap.org/opendap/data/nc/fnoc1.nc.dds",
                                "http://test.opendap.org/opendap/data/nc/fnoc1.nc.dmr",
                                "http://test.opendap.org/opendap/data/nc/fnoc1.nc.dap",
                                "http://test.opendap.org/opendap/data/nc/fnoc1.nc.dods"};
        try {
            std::vector<std::future<string>> futures;

            for (auto &url : urls) {
                futures.emplace_back(std::async(std::launch::async, [](const string &url) -> string {
                    http::RemoteResource rhr(make_shared<http::url>(url));
                    DBG(cerr << "Start RR" << endl);
                    rhr.retrieve_resource();
                    DBG(cerr << "End RR" << endl);
                    CPPUNIT_ASSERT_MESSAGE("Retrieved resource should not be empty", file_size(rhr.get_filename()) > 0);
                    return {rhr.get_filename() + ", " + to_string(file_size(rhr.get_filename()))};
                }, url));
            }

            DBG(cerr << "I'm doing my own work!" << endl);
            std::this_thread::sleep_for(std::chrono::seconds(1));
            DBG(cerr << "I'm done with my own work!" << endl);

            DBG(cerr << "Start querying" << endl);
            for (auto &future: futures) {
                CPPUNIT_ASSERT_MESSAGE("Invalid future", future.valid());
                string result;
                CPPUNIT_ASSERT_NO_THROW_MESSAGE("Expected a return value, not throw an exception", result = future.get());
                DBG(cerr << result << endl);
            }
        }
        catch (const BESError &e) {
            CPPUNIT_FAIL("Caught BESError! message: " + e.get_verbose_message());
        }
        DBG(cerr << prolog << "END" << endl);
    }

    void get_http_url_test_mt_test_return_content() {
        DBG(cerr << "|--------------------------------------------------|" << endl);

        vector<string> urls = {"http://test.opendap.org/data/httpd_catalog/READTHIS",
                               "http://test.opendap.org/data/httpd_catalog/READTHIS",
                               "http://test.opendap.org/data/httpd_catalog/READTHIS",
                               "http://test.opendap.org/data/httpd_catalog/READTHIS",
                               "http://test.opendap.org/data/httpd_catalog/READTHIS",
                               "http://test.opendap.org/data/httpd_catalog/READTHIS"};
        try {
            std::vector<std::future<string>> futures;

            for (auto &url : urls) {
                futures.emplace_back(std::async(std::launch::async, [](const string &url) -> string {
                    http::RemoteResource rhr(make_shared<http::url>(url));
                    DBG(cerr << "Start RR" << endl);
                    rhr.retrieve_resource();
                    DBG(cerr << "End RR" << endl);
                    CPPUNIT_ASSERT_MESSAGE("Retrieved resource should not be empty", file_size(rhr.get_filename()) > 0);
                    DBG(cerr << prolog << "filename: " << rhr.get_filename() << endl);
                    string expected_content("This is a test. If this was not a test you would have known the answer.\n");
                    DBG(cerr << prolog << "expected content: " << expected_content << endl);
                    string content = get_file_as_string(rhr.get_filename());
                    DBG(cerr << prolog << "retrieved content: " << content << endl);
                    CPPUNIT_ASSERT(content == expected_content);
                    return {rhr.get_filename() + ", " + to_string(file_size(rhr.get_filename()))};
                }, url));
>>>>>>> f73db80b
            }

            DBG(cerr << "I'm doing my own work!" << endl);
            std::this_thread::sleep_for(std::chrono::seconds(1));
            DBG(cerr << "I'm done with my own work!" << endl);

            DBG(cerr << "Start querying" << endl);
            for (auto &future: futures) {
                CPPUNIT_ASSERT_MESSAGE("Invalid future", future.valid());
                string result;
                CPPUNIT_ASSERT_NO_THROW_MESSAGE("Expected a return value, not throw an exception", result = future.get());
                DBG(cerr << result << endl);
            }
        }
        catch (const BESError &e) {
            CPPUNIT_FAIL("Caught BESError! message: " + e.get_verbose_message());
        }
        DBG(cerr << prolog << "END" << endl);
    }

    void get_file_url_test() {
        DBG(cerr << "|--------------------------------------------------|" << endl);
        DBG(cerr << prolog << "BEGIN" << endl);

        string data_file_url = string("file://") + TEST_DATA_DIR + "/test_file";
        auto url_ptr = make_shared<http::url>(data_file_url);
        http::RemoteResource rhr(url_ptr);
        try {
            rhr.retrieve_resource();
            string cache_filename = rhr.get_filename();
            DBG(cerr << prolog << "cache_filename: " << cache_filename << endl);

            string expected("This a TEST. Move Along...\n");
            string retrieved = get_file_as_string(cache_filename);
            DBG(cerr << prolog << "expected_content: '" << expected << "'" << endl);
            DBG(cerr << prolog << "retrieved_content: '" << retrieved << "'" << endl);
            CPPUNIT_ASSERT(retrieved == expected);
        }
        catch (const BESError &e) {
            CPPUNIT_FAIL("Caught BESError! message: " + e.get_verbose_message());
        }
        DBG(cerr << prolog << "END" << endl);
    }

#if 0
    /**
     * tests the is_cache_resource_expired() function
     * create a temp file and sets the expired time to 1 sec
     * allows temp file to expire and checks if the expiration is noticed
     */
    void is_cached_resource_expired_test() {
        DBG(cerr << "|--------------------------------------------------|" << endl);
        DBG(cerr << prolog << "BEGIN" << endl);

        try {
            std::shared_ptr<http::url> target_url(new http::url("http://google.com"));
            RemoteResource rhr(target_url, "foobar", 1);
            DBG(cerr << prolog << "remoteResource rhr: created, expires_interval: " << rhr.d_expires_interval << endl);

            rhr.d_filename = d_temp_file;
            DBG(cerr << prolog << "d_resourceCacheFilename: " << d_temp_file << endl);

            // Get a pointer to the singleton cache instance for this process.
            HttpCache *cache = HttpCache::get_instance();
            if (!cache) {
                ostringstream oss;
                oss << prolog << "FAILED to get local cache. ";
                oss << "Unable to proceed with request for " << d_temp_file;
                oss << " The server MUST have a valid HTTP cache configuration to operate." << endl;
                CPPUNIT_FAIL(oss.str());
            }
            if (!cache->get_exclusive_lock(d_temp_file, rhr.d_fd)) {
                CPPUNIT_FAIL(prolog + "Failed to acquire exclusive lock on: " + d_temp_file);
            }
            rhr.d_initialized = true;

            sleep(2);

            bool refresh = rhr.cached_resource_is_expired();
            DBG(cerr << prolog << "is_cached_resource_expired() called, refresh: " << refresh << endl);

            CPPUNIT_ASSERT(refresh);
        }
        catch (BESError &besE) {
            stringstream msg;
            msg << endl << prolog << "Caught BESError! message: " << besE.get_verbose_message();
            msg << " type: " << besE.get_bes_error_type() << endl;
            DBG(cerr << msg.str());
            CPPUNIT_FAIL(msg.str());
        }
        DBG(cerr << prolog << "END" << endl);
    }

    /**
     * Test of the RemoteResource content filtering method.
     */
    void filter_test() {
        DBG(cerr << prolog << "BEGIN" << endl);

        string source_file = BESUtil::pathConcat(TEST_DATA_DIR, "filter_test_source.xml");
        DBG(cerr << prolog << "source_file: " << source_file << endl);

        string baseline_file = BESUtil::pathConcat(TEST_DATA_DIR, "filter_test_source.xml_baseline");
        DBG(cerr << prolog << "baseline_file: " << baseline_file << endl);

        string tmp_file;
        try {
            copy_to_temp(source_file, tmp_file);
            DBG(cerr << prolog << "temp_file: " << tmp_file << endl);

            std::map<std::string, std::string> filter;
            filter.insert(pair<string, string>("OPeNDAP_DMRpp_DATA_ACCESS_URL", "file://original_file_ref"));
            filter.insert(pair<string, string>("OPeNDAP_DMRpp_MISSING_DATA_ACCESS_URL", "file://missing_file_ref"));

            RemoteResource foo;
            foo.d_filename = tmp_file;
            foo.filter_url(filter);

            bool result_matched = compare(tmp_file, baseline_file);
            stringstream info_msg;
            info_msg << prolog << "The filtered file: " << tmp_file
                     << (result_matched ? " MATCHED " : " DID NOT MATCH ")
                     << "the baseline file: " << baseline_file << endl;
            DBG(cerr << info_msg.str());
            CPPUNIT_ASSERT_MESSAGE(info_msg.str(), result_matched);
        }
        catch (const BESError &be) {
            stringstream msg;
            msg << prolog << "Caught BESError. Message: " << be.get_verbose_message() << " ";
            msg << be.get_file() << " " << be.get_line() << endl;
            DBG(cerr << msg.str());
            CPPUNIT_FAIL(msg.str());
        }
        // By unlinking here we only are doing it if the test is successful. This allows for forensic on broke tests.
        if (!tmp_file.empty()) {
            unlink(tmp_file.c_str());
            DBG(cerr << prolog << "unlink call on: " << tmp_file << endl);
        }
        DBG(cerr << prolog << "END" << endl);
    }

    /**
     * Test of the RemoteResource content filtering method.
     */
    void filter_test_more_focus() {
        DBG(cerr << prolog << "BEGIN" << endl);

        string source_file = BESUtil::pathConcat(TEST_DATA_DIR, "filter_test_02_source.xml");
        DBG(cerr << prolog << "source_file: " << source_file << endl);

        string baseline_file = BESUtil::pathConcat(TEST_DATA_DIR, "filter_test_02_source.xml.baseline");
        DBG(cerr << prolog << "baseline_file: " << baseline_file << endl);

        string tmp_file;
        try {
            copy_to_temp(source_file, tmp_file);
            DBG(cerr << prolog << "temp_file: " << tmp_file << endl);
            string href = "href=\"";
            string trusted_url_hack = "\" dmrpp:trust=\"true\"";

            string data_access_url_key = "href=\"OPeNDAP_DMRpp_DATA_ACCESS_URL\"";
            DBG(cerr << prolog << "                   data_access_url_key: " << data_access_url_key << endl);

            string data_access_url_with_trusted_attr_str = "href=\"file://original_file_ref\" dmrpp=\"trust\"";
            DBG(cerr << prolog << " data_access_url_with_trusted_attr_str: " << data_access_url_with_trusted_attr_str
                     << endl);

            string missing_data_access_url_key = "href=\"OPeNDAP_DMRpp_MISSING_DATA_ACCESS_URL\"";
            DBG(cerr << prolog << "           missing_data_access_url_key: " << missing_data_access_url_key << endl);

            string missing_data_url_with_trusted_attr_str = "href=\"file://missing_file_ref\' dmrpp:trust=\"true\"";
            DBG(cerr << prolog << "missing_data_url_with_trusted_attr_str: " << missing_data_url_with_trusted_attr_str
                     << endl);


            std::map<std::string, std::string> filter;
            filter.insert(pair<string, string>(data_access_url_key, data_access_url_with_trusted_attr_str));
            filter.insert(pair<string, string>(missing_data_access_url_key, missing_data_url_with_trusted_attr_str));

            RemoteResource foo;
            foo.d_filename = tmp_file;
            foo.filter_url(filter);

            bool result_matched = compare(tmp_file, baseline_file);
            stringstream info_msg;
            info_msg << prolog << "The filtered file: " << tmp_file
                     << (result_matched ? " MATCHED " : " DID NOT MATCH ")
                     << "the baseline file: " << baseline_file << endl;
            DBG(cerr << info_msg.str());
            CPPUNIT_ASSERT_MESSAGE(info_msg.str(), result_matched);
        }
        catch (const BESError &be) {
            stringstream msg;
            msg << prolog << "Caught BESError. Message: " << be.get_verbose_message() << " ";
            msg << be.get_file() << " " << be.get_line() << endl;
            DBG(cerr << msg.str());
            CPPUNIT_FAIL(msg.str());
        }
        // By unlinking here we only are doing it if the test is successful. This allows for forensic on broke tests.
        if (!tmp_file.empty()) {
            unlink(tmp_file.c_str());
            DBG(cerr << prolog << "unlink call on: " << tmp_file << endl);
        }
        DBG(cerr << prolog << "END" << endl);
    }
#endif

    CPPUNIT_TEST_SUITE(RemoteResourceTest);

        CPPUNIT_TEST(get_http_url_test);
        CPPUNIT_TEST(get_http_url_test_mt);
        CPPUNIT_TEST(get_http_url_test_mt_test_return_content);
        CPPUNIT_TEST(get_file_url_test);

    CPPUNIT_TEST_SUITE_END();
};

CPPUNIT_TEST_SUITE_REGISTRATION(RemoteResourceTest);

} // namespace httpd_catalog

int main(int argc, char *argv[]) {
    CppUnit::TextTestRunner runner;
    runner.addTest(CppUnit::TestFactoryRegistry::getRegistry().makeTest());

    int option_char;
    while ((option_char = getopt(argc, argv, "dbDPN")) != -1)
        switch (option_char) {
            case 'd':
                debug = true;  // debug is a static global
                cerr << "debug enabled" << endl;
                break;
            case 'D':
                Debug = true;  // Debug is a static global
                cerr << "Debug enabled" << endl;
                break;
            case 'b':
                bes_debug = true;  // debug is a static global
                cerr << "bes_debug enabled" << endl;
                break;
            case 'P':
                purge_cache = true;  // debug is a static global
                cerr << "purge_cache enabled" << endl;
                break;
            default:
                break;
        }

    argc -= optind;
    argv += optind;

    bool wasSuccessful = true;
    if (0 == argc) {
        wasSuccessful = runner.run("");         // run them all
    }
    else {
        for (int i = 0; i < argc; ++i) {
            DBG(cerr << "Running " << argv[i] << endl);
            string test = http::RemoteResourceTest::suite()->getName().append("::").append(argv[i]);
            wasSuccessful = wasSuccessful && runner.run(test);
        }
    }

    return wasSuccessful ? 0 : 1;
}<|MERGE_RESOLUTION|>--- conflicted
+++ resolved
@@ -30,24 +30,18 @@
 #include <chrono>
 #include <vector>
 
-<<<<<<< HEAD
-#include <cstdlib>
-
-#include <unistd.h>
-#include <sys/stat.h>   // mkdir
-=======
 #include <cstdio>
 #include <cstdlib>
 #include <cerrno>
 #include <unistd.h>
 #include <sys/stat.h>
->>>>>>> f73db80b
 
 #include <cppunit/TextTestRunner.h>
 #include <cppunit/extensions/TestFactoryRegistry.h>
 #include <cppunit/extensions/HelperMacros.h>
 
 #include "BESError.h"
+#include "BESInternalError.h"
 #include "BESDebug.h"
 #include "TheBESKeys.h"
 
@@ -94,85 +88,12 @@
         return "";
     }
 
-<<<<<<< HEAD
-=======
     static long long file_size(const string &filename) {
         ifstream in_file(filename, ios::binary);
         in_file.seekg(0, ios::end);
         return in_file.tellg();
     }
-#if 0
-    static void show_file(const string &filename) {
-        ifstream t(filename.c_str());
-
-        if (t.is_open()) {
-            string file_content((istreambuf_iterator<char>(t)), istreambuf_iterator<char>());
-            t.close();
-            cerr << endl << "#############################################################################" << endl;
-            cerr << "file: " << filename << endl;
-            cerr << ". . . . . . . . . . . . . . . . . . . . . . . . . . . . . . . . . . . . . . . " << endl;
-            cerr << file_content << endl;
-            cerr << "#############################################################################" << endl;
-        }
-        else {
-            CPPUNIT_FAIL(prolog + "FAILED TO OPEN FILE: " + filename);
-        }
-    }
-
-    string get_data_file_url(const string &name) const {
-        string data_file = BESUtil::assemblePath(TEST_DATA_DIR, name);
-        DBG(cerr << prolog << "data_file: " << data_file << endl);
-        DBG2(show_file(data_file));
-
-        string data_file_url = "file://" + data_file;
-        DBG(cerr << prolog << "data_file_url: " << data_file_url << endl);
-        return data_file_url;
-    }
-
-
-
-    /**
-     * @brief Copy the source file to a system determined temporary file and set the rvp tmp_file to the temp file name.
-     * @param src The source file to copy
-     * @param tmp_file The temporary file created.
-     */
-    void copy_to_temp(const string &src, string &tmp_file) {
-        ifstream src_is(src);
-        if (!src_is.is_open()) {
-            throw BESInternalError("Failed to open source file: " + src, __FILE__, __LINE__);
-        }
-        DBG(cerr << prolog << "ifstream opened" << endl);
-
-        const auto pointer = tmpnam(nullptr);
-        ofstream tmp_os(pointer);
-        if (!tmp_os.is_open()) {
-            stringstream msg;
-            msg << "Failed to open temp file: " << pointer << endl;
-            throw BESInternalError(msg.str(), __FILE__, __LINE__);
-        }
-
-        char buf[4096];
-        do {
-            src_is.read(buf, 4096);
-            tmp_os.write(buf, src_is.gcount());
-        } while (src_is.gcount() > 0);
-        tmp_file = pointer;
-    }
-
-    /**
-     * @brief Compare two text files as string values.
-     * @param file_a
-     * @param file_b
-     * @return True the files match, False otherwise.
-     */
-    static bool compare(const string &file_a, const string &file_b) {
-        string a_str = get_file_as_string(file_a);
-        string b_str = get_file_as_string(file_b);
-        return a_str == b_str;
-    }
-#endif
-
->>>>>>> f73db80b
+
 public:
     // Called once before everything gets tested
     RemoteResourceTest() = default;
@@ -185,14 +106,6 @@
         TheBESKeys::ConfigFile = string(TEST_BUILD_DIR) + "/bes.conf";
         if (bes_debug) BESDebug::SetUp("cerr,rr,bes,http,curl");
 
-<<<<<<< HEAD
-        if (mkdir(RemoteResource::d_temp_file_dir.c_str(), 0777) < 0) {
-            CPPUNIT_FAIL(prolog + "ERROR: Could not create temp file directory: " + RemoteResource::d_temp_file_dir
-            + " - " + strerror(errno));
-        }
-
-        DBG2(cerr << "setUp() - END" << endl);
-=======
         if (access(RemoteResource::d_temp_file_dir.c_str(), F_OK) != 0) {
             DBG(cerr << prolog << "Creating temp file dir: " << RemoteResource::d_temp_file_dir << endl);
             if (mkdir(RemoteResource::d_temp_file_dir.c_str(), 0777) != 0) {
@@ -202,16 +115,19 @@
         }
     }
 
+#if 0
+
     void tearDown() override {
         if (access(RemoteResource::d_temp_file_dir.c_str(), F_OK) != 0) {
-            DBG(cerr << prolog << "Creating temp file dir: " << RemoteResource::d_temp_file_dir << endl);
+            DBG(cerr << prolog << "Removing temp file dir: " << RemoteResource::d_temp_file_dir << endl);
             if (system(("rm -rf " + RemoteResource::d_temp_file_dir).c_str()) != 0) {
                 throw BESInternalError("Failed to remove temp file dir: " + RemoteResource::d_temp_file_dir + ": "
                                        + strerror(errno), __FILE__, __LINE__);
             }
         }
->>>>>>> f73db80b
-    }
+    }
+
+#endif
 
     void tearDown() override {
         if (system((string("rm -rf ") + RemoteResource::d_temp_file_dir).c_str()) < 0) {
@@ -246,35 +162,10 @@
         DBG(cerr << prolog << "END" << endl);
     }
 
-    // A multithreaded test of retrieveResource().
+    // A multi-threaded test of retrieveResource().
     void get_http_url_test_mt() {
         DBG(cerr << "|--------------------------------------------------|" << endl);
 
-<<<<<<< HEAD
-        string url = "http://test.opendap.org/data/httpd_catalog/READTHIS";
-        auto url_ptr = make_shared<http::url>(url);
-        string url2 = "http://test.opendap.org/opendap/data/nc/fnoc1.nc.dds";
-        auto url_ptr2 = make_shared<http::url>(url2);
-
-        try {
-            std::vector<std::future<string>> futures;
-
-            for (size_t i = 0; i < 5; ++i) {
-                futures.emplace_back(std::async(std::launch::async, [url_ptr]() {
-                    http::RemoteResource rhr(url_ptr);
-                    std::cout << "Start RR" << std::endl;
-                    rhr.retrieve_resource();
-                    std::cout << "End RR" << std::endl;
-                    return rhr.get_filename();
-                }));
-                futures.emplace_back(std::async(std::launch::async, [url_ptr2]() {
-                    http::RemoteResource rhr(url_ptr2);
-                    std::cout << "Start RR" << std::endl;
-                    rhr.retrieve_resource();
-                    std::cout << "End RR" << std::endl;
-                    return rhr.get_filename();
-                }));
-=======
          vector<string> urls = {"http://test.opendap.org/data/httpd_catalog/READTHIS",
                                 "http://test.opendap.org/opendap/data/nc/fnoc1.nc.das",
                                 "http://test.opendap.org/opendap/data/nc/fnoc1.nc.dds",
@@ -340,7 +231,6 @@
                     CPPUNIT_ASSERT(content == expected_content);
                     return {rhr.get_filename() + ", " + to_string(file_size(rhr.get_filename()))};
                 }, url));
->>>>>>> f73db80b
             }
 
             DBG(cerr << "I'm doing my own work!" << endl);
