// HttpCatalogUtils.cc
// -*- mode: c++; c-basic-offset:4 -*-
//
// This file is part of httpd_catalog_HTTPD_CATALOG, A C++ HTTPD_CATALOG that can be loaded in to
// the OPeNDAP Back-End Server (BES) and is able to handle remote requests.
//
// Copyright (c) 2018 OPeNDAP, Inc.
// Author: Nathan Potter <ndp@opendap.org>
//
// This library is free software; you can redistribute it and/or
// modify it under the terms of the GNU Lesser General Public
// License as published by the Free Software Foundation; either
// version 2.1 of the License, or (at your option) any later version.
//
// This library is distributed in the hope that it will be useful,
// but WITHOUT ANY WARRANTY; without even the implied warranty of
// MERCHANTABILITY or FITNESS FOR A PARTICULAR PURPOSE.  See the GNU
// Lesser General Public License for more details.
//
// You should have received a copy of the GNU Lesser General Public
// License along with this library; if not, write to the Free Software
// Foundation, Inc., 51 Franklin Street, Fifth Floor, Boston, MA  02110-1301  USA
//
// You can contact OPeNDAP, Inc. at PO Box 112, Saunderstown, RI. 02874-0112.

#include "config.h"

#ifdef HAVE_UNISTD_H

#include <unistd.h>

#endif

#include <cstdlib>
#include <cstring>
#include <map>
#include <vector>

#include <curl/curl.h>

#include <GNURegex.h>
#include <util.h>

#include <BESUtil.h>
#include <BESCatalogUtils.h>
#include <BESCatalogList.h>
#include <BESCatalog.h>
#include <BESRegex.h>
#include <TheBESKeys.h>
#include <BESInternalError.h>
#include <BESNotFoundError.h>
#include <BESSyntaxUserError.h>
#include <BESDebug.h>

#include "BESProxyNames.h"
#include "BESRemoteUtils.h"

<<<<<<< HEAD
using namespace libdap;
using namespace remote_utils;
=======
#define MODULE "http"
>>>>>>> cda4cb9e

using namespace libdap;
using namespace remote_utils;

// These are static class members
map<string, string> BESRemoteUtils::MimeList;
string BESRemoteUtils::ProxyProtocol;
string BESRemoteUtils::ProxyHost;
string BESRemoteUtils::ProxyUser;
string BESRemoteUtils::ProxyPassword;
string BESRemoteUtils::ProxyUserPW;

int BESRemoteUtils::ProxyPort = 0;
int BESRemoteUtils::ProxyAuthType = 0;
bool BESRemoteUtils::useInternalCache = false;

string BESRemoteUtils::NoProxyRegex;

#define prolog string("BESRemoteUtils::").append(__func__).append("() - ")

// Initialization routine for the httpd_catalog_HTTPD_CATALOG for certain parameters
// and keys, like the white list, the MimeTypes translation.
void BESRemoteUtils::Initialize()
{
    // MimeTypes - translate from a mime type to a module name
    bool found = false;
    string key = HTTP_MIMELIST;
    vector<string> vals;
    TheBESKeys::TheKeys()->get_values(key, vals, found);
    if (found && vals.size()) {
        vector<string>::iterator i = vals.begin();
        vector<string>::iterator e = vals.end();
        for (; i != e; i++) {
            size_t colon = (*i).find(":");
            if (colon == string::npos) {
                string err = (string) "Malformed " + HTTP_MIMELIST + " " + (*i) +
                             " specified in the gateway configuration";
                throw BESSyntaxUserError(err, __FILE__, __LINE__);
            }
            string mod = (*i).substr(0, colon);
            string mime = (*i).substr(colon + 1);
            MimeList[mod] = mime;
        }
    }

    found = false;
    key = HTTP_PROXYHOST;
    TheBESKeys::TheKeys()->get_value(key, BESRemoteUtils::ProxyHost, found);
    if (found && !BESRemoteUtils::ProxyHost.empty()) {
        // if the proxy host is set, then check to see if the port is
        // set. Does not need to be.
        found = false;
        key = HTTP_PROXYPORT;
        string port;
        TheBESKeys::TheKeys()->get_value(key, port, found);
        if (found && !port.empty()) {
            BESRemoteUtils::ProxyPort = atoi(port.c_str());
            if (!BESRemoteUtils::ProxyPort) {
                string err = (string) "httpd catalog proxy host is specified, but specified port is absent";
                throw BESSyntaxUserError(err, __FILE__, __LINE__);
            }
        }

        // @TODO Either use this or remove it - right now this variable is never used downstream
        // find the protocol to use for the proxy server. If none set, default to http
        found = false;
        key = HTTP_PROXYPROTOCOL;
        TheBESKeys::TheKeys()->get_value(key, BESRemoteUtils::ProxyProtocol, found);
        if (!found || BESRemoteUtils::ProxyProtocol.empty()) {
            BESRemoteUtils::ProxyProtocol = "http";
        }

        // find the user to use for authenticating with the proxy server. If none set,
        // default to ""
        found = false;
        key = HTTP_PROXYUSER;
        TheBESKeys::TheKeys()->get_value(key, BESRemoteUtils::ProxyUser, found);
        if (!found) {
            BESRemoteUtils::ProxyUser = "";
        }

        // find the password to use for authenticating with the proxy server. If none set,
        // default to ""
        found = false;
        key = HTTP_PROXYPASSWORD;
        TheBESKeys::TheKeys()->get_value(key, BESRemoteUtils::ProxyPassword, found);
        if (!found) {
            BESRemoteUtils::ProxyPassword = "";
        }

        // find the user:password string to use for authenticating with the proxy server. If none set,
        // default to ""
        found = false;
        key = HTTP_PROXYUSERPW;
        TheBESKeys::TheKeys()->get_value(key, BESRemoteUtils::ProxyUserPW, found);
        if (!found) {
            BESRemoteUtils::ProxyUserPW = "";
        }

        // find the authentication mechanism to use with the proxy server. If none set,
        // default to BASIC authentication.
        found = false;
        key = HTTP_PROXYAUTHTYPE;
        string authType;
        TheBESKeys::TheKeys()->get_value(key, authType, found);
        if (found) {
            authType = BESUtil::lowercase(authType);
            if (authType == "basic") {
                BESRemoteUtils::ProxyAuthType = CURLAUTH_BASIC;
                BESDEBUG(MODULE, prolog << "ProxyAuthType BASIC set." << endl);
            } else if (authType == "digest") {
                BESRemoteUtils::ProxyAuthType = CURLAUTH_DIGEST;
                BESDEBUG(MODULE, prolog << "ProxyAuthType DIGEST set." << endl);
            } else if (authType == "ntlm") {
                BESRemoteUtils::ProxyAuthType = CURLAUTH_NTLM;
                BESDEBUG(MODULE, prolog << "ProxyAuthType NTLM set." << endl);
            } else {
                BESRemoteUtils::ProxyAuthType = CURLAUTH_BASIC;
                BESDEBUG(MODULE,
                         prolog << "User supplied an invalid value '" << authType
                                << "'  for Gateway.ProxyAuthType. Falling back to BASIC authentication scheme."
                                << endl);
            }
        } else {
            BESRemoteUtils::ProxyAuthType = CURLAUTH_BASIC;
        }
    }

    found = false;
    key = HTTP_USE_INTERNAL_CACHE;
    string use_cache;
    TheBESKeys::TheKeys()->get_value(key, use_cache, found);
    if (found) {
        if (use_cache == "true" || use_cache == "TRUE" || use_cache == "True" || use_cache == "yes" ||
            use_cache == "YES" || use_cache == "Yes")
            BESRemoteUtils::useInternalCache = true;
        else
            BESRemoteUtils::useInternalCache = false;
    } else {
        // If not set, default to false. Assume squid or ...
        BESRemoteUtils::useInternalCache = false;
    }
    // Grab the value for the NoProxy regex; empty if there is none.
    found = false; // Not used
    TheBESKeys::TheKeys()->get_value("Http.NoProxy", BESRemoteUtils::NoProxyRegex, found);
}

// Not used. There's a better version of this that returns a string in libdap.
// jhrg 3/24/11

/**
 * Look for the type of handler that can read the filename found in the \arg disp.
 * The string \arg disp (probably from a HTTP Content-Dispoition header) has the
 * format:
 *
 * ~~~xml
 * filename[#|=]<value>[ <attribute name>[#|=]<value>]
 * ~~~
 *
 * @param disp The disposition string
 * @param type The type of the handler that can read this file or the empty
 * string if the BES Catalog Utils cannot find a handler to read it.
 */
void BESRemoteUtils::Get_type_from_disposition(const string &disp, string &type)
{
    // If this function extracts a filename from disp and it matches a handler's
    // regex using the Catalog Utils, this will be set to a non-empty value.
    type = "";

    size_t fnpos = disp.find("filename");
    if (fnpos != string::npos) {
        // Got the filename attribute, now get the
        // filename, which is after the pound sign (#)
        size_t pos = disp.find("#", fnpos);
        if (pos == string::npos) pos = disp.find("=", fnpos);
        if (pos != string::npos) {
            // Got the filename to the end of the
            // string, now get it to either the end of
            // the string or the start of the next
            // attribute
            string filename;
            size_t sp = disp.find(" ", pos);
            if (pos != string::npos) {
                // space before the next attribute
                filename = disp.substr(pos + 1, sp - pos - 1);
            } else {
                // to the end of the string
                filename = disp.substr(pos + 1);
            }

            // now see if it's wrapped in quotes
            if (filename[0] == '"') {
                filename = filename.substr(1);
            }
            if (filename[filename.length() - 1] == '"') {
                filename = filename.substr(0, filename.length() - 1);
            }

            // we have the filename now, run it through
            // the type match to get the file type.

            const BESCatalogUtils *utils = BESCatalogList::TheCatalogList()->default_catalog()->get_catalog_utils();
            type = utils->get_handler_name(filename);
        }
    }
}

void BESRemoteUtils::Get_type_from_content_type(const string &ctype, string &type)
{
    BESDEBUG("gateway", "BESRemoteUtils::Get_type_from_content_type() - BEGIN" << endl);
    map<string, string>::iterator i = MimeList.begin();
    map<string, string>::iterator e = MimeList.end();
    bool done = false;
    for (; i != e && !done; i++) {
        BESDEBUG(MODULE,
                 prolog << "Comparing content type '" << ctype << "' against mime list element '" << (*i).second << "'"
                        << endl);
        BESDEBUG(MODULE, prolog << "first: " << (*i).first << "  second: " << (*i).second << endl);

        if ((*i).second == ctype) {

            BESDEBUG(MODULE, prolog << "MATCH" << endl);

            type = (*i).first;
            done = true;
        }
    }

    BESDEBUG(MODULE, prolog << "END" << endl);
}

void BESRemoteUtils::Get_type_from_url(const string &url, string &type) {
    const BESCatalogUtils *utils = BESCatalogList::TheCatalogList()->find_catalog("catalog")->get_catalog_utils();

    type = utils->get_handler_name(url);
}



<|MERGE_RESOLUTION|>--- conflicted
+++ resolved
@@ -55,12 +55,7 @@
 #include "BESProxyNames.h"
 #include "BESRemoteUtils.h"
 
-<<<<<<< HEAD
-using namespace libdap;
-using namespace remote_utils;
-=======
 #define MODULE "http"
->>>>>>> cda4cb9e
 
 using namespace libdap;
 using namespace remote_utils;
