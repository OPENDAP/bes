// NgapUtils.cc

// -*- mode: c++; c-basic-offset:4 -*-

// This file is part of ngap_module, A C++ module that can be loaded in to
// the OPeNDAP Back-End Server (BES) and is able to handle remote requests.

// Copyright (c) 2020 OPeNDAP, Inc.
// Author: Nathan Potter <ndp@opendap.org>
//
// This library is free software; you can redistribute it and/or
// modify it under the terms of the GNU Lesser General Public
// License as published by the Free Software Foundation; either
// version 2.1 of the License, or (at your option) any later version.
//
// This library is distributed in the hope that it will be useful,
// but WITHOUT ANY WARRANTY; without even the implied warranty of
// MERCHANTABILITY or FITNESS FOR A PARTICULAR PURPOSE.  See the GNU
// Lesser General Public License for more details.
//
// You should have received a copy of the GNU Lesser General Public
// License along with this library; if not, write to the Free Software
// Foundation, Inc., 51 Franklin Street, Fifth Floor, Boston, MA  02110-1301  USA
//
// You can contact OPeNDAP, Inc. at PO Box 112, Saunderstown, RI. 02874-0112.
// Authors:
//      ndp       Nathan Potter <ndp@opendap.org>

#include "config.h"

#ifdef HAVE_UNISTD_H
#include <unistd.h>
#endif
#include <cstdlib>
#include <cstring>
#include <curl/curl.h>

#include "BESRemoteUtils.h"
#include "BESProxyNames.h"

#include <BESUtil.h>
#include <BESCatalogUtils.h>
#include <BESCatalogList.h>
#include <BESCatalog.h>
#include <BESRegex.h>
#include <TheBESKeys.h>

#include <BESInternalError.h>
#include <BESNotFoundError.h>
#include <BESSyntaxUserError.h>
#include <BESDebug.h>

#include <GNURegex.h>
#include <util.h>

<<<<<<< HEAD
using namespace libdap;
using namespace remote_utils;

std::map<string, string> BESRemoteUtils::MimeList;
=======
#define MODULE "http"

using namespace libdap;
using namespace remote_utils;

// These are static class members
map<string, string> BESRemoteUtils::MimeList;
>>>>>>> 030d3d18
string BESRemoteUtils::ProxyProtocol;
string BESRemoteUtils::ProxyHost;
string BESRemoteUtils::ProxyUser;
string BESRemoteUtils::ProxyPassword;
string BESRemoteUtils::ProxyUserPW;
int BESRemoteUtils::ProxyPort = 0;
int BESRemoteUtils::ProxyAuthType = 0;
bool BESRemoteUtils::useInternalCache = false;

string BESRemoteUtils::NoProxyRegex;

// Initialization routine for the ngap module for certain parameters
// and keys, like the white list, the MimeTypes translation.
void BESRemoteUtils::Initialize()
{
    // MimeTypes - translate from a mime type to a module name
    bool found = false;
<<<<<<< HEAD
    std::string key = Gateway_MIMELIST;
    std::vector<string> vals;
=======
    string key = HTTP_MIMELIST;
    vector<string> vals;
>>>>>>> 030d3d18
    TheBESKeys::TheKeys()->get_values(key, vals, found);
    if (found && vals.size()) {
        std::vector<string>::iterator i = vals.begin();
        std::vector<string>::iterator e = vals.end();
        for (; i != e; i++) {
            size_t colon = (*i).find(":");
            if (colon == string::npos) {
<<<<<<< HEAD
                string err = (string) "Malformed " + Gateway_MIMELIST + " " + (*i)
                    + " specified in the gateway configuration";
=======
                string err = (string) "Malformed " + HTTP_MIMELIST + " " + (*i) +
                             " specified in the gateway configuration";
>>>>>>> 030d3d18
                throw BESSyntaxUserError(err, __FILE__, __LINE__);
            }
            string mod = (*i).substr(0, colon);
            string mime = (*i).substr(colon + 1);
            MimeList[mod] = mime;
        }
    }

    found = false;
<<<<<<< HEAD
    key = Gateway_PROXYHOST;
=======
    key = HTTP_PROXYHOST;
>>>>>>> 030d3d18
    TheBESKeys::TheKeys()->get_value(key, BESRemoteUtils::ProxyHost, found);
    if (found && !BESRemoteUtils::ProxyHost.empty()) {
        // if the proxy host is set, then check to see if the port is
        // set. Does not need to be.
        found = false;
<<<<<<< HEAD
        key = Gateway_PROXYPORT;
=======
        key = HTTP_PROXYPORT;
>>>>>>> 030d3d18
        string port;
        TheBESKeys::TheKeys()->get_value(key, port, found);
        if (found && !port.empty()) {
            BESRemoteUtils::ProxyPort = atoi(port.c_str());
            if (!BESRemoteUtils::ProxyPort) {
                string err = (string) "ngap proxy host specified," + " but proxy port specified is invalid";
                throw BESSyntaxUserError(err, __FILE__, __LINE__);
            }
        }

        // @TODO Either use this or remove it - right now this variable is never used downstream
        // find the protocol to use for the proxy server. If none set,
        // default to http
        found = false;
<<<<<<< HEAD
        key = Gateway_PROXYPROTOCOL;
=======
        key = HTTP_PROXYPROTOCOL;
>>>>>>> 030d3d18
        TheBESKeys::TheKeys()->get_value(key, BESRemoteUtils::ProxyProtocol, found);
        if (!found || BESRemoteUtils::ProxyProtocol.empty()) {
            BESRemoteUtils::ProxyProtocol = "http";
        }

        // find the user to use for authenticating with the proxy server. If none set,
        // default to ""
        found = false;
<<<<<<< HEAD
        key = Gateway_PROXYUSER;
=======
        key = HTTP_PROXYUSER;
>>>>>>> 030d3d18
        TheBESKeys::TheKeys()->get_value(key, BESRemoteUtils::ProxyUser, found);
        if (!found) {
            BESRemoteUtils::ProxyUser = "";
        }

        // find the password to use for authenticating with the proxy server. If none set,
        // default to ""
        found = false;
<<<<<<< HEAD
        key = Gateway_PROXYPASSWORD;
=======
        key = HTTP_PROXYPASSWORD;
>>>>>>> 030d3d18
        TheBESKeys::TheKeys()->get_value(key, BESRemoteUtils::ProxyPassword, found);
        if (!found) {
            BESRemoteUtils::ProxyPassword = "";
        }

        // find the user:password string to use for authenticating with the proxy server. If none set,
        // default to ""
        found = false;
<<<<<<< HEAD
        key = Gateway_PROXYUSERPW;
=======
        key = HTTP_PROXYUSERPW;
>>>>>>> 030d3d18
        TheBESKeys::TheKeys()->get_value(key, BESRemoteUtils::ProxyUserPW, found);
        if (!found) {
            BESRemoteUtils::ProxyUserPW = "";
        }

        // find the authentication mechanism to use with the proxy server. If none set,
        // default to BASIC authentication.
        found = false;
<<<<<<< HEAD
        key = Gateway_PROXYAUTHTYPE;
=======
        key = HTTP_PROXYAUTHTYPE;
>>>>>>> 030d3d18
        string authType;
        TheBESKeys::TheKeys()->get_value(key, authType, found);
        if (found) {
            authType = BESUtil::lowercase(authType);
            if (authType == "basic") {
                BESRemoteUtils::ProxyAuthType = CURLAUTH_BASIC;
<<<<<<< HEAD
                BESDEBUG("ngap", "BESRemoteUtils::Initialize() - ProxyAuthType BASIC set." << endl);
            }
            else if (authType == "digest") {
                BESRemoteUtils::ProxyAuthType = CURLAUTH_DIGEST;
                BESDEBUG("ngap", "BESRemoteUtils::Initialize() - ProxyAuthType DIGEST set." << endl);
            }

            else if (authType == "ntlm") {
                BESRemoteUtils::ProxyAuthType = CURLAUTH_NTLM;
                BESDEBUG("ngap", "BESRemoteUtils::Initialize() - ProxyAuthType NTLM set." << endl);
            }
            else {
                BESRemoteUtils::ProxyAuthType = CURLAUTH_BASIC;
                BESDEBUG("ngap",
                         "BESRemoteUtils::Initialize() - User supplied an invalid value '"<< authType << "'  for Ngap.ProxyAuthType. Falling back to BASIC authentication scheme." << endl);
=======
                BESDEBUG(MODULE, prolog << "ProxyAuthType BASIC set." << endl);
            } else if (authType == "digest") {
                BESRemoteUtils::ProxyAuthType = CURLAUTH_DIGEST;
                BESDEBUG(MODULE, prolog << "ProxyAuthType DIGEST set." << endl);
            } else if (authType == "ntlm") {
                BESRemoteUtils::ProxyAuthType = CURLAUTH_NTLM;
                BESDEBUG(MODULE, prolog << "ProxyAuthType NTLM set." << endl);
            } else {
                BESRemoteUtils::ProxyAuthType = CURLAUTH_BASIC;
                BESDEBUG(MODULE,
                         prolog << "User supplied an invalid value '" << authType
                                << "'  for Gateway.ProxyAuthType. Falling back to BASIC authentication scheme."
                                << endl);
>>>>>>> 030d3d18
            }

        }
        else {
            BESRemoteUtils::ProxyAuthType = CURLAUTH_BASIC;
        }

    }

    found = false;
<<<<<<< HEAD
    key = Gateway_USE_INTERNAL_CACHE;
=======
    key = HTTP_USE_INTERNAL_CACHE;
>>>>>>> 030d3d18
    string use_cache;
    TheBESKeys::TheKeys()->get_value(key, use_cache, found);
    if (found) {
        if (use_cache == "true" || use_cache == "TRUE" || use_cache == "True" || use_cache == "yes"
            || use_cache == "YES" || use_cache == "Yes")
            BESRemoteUtils::useInternalCache = true;
        else
            BESRemoteUtils::useInternalCache = false;
    }
    else {
        // If not set, default to false. Assume squid or ...
        BESRemoteUtils::useInternalCache = false;
    }

    // Grab the value for the NoProxy regex; empty if there is none.
    found = false; // Not used
<<<<<<< HEAD
    TheBESKeys::TheKeys()->get_value("Ngap.NoProxy", BESRemoteUtils::NoProxyRegex, found);
=======
    TheBESKeys::TheKeys()->get_value("Http.NoProxy", BESRemoteUtils::NoProxyRegex, found);
>>>>>>> 030d3d18
}

// Not used. There's a better version of this that returns a string in libdap.
// jhrg 3/24/11

/**
 * Look for the type of handler that can read the filename found in the \arg disp.
 * The string \arg disp (probably from a HTTP Content-Dispoition header) has the
 * format:
 *
 * ~~~xml
 * filename[#|=]<value>[ <attribute name>[#|=]<value>]
 * ~~~
 *
 * @param disp The disposition string
 * @param type The type of the handler that can read this file or the empty
 * string if the BES Catalog Utils cannot find a handler to read it.
 */
void BESRemoteUtils::Get_type_from_disposition(const string &disp, string &type)
{
    // If this function extracts a filename from disp and it matches a handler's
    // regex using the Catalog Utils, this will be set to a non-empty value.
    type = "";

    size_t fnpos = disp.find("filename");
    if (fnpos != string::npos) {
        // Got the filename attribute, now get the
        // filename, which is after the pound sign (#) or the equal sign (=)
        size_t pos = disp.find("#", fnpos);
        if (pos == string::npos) pos = disp.find("=", fnpos);

        if (pos != string::npos) {
            // Got the filename to the end of the
            // string, now get it to either the end of
            // the string or the start of the next
            // attribute
            string filename;
            size_t sp = disp.find(" ", pos);
            if (pos != string::npos) {
                // space before the next attribute
                filename = disp.substr(pos + 1, sp - pos - 1);
            }
            else {
                // to the end of the string
                filename = disp.substr(pos + 1);
            }

            // now see if it's wrapped in quotes
            if (filename[0] == '"') {
                filename = filename.substr(1);
            }
            if (filename[filename.length() - 1] == '"') {
                filename = filename.substr(0, filename.length() - 1);
            }

            // we have the filename now, run it through
            // the type match to get the file type
            const BESCatalogUtils *utils = BESCatalogList::TheCatalogList()->default_catalog()->get_catalog_utils();
            type = utils->get_handler_name(filename);
            
        }
    }
}

void BESRemoteUtils::Get_type_from_content_type(const string &ctype, string &type)
{
    BESDEBUG("gateway", "BESRemoteUtils::Get_type_from_content_type() - BEGIN" << endl);
    map<string, string>::iterator i = MimeList.begin();
    map<string, string>::iterator e = MimeList.end();
    bool done = false;
    for (; i != e && !done; i++) {
<<<<<<< HEAD
        BESDEBUG("gateway",
            "BESRemoteUtils::Get_type_from_content_type() - Comparing content type '" << ctype << "' against mime list element '" << (*i).second << "'"<< endl);
        BESDEBUG("gateway",
            "BESRemoteUtils::Get_type_from_content_type() - first: " << (*i).first << "  second: " << (*i).second << endl);

        if ((*i).second == ctype) {

            BESDEBUG("ngap", "BESRemoteUtils::Get_type_from_content_type() - MATCH" << endl);
=======
        BESDEBUG(MODULE,
                 prolog << "Comparing content type '" << ctype << "' against mime list element '" << (*i).second << "'"
                        << endl);
        BESDEBUG(MODULE, prolog << "first: " << (*i).first << "  second: " << (*i).second << endl);

        if ((*i).second == ctype) {

            BESDEBUG(MODULE, prolog << "MATCH" << endl);
>>>>>>> 030d3d18

            type = (*i).first;
            done = true;
        }
    }
<<<<<<< HEAD
    BESDEBUG("ngap", "BESRemoteUtils::Get_type_from_content_type() - END" << endl);
}

void BESRemoteUtils::Get_type_from_url(const string &url, string &type)
{
    // just run the url through the type match from the configuration
    const BESCatalogUtils *utils = BESCatalogList::TheCatalogList()->default_catalog()->get_catalog_utils();
=======

    BESDEBUG(MODULE, prolog << "END" << endl);
}

void BESRemoteUtils::Get_type_from_url(const string &url, string &type) {
    const BESCatalogUtils *utils = BESCatalogList::TheCatalogList()->find_catalog("catalog")->get_catalog_utils();

>>>>>>> 030d3d18
    type = utils->get_handler_name(url);
}



<|MERGE_RESOLUTION|>--- conflicted
+++ resolved
@@ -1,11 +1,10 @@
-// NgapUtils.cc
-
+// HttpCatalogUtils.cc
 // -*- mode: c++; c-basic-offset:4 -*-
-
-// This file is part of ngap_module, A C++ module that can be loaded in to
+//
+// This file is part of httpd_catalog_HTTPD_CATALOG, A C++ HTTPD_CATALOG that can be loaded in to
 // the OPeNDAP Back-End Server (BES) and is able to handle remote requests.
-
-// Copyright (c) 2020 OPeNDAP, Inc.
+//
+// Copyright (c) 2018 OPeNDAP, Inc.
 // Author: Nathan Potter <ndp@opendap.org>
 //
 // This library is free software; you can redistribute it and/or
@@ -23,20 +22,24 @@
 // Foundation, Inc., 51 Franklin Street, Fifth Floor, Boston, MA  02110-1301  USA
 //
 // You can contact OPeNDAP, Inc. at PO Box 112, Saunderstown, RI. 02874-0112.
-// Authors:
-//      ndp       Nathan Potter <ndp@opendap.org>
 
 #include "config.h"
 
 #ifdef HAVE_UNISTD_H
+
 #include <unistd.h>
+
 #endif
+
 #include <cstdlib>
 #include <cstring>
+#include <map>
+#include <vector>
+
 #include <curl/curl.h>
 
-#include "BESRemoteUtils.h"
-#include "BESProxyNames.h"
+#include <GNURegex.h>
+#include <util.h>
 
 #include <BESUtil.h>
 #include <BESCatalogUtils.h>
@@ -44,67 +47,52 @@
 #include <BESCatalog.h>
 #include <BESRegex.h>
 #include <TheBESKeys.h>
-
 #include <BESInternalError.h>
 #include <BESNotFoundError.h>
 #include <BESSyntaxUserError.h>
 #include <BESDebug.h>
 
-#include <GNURegex.h>
-#include <util.h>
-
-<<<<<<< HEAD
+#include "BESProxyNames.h"
+#include "BESRemoteUtils.h"
+
+#define MODULE "http"
+
 using namespace libdap;
 using namespace remote_utils;
 
-std::map<string, string> BESRemoteUtils::MimeList;
-=======
-#define MODULE "http"
-
-using namespace libdap;
-using namespace remote_utils;
-
 // These are static class members
 map<string, string> BESRemoteUtils::MimeList;
->>>>>>> 030d3d18
 string BESRemoteUtils::ProxyProtocol;
 string BESRemoteUtils::ProxyHost;
 string BESRemoteUtils::ProxyUser;
 string BESRemoteUtils::ProxyPassword;
 string BESRemoteUtils::ProxyUserPW;
+
 int BESRemoteUtils::ProxyPort = 0;
 int BESRemoteUtils::ProxyAuthType = 0;
 bool BESRemoteUtils::useInternalCache = false;
 
 string BESRemoteUtils::NoProxyRegex;
 
-// Initialization routine for the ngap module for certain parameters
+#define prolog string("BESRemoteUtils::").append(__func__).append("() - ")
+
+// Initialization routine for the httpd_catalog_HTTPD_CATALOG for certain parameters
 // and keys, like the white list, the MimeTypes translation.
 void BESRemoteUtils::Initialize()
 {
     // MimeTypes - translate from a mime type to a module name
     bool found = false;
-<<<<<<< HEAD
-    std::string key = Gateway_MIMELIST;
-    std::vector<string> vals;
-=======
     string key = HTTP_MIMELIST;
     vector<string> vals;
->>>>>>> 030d3d18
     TheBESKeys::TheKeys()->get_values(key, vals, found);
     if (found && vals.size()) {
-        std::vector<string>::iterator i = vals.begin();
-        std::vector<string>::iterator e = vals.end();
+        vector<string>::iterator i = vals.begin();
+        vector<string>::iterator e = vals.end();
         for (; i != e; i++) {
             size_t colon = (*i).find(":");
             if (colon == string::npos) {
-<<<<<<< HEAD
-                string err = (string) "Malformed " + Gateway_MIMELIST + " " + (*i)
-                    + " specified in the gateway configuration";
-=======
                 string err = (string) "Malformed " + HTTP_MIMELIST + " " + (*i) +
                              " specified in the gateway configuration";
->>>>>>> 030d3d18
                 throw BESSyntaxUserError(err, __FILE__, __LINE__);
             }
             string mod = (*i).substr(0, colon);
@@ -114,40 +102,27 @@
     }
 
     found = false;
-<<<<<<< HEAD
-    key = Gateway_PROXYHOST;
-=======
     key = HTTP_PROXYHOST;
->>>>>>> 030d3d18
     TheBESKeys::TheKeys()->get_value(key, BESRemoteUtils::ProxyHost, found);
     if (found && !BESRemoteUtils::ProxyHost.empty()) {
         // if the proxy host is set, then check to see if the port is
         // set. Does not need to be.
         found = false;
-<<<<<<< HEAD
-        key = Gateway_PROXYPORT;
-=======
         key = HTTP_PROXYPORT;
->>>>>>> 030d3d18
         string port;
         TheBESKeys::TheKeys()->get_value(key, port, found);
         if (found && !port.empty()) {
             BESRemoteUtils::ProxyPort = atoi(port.c_str());
             if (!BESRemoteUtils::ProxyPort) {
-                string err = (string) "ngap proxy host specified," + " but proxy port specified is invalid";
+                string err = (string) "httpd catalog proxy host is specified, but specified port is absent";
                 throw BESSyntaxUserError(err, __FILE__, __LINE__);
             }
         }
 
         // @TODO Either use this or remove it - right now this variable is never used downstream
-        // find the protocol to use for the proxy server. If none set,
-        // default to http
-        found = false;
-<<<<<<< HEAD
-        key = Gateway_PROXYPROTOCOL;
-=======
+        // find the protocol to use for the proxy server. If none set, default to http
+        found = false;
         key = HTTP_PROXYPROTOCOL;
->>>>>>> 030d3d18
         TheBESKeys::TheKeys()->get_value(key, BESRemoteUtils::ProxyProtocol, found);
         if (!found || BESRemoteUtils::ProxyProtocol.empty()) {
             BESRemoteUtils::ProxyProtocol = "http";
@@ -156,11 +131,7 @@
         // find the user to use for authenticating with the proxy server. If none set,
         // default to ""
         found = false;
-<<<<<<< HEAD
-        key = Gateway_PROXYUSER;
-=======
         key = HTTP_PROXYUSER;
->>>>>>> 030d3d18
         TheBESKeys::TheKeys()->get_value(key, BESRemoteUtils::ProxyUser, found);
         if (!found) {
             BESRemoteUtils::ProxyUser = "";
@@ -169,11 +140,7 @@
         // find the password to use for authenticating with the proxy server. If none set,
         // default to ""
         found = false;
-<<<<<<< HEAD
-        key = Gateway_PROXYPASSWORD;
-=======
         key = HTTP_PROXYPASSWORD;
->>>>>>> 030d3d18
         TheBESKeys::TheKeys()->get_value(key, BESRemoteUtils::ProxyPassword, found);
         if (!found) {
             BESRemoteUtils::ProxyPassword = "";
@@ -182,11 +149,7 @@
         // find the user:password string to use for authenticating with the proxy server. If none set,
         // default to ""
         found = false;
-<<<<<<< HEAD
-        key = Gateway_PROXYUSERPW;
-=======
         key = HTTP_PROXYUSERPW;
->>>>>>> 030d3d18
         TheBESKeys::TheKeys()->get_value(key, BESRemoteUtils::ProxyUserPW, found);
         if (!found) {
             BESRemoteUtils::ProxyUserPW = "";
@@ -195,34 +158,13 @@
         // find the authentication mechanism to use with the proxy server. If none set,
         // default to BASIC authentication.
         found = false;
-<<<<<<< HEAD
-        key = Gateway_PROXYAUTHTYPE;
-=======
         key = HTTP_PROXYAUTHTYPE;
->>>>>>> 030d3d18
         string authType;
         TheBESKeys::TheKeys()->get_value(key, authType, found);
         if (found) {
             authType = BESUtil::lowercase(authType);
             if (authType == "basic") {
                 BESRemoteUtils::ProxyAuthType = CURLAUTH_BASIC;
-<<<<<<< HEAD
-                BESDEBUG("ngap", "BESRemoteUtils::Initialize() - ProxyAuthType BASIC set." << endl);
-            }
-            else if (authType == "digest") {
-                BESRemoteUtils::ProxyAuthType = CURLAUTH_DIGEST;
-                BESDEBUG("ngap", "BESRemoteUtils::Initialize() - ProxyAuthType DIGEST set." << endl);
-            }
-
-            else if (authType == "ntlm") {
-                BESRemoteUtils::ProxyAuthType = CURLAUTH_NTLM;
-                BESDEBUG("ngap", "BESRemoteUtils::Initialize() - ProxyAuthType NTLM set." << endl);
-            }
-            else {
-                BESRemoteUtils::ProxyAuthType = CURLAUTH_BASIC;
-                BESDEBUG("ngap",
-                         "BESRemoteUtils::Initialize() - User supplied an invalid value '"<< authType << "'  for Ngap.ProxyAuthType. Falling back to BASIC authentication scheme." << endl);
-=======
                 BESDEBUG(MODULE, prolog << "ProxyAuthType BASIC set." << endl);
             } else if (authType == "digest") {
                 BESRemoteUtils::ProxyAuthType = CURLAUTH_DIGEST;
@@ -236,43 +178,29 @@
                          prolog << "User supplied an invalid value '" << authType
                                 << "'  for Gateway.ProxyAuthType. Falling back to BASIC authentication scheme."
                                 << endl);
->>>>>>> 030d3d18
-            }
-
-        }
-        else {
+            }
+        } else {
             BESRemoteUtils::ProxyAuthType = CURLAUTH_BASIC;
         }
-
     }
 
     found = false;
-<<<<<<< HEAD
-    key = Gateway_USE_INTERNAL_CACHE;
-=======
     key = HTTP_USE_INTERNAL_CACHE;
->>>>>>> 030d3d18
     string use_cache;
     TheBESKeys::TheKeys()->get_value(key, use_cache, found);
     if (found) {
-        if (use_cache == "true" || use_cache == "TRUE" || use_cache == "True" || use_cache == "yes"
-            || use_cache == "YES" || use_cache == "Yes")
+        if (use_cache == "true" || use_cache == "TRUE" || use_cache == "True" || use_cache == "yes" ||
+            use_cache == "YES" || use_cache == "Yes")
             BESRemoteUtils::useInternalCache = true;
         else
             BESRemoteUtils::useInternalCache = false;
-    }
-    else {
+    } else {
         // If not set, default to false. Assume squid or ...
         BESRemoteUtils::useInternalCache = false;
     }
-
     // Grab the value for the NoProxy regex; empty if there is none.
     found = false; // Not used
-<<<<<<< HEAD
-    TheBESKeys::TheKeys()->get_value("Ngap.NoProxy", BESRemoteUtils::NoProxyRegex, found);
-=======
     TheBESKeys::TheKeys()->get_value("Http.NoProxy", BESRemoteUtils::NoProxyRegex, found);
->>>>>>> 030d3d18
 }
 
 // Not used. There's a better version of this that returns a string in libdap.
@@ -300,10 +228,9 @@
     size_t fnpos = disp.find("filename");
     if (fnpos != string::npos) {
         // Got the filename attribute, now get the
-        // filename, which is after the pound sign (#) or the equal sign (=)
+        // filename, which is after the pound sign (#)
         size_t pos = disp.find("#", fnpos);
         if (pos == string::npos) pos = disp.find("=", fnpos);
-
         if (pos != string::npos) {
             // Got the filename to the end of the
             // string, now get it to either the end of
@@ -314,8 +241,7 @@
             if (pos != string::npos) {
                 // space before the next attribute
                 filename = disp.substr(pos + 1, sp - pos - 1);
-            }
-            else {
+            } else {
                 // to the end of the string
                 filename = disp.substr(pos + 1);
             }
@@ -329,10 +255,10 @@
             }
 
             // we have the filename now, run it through
-            // the type match to get the file type
+            // the type match to get the file type.
+
             const BESCatalogUtils *utils = BESCatalogList::TheCatalogList()->default_catalog()->get_catalog_utils();
             type = utils->get_handler_name(filename);
-            
         }
     }
 }
@@ -344,16 +270,6 @@
     map<string, string>::iterator e = MimeList.end();
     bool done = false;
     for (; i != e && !done; i++) {
-<<<<<<< HEAD
-        BESDEBUG("gateway",
-            "BESRemoteUtils::Get_type_from_content_type() - Comparing content type '" << ctype << "' against mime list element '" << (*i).second << "'"<< endl);
-        BESDEBUG("gateway",
-            "BESRemoteUtils::Get_type_from_content_type() - first: " << (*i).first << "  second: " << (*i).second << endl);
-
-        if ((*i).second == ctype) {
-
-            BESDEBUG("ngap", "BESRemoteUtils::Get_type_from_content_type() - MATCH" << endl);
-=======
         BESDEBUG(MODULE,
                  prolog << "Comparing content type '" << ctype << "' against mime list element '" << (*i).second << "'"
                         << endl);
@@ -362,21 +278,11 @@
         if ((*i).second == ctype) {
 
             BESDEBUG(MODULE, prolog << "MATCH" << endl);
->>>>>>> 030d3d18
 
             type = (*i).first;
             done = true;
         }
     }
-<<<<<<< HEAD
-    BESDEBUG("ngap", "BESRemoteUtils::Get_type_from_content_type() - END" << endl);
-}
-
-void BESRemoteUtils::Get_type_from_url(const string &url, string &type)
-{
-    // just run the url through the type match from the configuration
-    const BESCatalogUtils *utils = BESCatalogList::TheCatalogList()->default_catalog()->get_catalog_utils();
-=======
 
     BESDEBUG(MODULE, prolog << "END" << endl);
 }
@@ -384,7 +290,6 @@
 void BESRemoteUtils::Get_type_from_url(const string &url, string &type) {
     const BESCatalogUtils *utils = BESCatalogList::TheCatalogList()->find_catalog("catalog")->get_catalog_utils();
 
->>>>>>> 030d3d18
     type = utils->get_handler_name(url);
 }
 
