--- conflicted
+++ resolved
@@ -1,36 +1,3 @@
-<<<<<<< HEAD
-// GatewayUtils.h
-
-// -*- mode: c++; c-basic-offset:4 -*-
-
-// This file is part of gateway_module, A C++ module that can be loaded in to
-// the OPeNDAP Back-End Server (BES) and is able to handle remote requests.
-
-// Copyright (c) 2002,2003 OPeNDAP, Inc.
-// Author: Patrick West <pwest@ucar.edu>
-//
-// This library is free software; you can redistribute it and/or
-// modify it under the terms of the GNU Lesser General Public
-// License as published by the Free Software Foundation; either
-// version 2.1 of the License, or (at your option) any later version.
-//
-// This library is distributed in the hope that it will be useful,
-// but WITHOUT ANY WARRANTY; without even the implied warranty of
-// MERCHANTABILITY or FITNESS FOR A PARTICULAR PURPOSE.  See the GNU
-// Lesser General Public License for more details.
-//
-// You should have received a copy of the GNU Lesser General Public
-// License along with this library; if not, write to the Free Software
-// Foundation, Inc., 51 Franklin Street, Fifth Floor, Boston, MA  02110-1301  USA
-//
-// You can contact OPeNDAP, Inc. at PO Box 112, Saunderstown, RI. 02874-0112.
-
-// Authors:
-//      pcw       Patrick West <pwest@ucar.edu>
-
-//#ifndef I_GatewayUtils_H
-//#define I_GatewayUtils_H 1
-=======
 /**
  * @brief utility class for the HTTP catalog module
  *
@@ -46,36 +13,12 @@
  */
 #ifndef _REMOTE_UTILS_H_
 #define _REMOTE_UTILS_H_ 1
->>>>>>> 030d3d18
 
 #include <string>
 #include <map>
 #include <vector>
 
 namespace remote_utils {
-<<<<<<< HEAD
-
-/** @brief utility class for the gateway remote request mechanism
- *
- */
-    class BESRemoteUtils {
-    public:
-        static std::map<std::string, std::string> MimeList;
-        static std::string ProxyProtocol;
-        static std::string ProxyHost;
-        static std::string ProxyUserPW;
-        static std::string ProxyUser;
-        static std::string ProxyPassword;
-        static int ProxyPort;
-        static int ProxyAuthType;
-        static bool useInternalCache;
-
-        static std::string NoProxyRegex;
-
-        static void Initialize();
-        static void Get_type_from_disposition(const std::string &disp, std::string &type);
-        static void Get_type_from_content_type(const std::string &ctype, std::string &type);
-=======
 
 /** @brief utility class for the gateway remote request mechanism
  *
@@ -100,14 +43,9 @@
 
         static void Get_type_from_content_type(const std::string &ctype, std::string &type);
 
->>>>>>> 030d3d18
         static void Get_type_from_url(const std::string &url, std::string &type);
     };
 
 } // namespace remote_utils
 
-<<<<<<< HEAD
-//#endif // I_GatewayUtils_H
-=======
 #endif // _REMOTE_UTILS_H_
->>>>>>> 030d3d18
