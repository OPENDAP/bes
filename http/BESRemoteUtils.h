--- conflicted
+++ resolved
@@ -19,29 +19,6 @@
 #include <vector>
 
 namespace remote_utils {
-<<<<<<< HEAD
-
-/** @brief utility class for the gateway remote request mechanism
- *
- */
-    class BESRemoteUtils {
-    public:
-        static std::map<std::string, std::string> MimeList;
-        static std::string ProxyProtocol;
-        static std::string ProxyHost;
-        static std::string ProxyUserPW;
-        static std::string ProxyUser;
-        static std::string ProxyPassword;
-        static int ProxyPort;
-        static int ProxyAuthType;
-        static bool useInternalCache;
-
-    static std::string NoProxyRegex;
-
-        static void Initialize();
-        static void Get_type_from_disposition(const std::string &disp, std::string &type);
-        static void Get_type_from_content_type(const std::string &ctype, std::string &type);
-=======
 
 /** @brief utility class for the gateway remote request mechanism
  *
@@ -66,14 +43,9 @@
 
         static void Get_type_from_content_type(const std::string &ctype, std::string &type);
 
->>>>>>> cda4cb9e
         static void Get_type_from_url(const std::string &url, std::string &type);
     };
 
 } // namespace remote_utils
 
-<<<<<<< HEAD
-//#endif // I_GatewayUtils_H
-=======
 #endif // _REMOTE_UTILS_H_
->>>>>>> cda4cb9e
