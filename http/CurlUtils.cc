// -*- mode: c++; c-basic-offset:4 -*-

// This file is part of the BES http package, part of the Hyrax data server.

// Copyright (c) 2020 OPeNDAP, Inc.
// Author: Nathan Potter <ndp@opendap.org>
//
// This library is free software; you can redistribute it and/or
// modify it under the terms of the GNU Lesser General Public
// License as published by the Free Software Foundation; either
// version 2.1 of the License, or (at your option) any later version.
//
// This library is distributed in the hope that it will be useful,
// but WITHOUT ANY WARRANTY; without even the implied warranty of
// MERCHANTABILITY or FITNESS FOR A PARTICULAR PURPOSE.  See the GNU
// Lesser General Public License for more details.
//
// You should have received a copy of the GNU Lesser General Public
// License along with this library; if not, write to the Free Software
// Foundation, Inc., 51 Franklin Street, Fifth Floor, Boston, MA  02110-1301  USA
//
// You can contact OPeNDAP, Inc. at PO Box 112, Saunderstown, RI. 02874-0112.

// Authors:
//      ndp       Nathan Potter <ndp@opendap.org>

#include <curl/curl.h>
#include <cstdio>
#include <sstream>
#include <map>
#include <vector>
#include <unistd.h>
#include <algorithm>    // std::for_each
#include <time.h>

#include <util.h>       // from libdap

#include "rapidjson/document.h"

#include "BESSyntaxUserError.h"
#include "BESForbiddenError.h"
#include "BESNotFoundError.h"
#include "BESTimeoutError.h"
#include "BESInternalError.h"
#include "BESDebug.h"
#include "BESRegex.h"
#include "TheBESKeys.h"
#include "BESUtil.h"
#include "BESLog.h"

<<<<<<< HEAD
=======
// #include "util.h"
>>>>>>> 53d6abcd
#include "BESDebug.h"
#include "BESSyntaxUserError.h"
#include "HttpNames.h"
#include "HttpUtils.h"
#include "AllowedHosts.h"
#include "CurlUtils.h"
#include "EffectiveUrlCache.h"

#include "url_impl.h"

#define MODULE "curl"

using std::endl;
using std::string;
using std::map;
using std::vector;
using std::stringstream;
using std::ostringstream;
using namespace http;

#define prolog std::string("CurlUtils::").append(__func__).append("() - ")


namespace curl {
static const unsigned int retry_limit = 10; // Amazon's suggestion
static const useconds_t uone_second = 1000*1000; // one second in micro seconds (which is 1000


// Set this to 1 to turn on libcurl's verbose mode (for debugging).
    int curl_trace = 0;

#define CLIENT_ERR_MIN 400
#define CLIENT_ERR_MAX 417
    const char *http_client_errors[CLIENT_ERR_MAX - CLIENT_ERR_MIN + 1] = {
            "Bad Request:",
            "Unauthorized: Contact the server administrator.",
            "Payment Required.",
            "Forbidden: Contact the server administrator.",
            "Not Found: The underlying data source or server could not be found.",
            "Method Not Allowed.",
            "Not Acceptable.",
            "Proxy Authentication Required.",
            "Request Time-out.",
            "Conflict.",
            "Gone.",
            "Length Required.",
            "Precondition Failed.",
            "Request Entity Too Large.",
            "Request URI Too Large.",
            "Unsupported Media Type.",
            "Requested Range Not Satisfiable.",
            "Expectation Failed."
    };

#define SERVER_ERR_MIN 500
#define SERVER_ERR_MAX 505
    const char *http_server_errors[SERVER_ERR_MAX - SERVER_ERR_MIN + 1] =
            {
                    "Internal Server Error.",
                    "Not Implemented.",
                    "Bad Gateway.",
                    "Service Unavailable.",
                    "Gateway Time-out.",
                    "HTTP Version Not Supported."
            };


/** This function translates an HTTP status code into an error message. It
    works for those code greater than or equal to 400. */
    string http_status_to_string(int status) {
        if (status >= CLIENT_ERR_MIN && status <= CLIENT_ERR_MAX)
            return string(http_client_errors[status - CLIENT_ERR_MIN]);
        else if (status >= SERVER_ERR_MIN && status <= SERVER_ERR_MAX)
            return string(http_server_errors[status - SERVER_ERR_MIN]);
        else
            return string(
                    "Unknown Error: This indicates a problem with libdap++.\nPlease report this to support@opendap.org.");
    }

    static string getCurlAuthTypeName(const int authType) {

        string authTypeString;
        int match;

        match = authType & CURLAUTH_BASIC;
        if (match) {
            authTypeString += "CURLAUTH_BASIC";
        }

        match = authType & CURLAUTH_DIGEST;
        if (match) {
            if (!authTypeString.empty())
                authTypeString += " ";
            authTypeString += "CURLAUTH_DIGEST";
        }

        match = authType & CURLAUTH_DIGEST_IE;
        if (match) {
            if (!authTypeString.empty())
                authTypeString += " ";
            authTypeString += "CURLAUTH_DIGEST_IE";
        }

        match = authType & CURLAUTH_GSSNEGOTIATE;
        if (match) {
            if (!authTypeString.empty())
                authTypeString += " ";
            authTypeString += "CURLAUTH_GSSNEGOTIATE";
        }

        match = authType & CURLAUTH_NTLM;
        if (match) {
            if (!authTypeString.empty())
                authTypeString += " ";
            authTypeString += "CURLAUTH_NTLM";
        }

#if 0
        match = authType & CURLAUTH_ANY;
    if(match){
        if(!authTypeString.empty())
            authTypeString += " ";
        authTypeString += "CURLAUTH_ANY";
    }


    match = authType & CURLAUTH_ANY;
    if(match){
        if(!authTypeString.empty())
            authTypeString += " ";
        authTypeString += "CURLAUTH_ANYSAFE";
    }


    match = authType & CURLAUTH_ANY;
    if(match){
        if(!authTypeString.empty())
            authTypeString += " ";
        authTypeString += "CURLAUTH_ONLY";
    }
#endif

        return authTypeString;
    }

    /**
     * libcurl call back function that ignores the data entirely. nothing is written. Ever.
     */
    static size_t writeNothing(char */* data */, size_t /* size */, size_t nmemb, void * /* userdata */) {
        return nmemb;
    }

    /**
     * libcurl call back function that is used to write data to a passed open file descriptor (that would
     * be instead of the default open FILE *)
     */
    static size_t writeToOpenfileDescriptor(char *data, size_t /* size */, size_t nmemb, void *userdata) {

        int *fd = (int *) userdata;

        BESDEBUG(MODULE, prolog << "Bytes received " << nmemb << endl);
        int wrote = write(*fd, data, nmemb);
        BESDEBUG(MODULE, prolog << "Bytes written " << wrote << endl);

        return wrote;
    }


    /**
     * A libcurl callback function used to read response headers. Read headers,
     * line by line, from ptr. The fourth param is really supposed to be a FILE,
     * but libcurl just holds the pointer and passes it to this function
     * without using it itself.
     * What actually happens? This code was moved and I am not sure how this works
     * (which it does) now. I use that to pass in a pointer to the HTTPConnect that
     * initiated the HTTP request so that there's some place to dump the headers.
     *
     * Note that this function just saves the headers in a
     * vector of strings. Later on the code (see fetch_url()) parses the headers
     * special to the DAP.
     *
     * @param ptr A pointer to one line of character data; one header.
     * @param size Size of each character (nominally one byte).
     * @param nmemb Number of bytes.
     * @param resp_hdrs A pointer to a vector<string>. Set in read_url.
     * @return The number of bytes processed. Must be equal to size * nmemb or
     * libcurl will report an error.
     */
    static size_t save_raw_http_headers(void *ptr, size_t size, size_t nmemb, void *resp_hdrs) {
        BESDEBUG(MODULE, prolog << "Inside the header parser." << endl);
        vector<string> *hdrs = static_cast<vector<string> * >(resp_hdrs);

        // Grab the header, minus the trailing newline. Or \r\n pair.
        string complete_line;
        if (nmemb > 1 && *(static_cast<char *>(ptr) + size * (nmemb - 2)) == '\r')
            complete_line.assign(static_cast<char *>(ptr), size * (nmemb - 2));
        else
            complete_line.assign(static_cast<char *>(ptr), size * (nmemb - 1));

        // Store all non-empty headers that are not HTTP status codes
        if (complete_line != "" && complete_line.find("HTTP") == string::npos) {
            BESDEBUG(MODULE, prolog << "Header line: " << complete_line << endl);
            hdrs->push_back(complete_line);
        }

        return size * nmemb;
    }


/** A libcurl callback for debugging protocol issues. */
    static int curl_debug(CURL *, curl_infotype info, char *msg, size_t size, void *) {
        string message(msg, size);

        switch (info) {
            case CURLINFO_TEXT:
                BESDEBUG(MODULE, prolog << "Text: " << message << endl);
                break;
            case CURLINFO_HEADER_IN:
                BESDEBUG(MODULE, prolog << "Header in: " << message << endl);
                break;
            case CURLINFO_HEADER_OUT:
                BESDEBUG(MODULE, prolog << "Header out: " << endl << message << endl);
                break;
            case CURLINFO_DATA_IN:
                BESDEBUG(MODULE, prolog << "Data in: " << message << endl);
                break;
            case CURLINFO_DATA_OUT:
                BESDEBUG(MODULE, prolog << "Data out: " << message << endl);
                break;
            case CURLINFO_END:
                BESDEBUG(MODULE, prolog << "End: " << message << endl);
                break;
#ifdef CURLINFO_SSL_DATA_IN
                case CURLINFO_SSL_DATA_IN:
            BESDEBUG(MODULE,  prolog << "SSL Data in: " << message << endl ); break;
#endif
#ifdef CURLINFO_SSL_DATA_OUT
                case CURLINFO_SSL_DATA_OUT:
            BESDEBUG(MODULE,  prolog << "SSL Data out: " << message << endl ); break;
#endif
            default:
                BESDEBUG(MODULE, prolog << "Curl info: " << message << endl);
                break;
        }
        return 0;
    }


/** Functor to add a single string to a curl_slist. This is used to transfer
    a list of headers from a vector<string> object to a curl_slist. */
    class BuildHeaders : public std::unary_function<const string &, void> {
        struct curl_slist *d_cl;

    public:
        BuildHeaders() : d_cl(0) {}

        void operator()(const string &header) {
            BESDEBUG(MODULE, prolog << "Adding '" << header.c_str() << "' to the header list." << endl);
            d_cl = curl_slist_append(d_cl, header.c_str());
        }

        struct curl_slist *get_headers() {
            return d_cl;
        }
    };


/**
 * Configure the proxy options for the passed curl object. The passed URL is the target URL. If the target URL
 * matches the Gateway.NoProxyRegex in the config file, then no proxying is done.
 *
 * The proxy configuration is stored in the gateway_modules configuration file, gateway.conf. The allowed values are:
 * Gateway.ProxyHost=warsaw.wonderproxy.com
 * Gateway.ProxyPort=8080
 * Gateway.ProxyUser=username
 * Gateway.ProxyPassword=password
 * Gateway.ProxyUserPW=username:password
 * Gateway.ProxyAuthType=basic | digest | ntlm
 *
 */
    bool configureProxy(CURL *curl, const string &url) {
        BESDEBUG(MODULE,  prolog << "BEGIN." << endl);

        bool using_proxy = false;

        // I pulled this because I could never find where it was applied
        // to the curl state in HTTPConnect
        //string proxyProtocol = GatewayUtils::ProxyProtocol;

        string proxyHost = HttpUtils::ProxyHost;
        int proxyPort = HttpUtils::ProxyPort;
        string proxyPassword = HttpUtils::ProxyPassword;
        string proxyUser = HttpUtils::ProxyUser;
        string proxyUserPW = HttpUtils::ProxyUserPW;
        int proxyAuthType = HttpUtils::ProxyAuthType;

        if (!proxyHost.empty()) {
            using_proxy = true;
            if (proxyPort == 0)
                proxyPort = 8080;

            // Apparently we don't need this...
            //if(proxyProtocol.empty())
            // proxyProtocol = "http";

        }
        if (using_proxy) {
            BESDEBUG(MODULE,  prolog << "Found proxy configuration." << endl);

            // Don't set up the proxy server for URLs that match the 'NoProxy'
            // regex set in the gateway.conf file.

            // Don't create the regex if the string is empty
            if (!HttpUtils::NoProxyRegex.empty()) {
                BESDEBUG(MODULE,  prolog << "Found NoProxyRegex." << endl);
                BESRegex r(HttpUtils::NoProxyRegex.c_str());
                if (r.match(url.c_str(), url.length()) != -1) {
                    BESDEBUG(MODULE, prolog << "Found NoProxy match. Regex: " << HttpUtils::NoProxyRegex << "; Url: " << url << endl);
                    using_proxy = false;
                }
            }

            if (using_proxy) {

                BESDEBUG(MODULE, prolog << "Setting up a proxy server." << endl);
                BESDEBUG(MODULE, prolog << "Proxy host: " << proxyHost << endl);
                BESDEBUG(MODULE, prolog << "Proxy port: " << proxyPort << endl);

                curl_easy_setopt(curl, CURLOPT_PROXY, proxyHost.data());
                curl_easy_setopt(curl, CURLOPT_PROXYPORT, proxyPort);

// #ifdef CURLOPT_PROXYAUTH

                // oddly "#ifdef CURLOPT_PROXYAUTH" doesn't work - even though CURLOPT_PROXYAUTH is defined and valued at 111 it
                // fails the test. Eclipse hover over the CURLOPT_PROXYAUTH symbol shows: "CINIT(PROXYAUTH, LONG, 111)",
                // for what that's worth

                // According to http://curl.haxx.se/libcurl/c/curl_easy_setopt.html#CURLOPTPROXYAUTH As of 4/21/08 only NTLM, Digest and Basic work.

#if 0
            BESDEBUG(MODULE,  prolog << "CURLOPT_PROXYAUTH       = " << CURLOPT_PROXYAUTH << endl);
            BESDEBUG(MODULE,  prolog << "CURLAUTH_BASIC          = " << CURLAUTH_BASIC << endl);
            BESDEBUG(MODULE,  prolog << "CURLAUTH_DIGEST         = " << CURLAUTH_DIGEST << endl);
            BESDEBUG(MODULE,  prolog << "CURLAUTH_DIGEST_IE      = " << CURLAUTH_DIGEST_IE << endl);
            BESDEBUG(MODULE,  prolog << "CURLAUTH_GSSNEGOTIATE   = " << CURLAUTH_GSSNEGOTIATE << endl);
            BESDEBUG(MODULE,  prolog << "CURLAUTH_NTLM           = " << CURLAUTH_NTLM << endl);
            BESDEBUG(MODULE,  prolog << "CURLAUTH_ANY            = " << CURLAUTH_ANY << endl);
            BESDEBUG(MODULE,  prolog << "CURLAUTH_ANYSAFE        = " << CURLAUTH_ANYSAFE << endl);
            BESDEBUG(MODULE,  prolog << "CURLAUTH_ONLY           = " << CURLAUTH_ONLY << endl);
            BESDEBUG(MODULE,  prolog << "Using CURLOPT_PROXYAUTH = " << proxyAuthType << endl);
#endif

                BESDEBUG(MODULE, prolog << "Using CURLOPT_PROXYAUTH = " << getCurlAuthTypeName(proxyAuthType) << endl);
                curl_easy_setopt(curl, CURLOPT_PROXYAUTH, proxyAuthType);
// #endif



                if (!proxyUser.empty()) {
                    curl_easy_setopt(curl, CURLOPT_PROXYUSERNAME, proxyUser.data());
                    BESDEBUG(MODULE,  prolog << "CURLOPT_PROXYUSER : " << proxyUser << endl);

                    if (!proxyPassword.empty()) {
                        curl_easy_setopt(curl, CURLOPT_PROXYPASSWORD, proxyPassword.data());
                        BESDEBUG(MODULE,
                                  prolog << "CURLOPT_PROXYPASSWORD: " << proxyPassword << endl);
                    }
                } else if (!proxyUserPW.empty()) {
                    BESDEBUG(MODULE,
                              prolog << "CURLOPT_PROXYUSERPWD : " << proxyUserPW << endl);
                    curl_easy_setopt(curl, CURLOPT_PROXYUSERPWD, proxyUserPW.data());
                }

            }
        }
        BESDEBUG(MODULE,  prolog << "END." << endl);

        return using_proxy;
    }


/**
 * Get's a new instance of CURL* and performs basic configuration of that instance.
 *  - Accept compressed responses
 *  - Any authentication type
 *  - Follow redirects
 *  - User agent set to curl versio.
 *
 *  @param url The url used to configure the proy.
 */
    CURL *init(char *error_buffer) {
        error_buffer[0]=0; // Null terminate this string for safety.
        CURL *curl = curl_easy_init();
        if (!curl)
            throw BESInternalError("Could not initialize libcurl.",__FILE__, __LINE__);

            // Load in the default headers to send with a request. The empty Pragma
            // headers overrides libcurl's default Pragma: no-cache header (which
            // will disable caching by Squid, etc.).

            // the empty Pragma never appears in the outgoing headers when this isn't present
            // d_request_headers->push_back(string("Pragma: no-cache"));

            // d_request_headers->push_back(string("Cache-Control: no-cache"));

            // Allow compressed responses. Sending an empty string enables all supported compression types.
#ifndef CURLOPT_ACCEPT_ENCODING
        curl_easy_setopt(curl, CURLOPT_ENCODING, "");
#else
        curl_easy_setopt(curl, CURLOPT_ACCEPT_ENCODING, "");
#endif
        curl_easy_setopt(curl, CURLOPT_ERRORBUFFER, error_buffer);
        // We have to set FailOnError to false for any of the non-Basic
        // authentication schemes to work. 07/28/03 jhrg
        curl_easy_setopt(curl, CURLOPT_FAILONERROR, 0);

        // This means libcurl will use Basic, Digest, GSS Negotiate, or NTLM,
        // choosing the the 'safest' one supported by the server.
        // This requires curl 7.10.6 which is still in pre-release. 07/25/03 jhrg
        curl_easy_setopt(curl, CURLOPT_HTTPAUTH, (long) CURLAUTH_ANY);

        // I added these next three to support Hyrax accessing data held behind URS auth. ndp - 8/20/18
        curl_easy_setopt(curl, CURLOPT_NETRC, 1);

        // #TODO #FIXME Make these file names configuration based.
        curl_easy_setopt(curl, CURLOPT_COOKIEFILE, curl::get_cookie_filename().c_str());
        curl_easy_setopt(curl, CURLOPT_COOKIEJAR, curl::get_cookie_filename().c_str());

        curl_easy_setopt(curl, CURLOPT_NOPROGRESS, 1);
        curl_easy_setopt(curl, CURLOPT_NOSIGNAL, 1);
        curl_easy_setopt(curl, CURLOPT_HEADERFUNCTION, save_raw_http_headers);
        // In read_url a call to CURLOPT_WRITEHEADER is used to set the fourth
        // param of save_raw_http_headers to a vector<string> object.

        // Follow 302 (redirect) responses
        curl_easy_setopt(curl, CURLOPT_FOLLOWLOCATION, 1);
        curl_easy_setopt(curl, CURLOPT_MAXREDIRS, 5);

        // Set the user agent to curls version response because, well, that's what command line curl does :)
        curl_easy_setopt(curl, CURLOPT_USERAGENT, curl_version());

#if 0
        // If the user turns off SSL validation...
    if (!d_rcr->get_validate_ssl() == 0) {
        curl_easy_setopt(curl, CURLOPT_SSL_VERIFYPEER, 0);
        curl_easy_setopt(curl, CURLOPT_SSL_VERIFYHOST, 0);
    }

    // Look to see if cookies are turned on in the .dodsrc file. If so,
    // activate here. We honor 'session cookies' (cookies without an
    // expiration date) here so that session-base SSO systems will work as
    // expected.
    if (!d_cookie_jar.empty()) {
        BESDEBUG(cerr <<  prolog << "Setting the cookie jar to: " << d_cookie_jar << endl);
        curl_easy_setopt(curl, CURLOPT_COOKIEJAR, d_cookie_jar.c_str());
        curl_easy_setopt(curl, CURLOPT_COOKIESESSION, 1);
    }
#endif

        if (curl_trace) {
            BESDEBUG(MODULE,  prolog << "Curl version: " << curl_version() << endl);
            curl_easy_setopt(curl, CURLOPT_VERBOSE, 1);
            BESDEBUG(MODULE,  prolog << "Curl in verbose mode." << endl);
            curl_easy_setopt(curl, CURLOPT_DEBUGFUNCTION, curl_debug);
            BESDEBUG(MODULE,  prolog << "Curl debugging function installed." << endl);
        }
        BESDEBUG(MODULE,  prolog << "curl: " << curl << endl);
        return curl;
    }

    string get_range_arg_string(const unsigned long long &offset, const unsigned long long &size)
    {
        ostringstream range;   // range-get needs a string arg for the range
        range << offset << "-" << offset + size - 1;
        BESDEBUG(MODULE,  prolog << " range: " << range.str() << endl);
        return range.str();
    }


    CURL *init_effective_url_retriever_handle(const string url, vector<string> &resp_hdrs, char *error_buffer){
        CURL *curl = 0;
        curl = init(error_buffer);
        string err_msg_base = "cURL Error setting ";
        // set target URL.
        CURLcode res = curl_easy_setopt(curl, CURLOPT_URL, url.c_str());
        if (res != CURLE_OK)
            throw BESInternalError((err_msg_base + "CURLOPT_URL: ").append(error_message(res, error_buffer)), __FILE__, __LINE__);

        // get the offset to offset + size bytes
        res = curl_easy_setopt(curl, CURLOPT_RANGE, get_range_arg_string(0,4).c_str());
        if (res != CURLE_OK)
            throw BESInternalError((err_msg_base+"CURLOPT_RANGE: ").append(error_message(res, error_buffer)), __FILE__,
                                   __LINE__);

        res = curl_easy_setopt(curl, CURLOPT_WRITEFUNCTION, writeNothing);
        if (res != CURLE_OK)
            throw BESInternalError((err_msg_base+"CURLOPT_WRITEFUNCTION: ").append(
                    error_message(res, error_buffer)), __FILE__, __LINE__);

        // Pass save_raw_http_headers() a pointer to the vector<string> where the
        // response headers may be stored. Callers can use the resp_hdrs
        // value/result parameter to get the raw response header information .
        res = curl_easy_setopt(curl, CURLOPT_WRITEHEADER, &resp_hdrs);
        if (res != CURLE_OK)
            throw BESInternalError((err_msg_base+"CURLOPT_WRITEHEADER: ").append(
                    error_message(res, error_buffer)), __FILE__, __LINE__);

        return curl;
    }


    /** Use libcurl to dereference a URL. Read the information referenced by \c
    url into the file pointed to by the open file descriptor \c fd.

    @param url The URL to dereference.
    @param fd  An open file descriptor (as in 'open' as opposed to 'fopen') which
    will be the destination for the data; the caller can assume that when this
    method returns that the body of the response can be retrieved by reading
    from this file descriptor.
    @param resp_hdrs Value/result parameter for the HTTP Response Headers.
    @param request_headers A pointer to a vector of HTTP request headers. Default is
    null. These headers will be appended to the list of default headers.
    @return The HTTP status code.
    @exception Error Thrown if libcurl encounters a problem; the libcurl
    error message is stuffed into the Error object.
    */
    void read_url(CURL *curl,
                  const string &url,
                  int fd,
                  vector<string> *resp_hdrs,
                  const vector<string> *request_headers) {

        BESDEBUG(MODULE, prolog << "BEGIN" << endl);

        // Before we do anything, make sure that the URL is OK to pursue.
        if (!bes::AllowedHosts::theHosts()->is_allowed(url)) {
            string err = (string) "The specified URL " + url
                         + " does not match any of the accessible services in"
                         + " the white list.";
            BESDEBUG(MODULE, prolog << err << endl);
            throw BESSyntaxUserError(err, __FILE__, __LINE__);
        }

        curl_easy_setopt(curl, CURLOPT_URL, url.c_str());
        curl_easy_setopt(curl, CURLOPT_WRITEFUNCTION, writeToOpenfileDescriptor);

#ifdef CURLOPT_WRITEDATA
        curl_easy_setopt(curl, CURLOPT_WRITEDATA, &fd);
#else
        curl_easy_setopt(curl, CURLOPT_FILE, &fd);
#endif
        //DBG(copy(d_request_headers.begin(), d_request_headers.end(), ostream_iterator<string>(cerr, "\n")));
        BuildHeaders req_hdrs;
        //req_hdrs = for_each(d_request_headers.begin(), d_request_headers.end(), req_hdrs);
        if (request_headers)
            req_hdrs = for_each(request_headers->begin(), request_headers->end(), req_hdrs);
        curl_easy_setopt(curl, CURLOPT_HTTPHEADER, req_hdrs.get_headers());

        // Pass save_raw_http_headers() a pointer to the vector<string> where the
        // response headers may be stored. Callers can use the resp_hdrs
        // value/result parameter to get the raw response header information .
        curl_easy_setopt(curl, CURLOPT_WRITEHEADER, resp_hdrs);

#if 0
        // This call is the one that makes curl go get the thing.
        CURLcode res = curl_easy_perform(curl);
#endif

        read_data(curl);

        // Free the header list and null the value in d_curl.
        curl_slist_free_all(req_hdrs.get_headers());
        curl_easy_setopt(curl, CURLOPT_HTTPHEADER, 0);

#if 0
        if (res != 0) {
            BESDEBUG(MODULE, prolog << "OUCH! CURL returned an error! curl msg:  " << curl_easy_strerror(res) << endl);
            BESDEBUG(MODULE, prolog << "OUCH! CURL returned an error! error_buffer:  " << error_buffer << endl);
            throw libdap::Error(error_buffer);
        }
        long status;
        res = curl_easy_getinfo(curl, CURLINFO_HTTP_CODE, &status);
        BESDEBUG(MODULE, prolog << "HTTP Status " << status << endl);
        if (res != CURLE_OK)
            throw libdap::Error(error_buffer);
#endif

        BESDEBUG(MODULE, prolog << "END" << endl);
    }

    /**
     * Returns a cURL error message string based on the conents of the error_buf or, if the error_buf is empty, the
     * CURLcode code.
     * @param response_code
     * @param error_buf
     * @return
     */
    string error_message(const CURLcode response_code, char *error_buf) {
        std::ostringstream oss;
        size_t len = strlen(error_buf);
        if (len) {
            oss << error_buf;
            oss << " (code: " << (int) response_code << ")";
        } else {
            oss << curl_easy_strerror(response_code) << "(result: " << response_code << ")";
        }
        return oss.str();
    }

    /*
    * @brief Callback passed to libcurl to handle reading a single byte.
    *
    * This callback assumes that the size of the data is small enough
    * that all of the bytes will be either read at once or that a local
            * temporary buffer can be used to build up the values.
    *
    * @param buffer Data from libcurl
    * @param size Number of bytes
    * @param nmemb Total size of data in this call is 'size * nmemb'
    * @param data Pointer to this
    * @return The number of bytes read
    */
    size_t c_write_data(void *buffer, size_t size, size_t nmemb, void *data) {
        size_t nbytes = size * nmemb;
        //cerr << "ngap_write_data() bytes: " << nbytes << "  size: " << size << "  nmemb: " << nmemb << " buffer: " << buffer << "  data: " << data << endl;
        memcpy(data, buffer, nbytes);
        return nbytes;
    }

    /**
 * @brief http_get_as_string() This function de-references the target_url and returns the response document as a std:string.
 *
 * @param target_url The URL to dereference.
 * @return JSON document parsed from the response document returned by target_url
*/
    std::string http_get_as_string(const std::string &target_url){

        // @TODO @FIXME Make the size of this buffer one of:
        //              a) A configuration setting.
        //              b) A new parameter to the function. (unsigned long)
        //              c) Do a HEAD on the URL, check for the Content-Length header and plan accordingly.
        //
        char response_buf[1024 * 1024];

        http_get(target_url, response_buf);
        string response(response_buf);
        return response;
    }

    /**
     * @brief http_get_as_json() This function de-references the target_url and parses the response into a JSON document.
     * No attempt to cache is performed, the HTTP request is made for each invocation of this method.
     *
     * @param target_url The URL to dereference.
     * @return JSON document parsed from the response document returned by target_url
     */
    rapidjson::Document http_get_as_json(const std::string &target_url){

        // @TODO @FIXME Make the size of this buffer one of:
        //              a) A configuration setting.
        //              b) A new parameter to the function. (unsigned long)
        //              c) Do a HEAD on the URL, check for the Content-Length header and plan accordingly.
        //

        char response_buf[1024 * 1024];

        curl::http_get(target_url, response_buf);
        rapidjson::Document d;
        d.Parse(response_buf);
        return d;
    }

    /**
     * Derefernce the target URL and put the response in response_buf
     * @param target_url The URL to dereference.
     * @param response_buf The buffer into which to put the response.
     */
    void http_get(const std::string &target_url, char *response_buf) {
        // char name[] = "/tmp/ngap_cookiesXXXXXX";
        string cf_name = get_cookie_filename();
        if (cf_name.empty())
            throw BESInternalError(string(prolog + "Failed to make temporary file for HTTP cookies in module 'ngap' (").append(strerror(errno)).append(")"), __FILE__, __LINE__);

        try {
            CURL *c_handle = curl::set_up_easy_handle(target_url, cf_name, response_buf);
            read_data(c_handle);
            curl_easy_cleanup(c_handle);
            unlink(cf_name.c_str());
        }
        catch(...) {
            unlink(cf_name.c_str());
            throw;
        }
    }

    /**
     *
     * @param target_url
     * @param cookies_file
     * @param response_buff
     * @return
     */
    CURL *set_up_easy_handle(const string &target_url, const string &cookies_file, char *response_buff) {
        char d_errbuf[CURL_ERROR_SIZE]; ///< raw error message info from libcurl
        CURL *d_handle;     ///< The libcurl handle object.
        d_handle = curl_easy_init();
        if (!d_handle)
            throw BESInternalError(string("ERROR! Failed to acquire cURL Easy Handle! "), __FILE__, __LINE__);

        CURLcode res;
        // Target URL --------------------------------------------------------------------------------------------------
        if (CURLE_OK != (res = curl_easy_setopt(d_handle, CURLOPT_URL, target_url.c_str())))
            throw BESInternalError(string("HTTP Error setting URL: ").append(error_message(res, d_errbuf)),
                                   __FILE__, __LINE__);

        // Pass all data to the 'write_data' function ------------------------------------------------------------------
        if (CURLE_OK != (res = curl_easy_setopt(d_handle, CURLOPT_WRITEFUNCTION, c_write_data)))
            throw BESInternalError(string("CURL Error: ").append(error_message(res, d_errbuf)),
                                   __FILE__, __LINE__);

        // Pass this to write_data as the fourth argument --------------------------------------------------------------
        if (CURLE_OK != (res = curl_easy_setopt(d_handle, CURLOPT_WRITEDATA, reinterpret_cast<void *>(response_buff))))
            throw BESInternalError(
                    string("CURL Error setting chunk as data buffer: ").append(error_message(res, d_errbuf)),
                    __FILE__, __LINE__);

        // Follow redirects --------------------------------------------------------------------------------------------
        if (CURLE_OK != (res = curl_easy_setopt(d_handle, CURLOPT_FOLLOWLOCATION, 1L)))
            throw BESInternalError(string("Error setting CURLOPT_FOLLOWLOCATION: ").append(
                    error_message(res, d_errbuf)),
                                   __FILE__, __LINE__);


        // Use cookies -------------------------------------------------------------------------------------------------
        if (CURLE_OK != (res = curl_easy_setopt(d_handle, CURLOPT_COOKIEFILE, cookies_file.c_str())))
            throw BESInternalError(
                    string("Error setting CURLOPT_COOKIEFILE to '").append(cookies_file).append("' msg: ").append(
                            error_message(res, d_errbuf)),
                    __FILE__, __LINE__);

        if (CURLE_OK != (res = curl_easy_setopt(d_handle, CURLOPT_COOKIEJAR, cookies_file.c_str())))
            throw BESInternalError(string("Error setting CURLOPT_COOKIEJAR: ").append(
                    error_message(res, d_errbuf)),
                                   __FILE__, __LINE__);


        // Authenticate using best available ---------------------------------------------------------------------------
        if (CURLE_OK != (res = curl_easy_setopt(d_handle, CURLOPT_HTTPAUTH, (long) CURLAUTH_ANY)))
            throw BESInternalError(string("Error setting CURLOPT_HTTPAUTH to CURLAUTH_ANY msg: ").append(
                    error_message(res, d_errbuf)),
                                   __FILE__, __LINE__);

#if 0
        if(debug) cout << "uid: " << uid << endl;
            if (CURLE_OK != (res = curl_easy_setopt(d_handle, CURLOPT_USERNAME, uid.c_str())))
                throw BESInternalError(string("Error setting CURLOPT_USERNAME: ").append(error_message(res, d_errbuf)),
                                       __FILE__, __LINE__);

            if(debug) cout << "pw: " << pw << endl;
            if (CURLE_OK != (res = curl_easy_setopt(d_handle, CURLOPT_PASSWORD, pw.c_str())))
                throw BESInternalError(string("Error setting CURLOPT_PASSWORD: ").append(error_message(res, d_errbuf)),
                                       __FILE__, __LINE__);
#else
        // Use .netrc for credentials ----------------------------------------------------------------------------------
        if (CURLE_OK != (res = curl_easy_setopt(d_handle, CURLOPT_NETRC, CURL_NETRC_OPTIONAL)))
            throw BESInternalError(string("Error setting CURLOPT_NETRC to CURL_NETRC_OPTIONAL: ").append(
                    error_message(res, d_errbuf)),
                                   __FILE__, __LINE__);
#endif

        // Error Buffer ------------------------------------------------------------------------------------------------
        if (CURLE_OK != (res = curl_easy_setopt(d_handle, CURLOPT_ERRORBUFFER, d_errbuf)))
            throw BESInternalError(string("CURL Error: ").append(curl_easy_strerror(res)), __FILE__, __LINE__);


        return d_handle;
    }

    /**
    * Execute the HTTP VERB from the passed cURL handle "c_handle" and retrieve the response.
    * @param c_handle The cURL easy handle to execute and read.
    */
    void read_data(CURL *c_handle) {

        unsigned int tries = 0;
        useconds_t retry_time = uone_second / 4;
        bool success;
        CURLcode curl_code;
        char curlErrorBuf[CURL_ERROR_SIZE]; ///< raw error message info from libcurl
        char *urlp = NULL;

        curl_easy_getinfo(c_handle, CURLINFO_EFFECTIVE_URL, &urlp);
        // Checking the curl_easy_getinfo return value in this case is pointless. If it's CURL_OK then we
        // still have to check the value of urlp to see if the URL was correctly set in the
        // cURL handle. If it fails then it fails, and urlp is not set. If we just focus on the value of urlp then
        // we can just check the one thing.
        if (!urlp)
            throw BESInternalError("URL acquisition failed.", __FILE__, __LINE__);

        // Try until retry_limit or success...
        do {
            curlErrorBuf[0] = 0; // clear the error buffer with a null termination at index 0.
            curl_code = curl_easy_perform(c_handle); // Do the thing...
            ++tries;

            if (CURLE_OK != curl_code) { // Failure here is not an HTTP error, but a cURL error.
                throw BESInternalError(
                        string("read_data() - ERROR! Message: ").append(error_message(curl_code, curlErrorBuf)),
                        __FILE__, __LINE__);
            }

            success = eval_get_response(c_handle, urlp);
            // if(debug) cout << ngap_curl::probe_easy_handle(c_handle) << endl;
            if (!success) {
                if (tries == retry_limit) {
                    string msg = prolog + "Data transfer error: Number of re-tries exceeded: "+ error_message(curl_code, curlErrorBuf);
                    LOG(msg << endl);
                    throw BESInternalError(msg, __FILE__, __LINE__);
                }
                else {
                    if (BESDebug::IsSet(MODULE)) {
                        stringstream ss;
                        ss << "HTTP transfer 500 error, will retry (trial " << tries << " for: " << urlp << ").";
                        BESDEBUG(MODULE, ss.str());
                    }
                    usleep(retry_time);
                    retry_time *= 2;
                }
            }

        } while (!success);
    }

    string get_cookie_file_base() {
        bool found = false;
        string cookie_filename;
        TheBESKeys::TheKeys()->get_value(HTTP_COOKIES_FILE_KEY, cookie_filename, found);
        if (!found) {
            cookie_filename = HTTP_DEFAULT_COOKIES_FILE;
        }
        return cookie_filename;
    }
    string get_cookie_filename() {
        string cookie_file_base = get_cookie_file_base();
        stringstream cf_with_pid;
        cf_with_pid <<  cookie_file_base << "-" << getpid();
        return cf_with_pid.str();
    }

    void clear_cookies(){
        string cf = get_cookie_filename();
        int ret = unlink(cf.c_str());
        if(ret){
            string msg = prolog + "() - Failed to unlink the cookie file: " + cf;
            LOG(msg << endl);
            BESDEBUG(MODULE, prolog << msg << endl);
        }
    }


    /**
     * Checks to see if the entire url matches any of the  "no retry" regular expressions held in the TheBESKeys
     * under the HTTP_NO_RETRY_URL_REGEX_KEY which atm, is set to "Http.No.Retry.Regex"
     * @param url The URL to be examined
     * @return True if the the url does not match a no retry regex, false if the entire url matches
     * a "no retry" regex.
     */
    bool is_retryable(std::string url)
    {
        BESDEBUG(MODULE, prolog << "BEGIN" << endl);
        bool retryable = true;

        vector<string> nr_regexs;
        bool found;
        TheBESKeys::TheKeys()->get_values(HTTP_NO_RETRY_URL_REGEX_KEY,nr_regexs, found);
        if(found){
            vector<string>::iterator it;
            for(it=nr_regexs.begin(); it != nr_regexs.end() && retryable ; it++){
                BESRegex no_retry_regex((*it).c_str(), (*it).size());
                int match_length;
                match_length = no_retry_regex.match(url.c_str(), url.size(), 0);
                if(match_length == url.size()){
                    BESDEBUG(MODULE, prolog << "The url: '"<< url << "' fully matched the "
                    << HTTP_NO_RETRY_URL_REGEX_KEY << ": '" <<  *it << "'" <<  endl);
                    retryable = false;
                }
            }
        }
        BESDEBUG(MODULE, prolog << "END retryable: "<< (retryable?"true":"false") << endl);
        return retryable;
    }

    /**
     * Check the response for errors and such.
     * @param eh The cURL easy_handle to evaluate.
     * @return true if at all worked out, false if it didn't and a retry is reasonable.
     * @throws BESInternalError When something really bad happens.
    */
    bool eval_get_response(CURL *eh, const string &requested_url) {
        BESDEBUG(MODULE, prolog << "Requested URL: " << requested_url << endl);

        char *last_accessed_url = 0;
        CURLcode res =curl_easy_getinfo(eh, CURLINFO_EFFECTIVE_URL, &last_accessed_url);
        if(res != CURLE_OK) {
            stringstream msg;
            msg << prolog << "Unable to determine CURLINFO_EFFECTIVE_URL! Requested URL: " << requested_url;
            BESDEBUG(MODULE, msg.str() << endl);
            throw BESInternalError(msg.str(), __FILE__, __LINE__);
        }
        BESDEBUG(MODULE, prolog << "Last Accessed URL(CURLINFO_EFFECTIVE_URL): " << last_accessed_url << endl);

        long http_code = 0;
        res = curl_easy_getinfo(eh, CURLINFO_RESPONSE_CODE, &http_code);
        if (res == CURLE_GOT_NOTHING) {
            // First we check to see if the response was empty. This is a cURL error, not an HTTP error
            // so we have to handle it like this. And we do that because this is one of the failure modes
            // we see in the AWS cloud and by trapping this and returning false we are able to be resilient and retry.
            // We maye eventually need to check other CURLCode errors
            stringstream msg;
            msg << prolog << "Ouch. cURL returned CURLE_GOT_NOTHING, returning false.  CURLINFO_EFFECTIVE_URL: " << last_accessed_url << endl;
            BESDEBUG(MODULE, msg.str());
            LOG(msg.str());
            return false;
        }
        else if(res != CURLE_OK) {
            // Not an error we are trapping so it's fail time.
            throw BESInternalError(
                    string("Error acquiring HTTP response code: ").append(curl::error_message(res, (char *) "")),
                    __FILE__, __LINE__);
        }

        if (BESDebug::IsSet(MODULE)) {
            long redirects;
            curl_easy_getinfo(eh, CURLINFO_REDIRECT_COUNT, &redirects);
            BESDEBUG(MODULE, prolog << "CURLINFO_REDIRECT_COUNT: " << redirects << endl);

            char *redirect_url = 0;
            curl_easy_getinfo(eh, CURLINFO_REDIRECT_URL, &redirect_url);
            if (redirect_url)
                BESDEBUG(MODULE, prolog << "CURLINFO_REDIRECT_URL: " << redirect_url << endl);
        }

        stringstream msg;
        if(http_code >= 400){
            msg << "ERROR - The HTTP GET request for the source URL: " << requested_url << " FAILED."
                << " The last accessed URL (CURLINFO_EFFECTIVE_URL) was: " << last_accessed_url
                << " The response had an HTTP status of " << http_code
                << " which means '" << http_status_to_string(http_code) << "'" << endl;
            BESDEBUG(MODULE, prolog << msg.str());
            LOG(msg.str());
        }

        // Newer Apache servers return 206 for range requests. jhrg 8/8/18
        switch (http_code) {
            case 200: // OK
            case 206: // Partial content - this is to be expected since we use range gets
                // cases 201-205 are things we should probably reject, unless we add more
                // comprehensive HTTP/S processing here. jhrg 8/8/18
                return true;

            case 400: // Bad Request
                throw BESSyntaxUserError(msg.str(), __FILE__, __LINE__);

            case 401: // Unauthorized
            case 402: // Payment Required
            case 403: // Forbidden
                throw BESForbiddenError(msg.str(), __FILE__, __LINE__);

            case 404: // Not Found
                throw BESNotFoundError(msg.str(), __FILE__, __LINE__);

            case 408: // Request Timeout
                throw BESTimeoutError(msg.str(), __FILE__, __LINE__);

            case 422: // Unprocessable Entity
            case 500: // Internal server error
            case 502: // Bad Gateway
            case 503: // Service Unavailable
            case 504: // Gateway Timeout
            {
                if(!is_retryable(last_accessed_url)){
                    msg << "The semantics of this particular last accessed URL indicate that it should not be retried.";
                    LOG(msg.str());
                    throw BESInternalError(msg.str(), __FILE__, __LINE__);
                }
                return false;
            }

            default: {
                BESDEBUG(MODULE, msg.str() << endl);
                throw BESInternalError(msg.str(), __FILE__, __LINE__);
            }
        }
    }


#if 0
    bool do_the_curl_perform_boogie(CURL *eh){
        CURLcode curl_code = curl_easy_perform(eh);
        if( curl_code == CURLE_SSL_CONNECT_ERROR ){
            stringstream msg;
            msg << prolog << "cURL experienced a CURLE_SSL_CONNECT_ERROR error. Will retry (url: "<< url << " attempt: " << tries << ")." << endl;
            BESDEBUG(MODULE,msg.str());
            LOG(msg.str());
            return false;
        }
        else if( curl_code == CURLE_SSL_CACERT_BADFILE ){
            stringstream msg;
            msg << prolog << "cURL experienced a CURLE_SSL_CACERT_BADFILE error. Will retry (url: " << url << " attempt: " << tries << ")." << endl;
            BESDEBUG(MODULE,msg.str());
            LOG(msg.str());
            return false;
        }
        else if (CURLE_OK != curl_code) {
            stringstream msg;
            msg << "Data transfer error: " << error_message(curl_code, error_buffer);
            char *effective_url = 0;
            curl_easy_getinfo(curl, CURLINFO_EFFECTIVE_URL, &effective_url);
            msg << " last_url: " << effective_url;
            BESDEBUG(MODULE, prolog << msg.str() << endl);
            throw BESInternalError(msg.str(), __FILE__, __LINE__);
        }
        long http_code = 0;
        CURLcode res = curl_easy_getinfo(eh, CURLINFO_RESPONSE_CODE, &http_code);
        if (res == CURLE_GOT_NOTHING) {
            // First we check to see if the response was empty. This is a cURL error, not an HTTP error
            // so we have to handle it like this. And we do that because this is one of the failure modes
            // we see in the AWS cloud and by trapping this and returning false we are able to be resilient and retry.
            // We maye eventually need to check other CURLCode errors
            char *effective_url = 0;
            curl_easy_getinfo(eh, CURLINFO_EFFECTIVE_URL, &effective_url);
            stringstream msg;
            msg << prolog << "Ouch. cURL returned CURLE_GOT_NOTHING, returning false.  CURLINFO_EFFECTIVE_URL: " << effective_url << endl;
            BESDEBUG(MODULE, msg.str());
            LOG(msg.str());
            return false;
        }
        else if(res != CURLE_OK) {
            // Not an error we are trapping so it's fail time.
            throw BESInternalError(
                    string("Error getting HTTP response code: ").append(curl::error_message(res, (char *) "")),
                    __FILE__, __LINE__);
        }
        if (BESDebug::IsSet(MODULE)) {
            char *last_url = 0;
            curl_easy_getinfo(eh, CURLINFO_EFFECTIVE_URL, &last_url);
            BESDEBUG(MODULE, prolog << "Last Accessed URL(CURLINFO_EFFECTIVE_URL): " << last_url << endl);
            long redirects;
            curl_easy_getinfo(eh, CURLINFO_REDIRECT_COUNT, &redirects);
            BESDEBUG(MODULE, prolog << "CURLINFO_REDIRECT_COUNT: " << redirects << endl);
            char *redirect_url = 0;
            curl_easy_getinfo(eh, CURLINFO_REDIRECT_URL, &redirect_url);
            if (redirect_url)
                BESDEBUG(MODULE, prolog << "CURLINFO_REDIRECT_URL: " << redirect_url << endl);
        }
        //  FIXME Expand the list of handled status to at least include the 4** stuff for authentication
        //  FIXME so that something sensible can be done.
        // Newer Apache servers return 206 for range requests. jhrg 8/8/18
        switch (http_code) {
            case 200: // OK
            case 206: // Partial content - this is to be expected since we use range gets
                // cases 201-205 are things we should probably reject, unless we add more
                // comprehensive HTTP/S processing here. jhrg 8/8/18
                return true;
            case 500: // Internal server error
            case 502: // Bad Gateway
            case 503: // Service Unavailable
            case 504: // Gateway Timeout
            {
                char *effective_url = 0;
                curl_easy_getinfo(eh, CURLINFO_EFFECTIVE_URL, &effective_url);
                stringstream msg;
                msg << prolog << "HTTP transfer " << http_code << " error, returning false.  CURLINFO_EFFECTIVE_URL: " << effective_url << endl;
                BESDEBUG(MODULE, msg.str());
                LOG(msg.str());
                return false;
            }
            default: {
                stringstream msg;
                char *effective_url = 0;
                curl_easy_getinfo(eh, CURLINFO_EFFECTIVE_URL, &effective_url);
                msg << prolog << "HTTP status error: Expected an OK status, but got: " << http_code  << " from (CURLINFO_EFFECTIVE_URL): " << effective_url;
                BESDEBUG(MODULE, msg.str() << endl);
                throw BESInternalError(msg.str(), __FILE__, __LINE__);
            }
        }
    }
#endif
    /**
     * @brief Performs a small (4 byte) range get on the target URL. If successfull the value of  last_accessed_url will
     * be set to the value of the last accessed URL (CURLINFO_EFFECTIVE_URL), including the query string.
     * are
     * @param url The URL to follow
     * @param last_accessed_url The last accessed URL (CURLINFO_EFFECTIVE_URL), including the query string
     */
    void retrieve_effective_url(const string &url, string &last_accessed_url) {

        unsigned int tries = 0;
        bool success = true;
        useconds_t retry_time = uone_second / 4;

        char error_buffer[CURL_ERROR_SIZE];
        vector<string> resp_hdrs;
        CURL *curl = 0;

        try {
            curl = init_effective_url_retriever_handle(url, resp_hdrs, error_buffer);
            do {
                bool do_retry = false;
                ++tries;
                error_buffer[0]=0; // Initialize to empty string

                BESDEBUG(MODULE, prolog << "Requesting URL: " << url << " attempt: " << tries <<  endl);
                CURLcode curl_code = curl_easy_perform(curl);
                if( curl_code == CURLE_SSL_CONNECT_ERROR ){
                    stringstream msg;
                    msg << prolog << "cURL experienced a CURLE_SSL_CONNECT_ERROR error. Will retry (url: "<< url << " attempt: " << tries << ")." << endl;
                    BESDEBUG(MODULE,msg.str());
                    LOG(msg.str());
                    do_retry = true;
                }
                else if( curl_code == CURLE_SSL_CACERT_BADFILE ){
                    stringstream msg;
                    msg << prolog << "cURL experienced a CURLE_SSL_CACERT_BADFILE error. Will retry (url: " << url << " attempt: " << tries << ")." << endl;
                    BESDEBUG(MODULE,msg.str());
                    LOG(msg.str());
                    do_retry = true;
                }
                else if (CURLE_OK != curl_code) {
                    stringstream msg;
                    msg << "Data transfer error: " << error_message(curl_code, error_buffer);
                    char *effective_url = 0;
                    curl_easy_getinfo(curl, CURLINFO_EFFECTIVE_URL, &effective_url);
                    msg << " last_url: " << effective_url;
                    BESDEBUG(MODULE, prolog << msg.str() << endl);
                    throw BESInternalError(msg.str(), __FILE__, __LINE__);
                }
                else {
                    success = eval_get_response(curl, url);
                    if (!success) {
                        if (tries == retry_limit) {
                            string msg = prolog + "Data transfer error: Number of re-tries exceeded: "+ error_message(curl_code, error_buffer);
                            LOG(msg << endl);
                            throw BESInternalError(msg, __FILE__, __LINE__);
                        }
                        else {
                            LOG(prolog << "HTTP Range-GET failed. Will retry (url: " << url <<
                                                                           " attempt: " << tries << ")." << endl);
                            do_retry = true;
                        }
                    }
                }

                if(do_retry){
                    usleep(retry_time);
                    retry_time *= 2;
                }

            } while (!success);

            char *effective_url = 0;
            curl_easy_getinfo(curl, CURLINFO_EFFECTIVE_URL, &effective_url);
            BESDEBUG(MODULE, prolog << " CURLINFO_EFFECTIVE_URL: " << effective_url << endl);
            last_accessed_url = effective_url;

            LOG(prolog << "Source URL: '" << url << "' Last Accessed URL: '" << last_accessed_url << "'" << endl);

            if(curl){
                curl_easy_cleanup(curl);
                curl = 0;
            }
        }
        catch(...){
            if(curl){
                curl_easy_cleanup(curl);
                curl = 0;
            }
            throw;
        }
    }




} /* namespace curl */<|MERGE_RESOLUTION|>--- conflicted
+++ resolved
@@ -33,8 +33,6 @@
 #include <algorithm>    // std::for_each
 #include <time.h>
 
-#include <util.h>       // from libdap
-
 #include "rapidjson/document.h"
 
 #include "BESSyntaxUserError.h"
@@ -48,10 +46,6 @@
 #include "BESUtil.h"
 #include "BESLog.h"
 
-<<<<<<< HEAD
-=======
-// #include "util.h"
->>>>>>> 53d6abcd
 #include "BESDebug.h"
 #include "BESSyntaxUserError.h"
 #include "HttpNames.h"
