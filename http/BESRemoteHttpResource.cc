// -*- mode: c++; c-basic-offset:4 -*-

// This file is part of gateway_Gateway_NAME,A C++ Gateway_NAME that can be loaded in to
// the OPeNDAP Back-End Server (BES) and is able to handle remote requests.

// Copyright (c) 2013 OPeNDAP, Inc.
// Author: Nathan Potter <ndp@opendap.org>
//
// This library is free software; you can redistribute it and/or
// modify it under the terms of the GNU Lesser General Public
// License as published by the Free Software Foundation; either
// version 2.1 of the License, or (at your option) any later version.
//
// This library is distributed in the hope that it will be useful,
// but WITHOUT ANY WARRANTY; without even the implied warranty of
// MERCHANTABILITY or FITNESS FOR A PARTICULAR PURPOSE.  See the GNU
// Lesser General Public License for more details.
//
// You should have received a copy of the GNU Lesser General Public
// License along with this library; if not, write to the Free Software
// Foundation, Inc., 51 Franklin Street, Fifth Floor, Boston, MA  02110-1301  USA
//
// You can contact OPeNDAP, Inc. at PO Box 112, Saunderstown, RI. 02874-0112.

// Authors:
//      ndp       Nathan Potter <ndp@opendap.org>

#include "config.h"

#include <sstream>
#include <fstream>
#include <string>
#include <iostream>

#include "rapidjson/document.h"

#include "BESInternalError.h"
#include "BESForbiddenError.h"
#include "BESSyntaxUserError.h"
#include "BESNotFoundError.h"
#include "BESTimeoutError.h"

#include "BESDebug.h"
#include "BESUtil.h"

#include "BESRemoteCache.h"
<<<<<<< HEAD
#include "BESCurlUtils.h"
#include "BESProxyNames.h"
#include "BESRemoteHttpResource.h"
#include "BESRemoteUtils.h"
=======
#include "BESRemoteUtils.h"
#include "BESCurlUtils.h"
#include "BESProxyNames.h"
#include "BESRemoteHttpResource.h"
>>>>>>> 030d3d18
#include "TheBESKeys.h"

using namespace std;
using namespace curl_utils;
using namespace remote_utils;

#define prolog std::string("BESRemoteHttpResource::").append(__func__).append("() - ")
#define MODULE "http"
<<<<<<< HEAD

namespace remote_http_resource {

/**
 * Builds a RemoteHttpResource object associated with the passed \c url parameter.
 *
 * @param url Is a URL string that identifies the remote resource.
 */
    BESRemoteHttpResource::BESRemoteHttpResource(const string &url) {
        d_initialized = false;
        d_fd = 0;
        d_curl = 0;
        d_resourceCacheFileName.clear();
        d_response_headers = new vector<string>();
        d_request_headers = new vector<string>();
        d_http_response_headers = new map<string, string>();

        if (url.empty()) {
            string err = "BESRemoteHttpResource(): Remote resource URL is empty";
            throw BESInternalError(err, __FILE__, __LINE__);
        }

        d_remoteResourceUrl = url;

        BESDEBUG(MODULE, "BESRemoteHttpResource() - URL: " << d_remoteResourceUrl << endl);

        // EXAMPLE: returned value parameter for CURL *
        //
        // CURL *www_lib_init(CURL **curl); // function type signature
        //
        // CURL *pvparam = 0;               // passed value parameter
        // result = www_lib_init(&pvparam); // the call to the method

        d_curl = init(d_error_buffer);  // This may throw either Error or InternalErr

        configureProxy(d_curl, d_remoteResourceUrl); // Configure the a proxy for this url (if appropriate).

        BESDEBUG(MODULE, "BESRemoteHttpResource() - d_curl: " << d_curl << endl);
    }
=======

namespace remote_http_resource {
>>>>>>> 030d3d18

/**
 * Releases any memory resources and also any existing cache file locks for the cached resource.
 * ( Closes the file descriptor opened when retrieveResource() was called.)
 */
    BESRemoteHttpResource::~BESRemoteHttpResource() {
        BESDEBUG(MODULE, "~BESRemoteHttpResource() - BEGIN   resourceURL: " << d_remoteResourceUrl << endl);

        delete d_response_headers;
        d_response_headers = 0;
        BESDEBUG(MODULE, "~BESRemoteHttpResource() - Deleted d_response_headers." << endl);

        delete d_request_headers;
        d_request_headers = 0;
        BESDEBUG(MODULE, "~BESRemoteHttpResource() - Deleted d_request_headers." << endl);

        if (!d_resourceCacheFileName.empty()) {
            remote_cache::BESRemoteCache *cache = remote_cache::BESRemoteCache::get_instance();
            if (cache) {
                cache->unlock_and_close(d_resourceCacheFileName);
                BESDEBUG(MODULE, "~BESRemoteHttpResource() - Closed and unlocked " << d_resourceCacheFileName << endl);
                d_resourceCacheFileName.clear();
            }
<<<<<<< HEAD
        }

        if (d_curl) {
            curl_easy_cleanup(d_curl);
            BESDEBUG(MODULE, "~BESRemoteHttpResource() - Called curl_easy_cleanup()." << endl);
        }
        d_curl = 0;

=======
        }

        if (d_curl) {
            curl_easy_cleanup(d_curl);
            BESDEBUG(MODULE, "~BESRemoteHttpResource() - Called curl_easy_cleanup()." << endl);
        }
        d_curl = 0;

>>>>>>> 030d3d18
        BESDEBUG(MODULE, "~BESRemoteHttpResource() - END   resourceURL: " << d_remoteResourceUrl << endl);
        d_remoteResourceUrl.clear();
    }

/**
 * This method will check the cache for the resource. If it's not there then it will lock the cache and retrieve
 * the remote resource content using HTTP GET.
 *
 * When this method returns the BESRemoteHttpResource object is fully initialized and the cache file name for the resource
 * is available along with an open file descriptor for the (now read-locked) cache file.
 */
    void BESRemoteHttpResource::retrieveResource(const string &inject_url) {
        BESDEBUG(MODULE,
                 "BESBESRemoteHttpResource::retrieveResource() - BEGIN   resourceURL: " << d_remoteResourceUrl << endl);

        if (d_initialized) {
            BESDEBUG(MODULE, "BESBESRemoteHttpResource::retrieveResource() - END  Already initialized." << endl);
            return;
        }

        // Get a pointer to the singleton cache instance for this process.
        remote_cache::BESRemoteCache *cache = remote_cache::BESRemoteCache::get_instance();
        if (!cache) {
            ostringstream oss;
            oss << __func__ << "() - FAILED to get local cache."
                               " Unable to proceed with request for " << this->d_remoteResourceUrl
<<<<<<< HEAD
                << " The gateway_MODULE MUST have a valid cache configuration to operate." << endl;
=======
                << " The MODULE MUST have a valid cache configuration to operate." << endl;
>>>>>>> 030d3d18
            BESDEBUG(MODULE, oss.str());
            throw BESInternalError(oss.str(), __FILE__, __LINE__);
        }

        // Get the name of the file in the cache (either the code finds this file or
        // or it makes it).
        d_resourceCacheFileName = cache->get_cache_file_name(d_remoteResourceUrl);
        BESDEBUG(MODULE,
                 "BESRemoteHttpResource::retrieveResource() - d_resourceCacheFileName: " << d_resourceCacheFileName
                                                                                         << endl);

        // @FIXME MAKE THIS RETRIEVE THE CACHED DATA TYPE IF THE CACHED RESPONSE IF FOUND
        // We need to know the type of the resource. HTTP headers are the preferred  way to determine the type.
        // Unfortunately, the current code losses both the HTTP headers sent from the request and the derived type
        // to subsequent accesses of the cached object. Since we have to have a type, for now we just set the type
        // from the url. If down below we DO an HTTP GET then the headers will be evaluated and the type set by setType()
        // But really - we gotta fix this.
        BESRemoteUtils::Get_type_from_url(d_remoteResourceUrl, d_type);
        BESDEBUG(MODULE, "BESRemoteHttpResource::retrieveResource() - d_type: " << d_type << endl);

        try {

            if (cache->get_read_lock(d_resourceCacheFileName, d_fd)) {
                BESDEBUG(MODULE,
                         "BESRemoteHttpResource::retrieveResource() - Remote resource is already in cache. cache_file_name: "
                                 << d_resourceCacheFileName << endl);
                d_initialized = true;
                return;
            }

            // Now we actually need to reach out across the interwebs and retrieve the remote resource and put it's
            // content into a local cache file, given that it's not in the cache.
            // First make an empty file and get an exclusive lock on it.
            if (cache->create_and_lock(d_resourceCacheFileName, d_fd)) {

                // Write the remote resource to the cache file.
                try {
                    writeResourceToFile(d_fd);
                }
                catch (...) {
                    // If things went south then we need to dump the file because we'll end up with an empty/bogus file clogging the cache
                    unlink(d_resourceCacheFileName.c_str());
                    throw;
                }

                //  -  -  -  -  -  -  -  -  -  -  -  -  -  -  -  -  -  -  -  -  -  -  -  -  -  -  -  -  -  -  -  -  -  -
                // If we are injecting the data URL, as per the BES configuration, we do that here.
                // The file is locked and we have the information required to make the substitution.
                // This is controlled by:
                //  - The value of the BES key NGAP_INJECT_DATA_URL_KEY (if present)
                //  - The inject_url string must not be empty.
                if (!inject_url.empty()) {
                    bool found;
                    string key_value;
                    TheBESKeys::TheKeys()->get_value(NGAP_INJECT_DATA_URL_KEY, key_value, found);
                    if (found && key_value == "true") {
                        unsigned int count = filter_retrieved_resource(DATA_ACCESS_URL_KEY, inject_url);
                        BESDEBUG(NGAP_NAME,
                                 prolog << "Replaced  " << count << " instance(s) of NGAP_DATA_ACCESS_URL template(" <<
                                        DATA_ACCESS_URL_KEY << ") in cached RemoteResource" << endl);
                    }
                }

                //  -  -  -  -  -  -  -  -  -  -  -  -  -  -  -  -  -  -  -  -  -  -  -  -  -  -  -  -  -  -  -  -  -  -
                // I think right here is where I would be able to cache the data type/response headers. While I have
                // the exclusive lock I could open another cache file for metadata and write to it.
                {
                    string hdr_filename = cache->get_cache_file_name(d_remoteResourceUrl) + ".hdrs";
                    std::ofstream hdr_out(hdr_filename.c_str());
                    try {
                        for (size_t i = 0; i < this->d_response_headers->size(); i++) {
                            hdr_out << (*d_response_headers)[i] << endl;
                        }
                    }
                    catch (...) {
                        // If this fails for any reason we:
                        hdr_out.close(); // Close the stream
                        unlink(hdr_filename.c_str()); // unlink the file
                        unlink(d_resourceCacheFileName.c_str()); // unlink the primary cache file.
                        throw;
                    }
                }
                // #########################################################################################################

                // Change the exclusive lock on the new file to a shared lock. This keeps
                // other processes from purging the new file and ensures that the reading
                // process can use it.
                cache->exclusive_to_shared_lock(d_fd);
                BESDEBUG(MODULE,
                         "BESRemoteHttpResource::retrieveResource() - Converted exclusive cache lock to shared lock."
                                 << endl);

                // Now update the total cache size info and purge if needed. The new file's
                // name is passed into the purge method because this process cannot detect its
                // own lock on the file.
                unsigned long long size = cache->update_cache_info(d_resourceCacheFileName);
                BESDEBUG(MODULE, "BESRemoteHttpResource::retrieveResource() - Updated cache info" << endl);

                if (cache->cache_too_big(size)) {
                    cache->update_and_purge(d_resourceCacheFileName);
                    BESDEBUG(MODULE, "BESRemoteHttpResource::retrieveResource() - Updated and purged cache." << endl);
                }

                BESDEBUG(MODULE, "BESRemoteHttpResource::retrieveResource() - END" << endl);

                d_initialized = true;

                return;
            } else {
                if (cache->get_read_lock(d_resourceCacheFileName, d_fd)) {
                    BESDEBUG(MODULE,
                             "BESRemoteHttpResource::retrieveResource() - Remote resource is in cache. cache_file_name: "
                                     << d_resourceCacheFileName << endl);
                    d_initialized = true;
                    return;
                }
            }

            string msg = "BESRemoteHttpResource::retrieveResource() - Failed to acquire cache read lock for remote resource: '";
            msg += d_remoteResourceUrl + "\n";
            throw libdap::Error(msg);

        }
        catch (...) {
            BESDEBUG(MODULE,
                     "BESRemoteHttpResource::retrieveResource() - Caught exception, unlocking cache and re-throw."
                             << endl);
            cache->unlock_cache();
            throw;
        }

    }

/**
 *
 * Retrieves the remote resource and write it the the open file associated with the open file
 * descriptor parameter 'fd'. In the process of caching the file a FILE * is fdopen'd from 'fd' and that is used buy
 * curl to write the content. At the end the stream is rewound and the FILE * pointer is returned.
 *
 * @param fd An open file descriptor the is associated with the target file.
 */
    void BESRemoteHttpResource::writeResourceToFile(int fd) {
        BESDEBUG(MODULE, "BESRemoteHttpResource::writeResourceToFile() - BEGIN" << endl);

        int status = -1;
        try {
            BESDEBUG(MODULE,
                     "BESRemoteHttpResource::writeResourceToFile() - Saving resource " << d_remoteResourceUrl
                                                                                       << " to cache file "
                                                                                       << d_resourceCacheFileName
                                                                                       << endl);
            status = read_url(d_curl, d_remoteResourceUrl, fd, d_response_headers, d_request_headers,
                              d_error_buffer); // Throws Error.
            if (status >= 400) {
                BESDEBUG(MODULE,
                         "BESRemoteHttpResource::writeResourceToFile() - HTTP returned an error status: " << status
                                                                                                          << endl);
                // delete resp_hdrs; resp_hdrs = 0;
<<<<<<< HEAD
                string msg = "Error while reading the URL: '";
                msg += d_remoteResourceUrl;
                msg += "'The HTTP request returned a status of " + libdap::long_to_string(status) + " which means '";
                msg += http_status_to_string(status) + "' \n";
                throw libdap::Error(msg);
=======
                stringstream msg;
                msg << prolog << "Error while reading the URL: \"" <<  d_remoteResourceUrl << "\", ";;
                for(unsigned int i=0; i<d_request_headers->size() ;i++){
                    msg << "reqhdr[" << i << "]: \"" << (*d_request_headers)[i] << "\", ";
                }
                msg <<    "The HTTP request returned a status of " << status << " which means '" <<
                    http_status_to_string(status) << "'" << endl;
                BESDEBUG(MODULE, prolog << "ERROR: HTTP request returned status: " << status << endl);
                switch(status) {
                    case 400:
                        throw BESSyntaxUserError(msg.str(), __FILE__, __LINE__);
                        break;
                    case 404:
                        throw BESNotFoundError(msg.str(), __FILE__, __LINE__);
                        break;
                    case 408:
                        throw BESTimeoutError(msg.str(), __FILE__, __LINE__);
                        break;
                    case 401:
                    case 402:
                    case 403:
                        throw BESForbiddenError(msg.str(), __FILE__, __LINE__);
                        break;
                    default:
                        throw BESInternalError(msg.str(), __FILE__, __LINE__);
                        break;
                }
>>>>>>> 030d3d18
            }
            BESDEBUG(MODULE,
                     "BESRemoteHttpResource::writeResourceToFile() - Resource " << d_remoteResourceUrl
                                                                                << " saved to cache file "
                                                                                << d_resourceCacheFileName << endl);

            // rewind the file
            // FIXME I think the idea here is that we have the file open and we should just keep
            // reading from it. But the container mechanism works with file names, so we will
            // likely have to open the file again. If that's true, lets remove this call. jhrg 3.2.18
            int status = lseek(fd, 0, SEEK_SET);
            if (-1 == status)
                throw BESError("Could not seek within the response.", BES_NOT_FOUND_ERROR, __FILE__, __LINE__);

            BESDEBUG(MODULE, "BESRemoteHttpResource::writeResourceToFile() - Reset file descriptor." << endl);

            // @TODO CACHE THE DATA TYPE OR THE HTTP HEADERS SO WHEN WE ARE RETRIEVING THE CACHED OBJECT WE CAN GET THE CORRECT TYPE
            setType(d_response_headers);
        }
        catch (libdap::Error &e) {
            throw;
        }
        BESDEBUG(MODULE, "BESRemoteHttpResource::writeResourceToFile() - END" << endl);
    }

    void BESRemoteHttpResource::setType(const vector<string> *resp_hdrs) {

        BESDEBUG(MODULE, "BESRemoteHttpResource::setType() - BEGIN" << endl);

        string type = "";

        // Try and figure out the file type first from the
        // Content-Disposition in the http header response.
        string disp;
        string ctype;

        if (resp_hdrs) {
            vector<string>::const_iterator i = resp_hdrs->begin();
            vector<string>::const_iterator e = resp_hdrs->end();
            for (; i != e; i++) {
                string hdr_line = (*i);

                BESDEBUG(MODULE, "BESRemoteHttpResource::setType() - Evaluating header: " << hdr_line << endl);

                hdr_line = BESUtil::lowercase(hdr_line);

                string colon_space = ": ";
                int index = hdr_line.find(colon_space);
                string hdr_name = hdr_line.substr(0, index);
                string hdr_value = hdr_line.substr(index + colon_space.length());

                BESDEBUG(MODULE,
                         "BESRemoteHttpResource::setType() - hdr_name: '" << hdr_name << "'   hdr_value: '" << hdr_value
                                                                          << "' " << endl);

                if (hdr_name.find("content-disposition") != string::npos) {
                    // Content disposition exists
                    BESDEBUG(MODULE, "BESRemoteHttpResource::setType() - Located content-disposition header." << endl);
                    disp = hdr_value;
                }
                if (hdr_name.find("content-type") != string::npos) {
                    BESDEBUG(MODULE, "BESRemoteHttpResource::setType() - Located content-type header." << endl);
                    ctype = hdr_value;
                }
            }
        }

        if (!disp.empty()) {
            // Content disposition exists, grab the filename
            // attribute
            BESRemoteUtils::Get_type_from_disposition(disp, type);
            BESDEBUG(MODULE,
                     "BESRemoteHttpResource::setType() - Evaluated content-disposition '" << disp
                                                                                          << "' matched type: \""
                                                                                          << type << "\"" << endl);
        }

        // still haven't figured out the type. Check the content-type
        // next, translate to the BES MODULE name. It's also possible
        // that even though Content-disposition was available, we could
        // not determine the type of the file.
        if (type.empty() && !ctype.empty()) {
            BESRemoteUtils::Get_type_from_content_type(ctype, type);
            BESDEBUG(MODULE,
                     "BESRemoteHttpResource::setType() - Evaluated content-type '" << ctype << "' matched type \""
                                                                                   << type
                                                                                   << "\"" << endl);
        }

        // still haven't figured out the type. Now check the actual URL
        // and see if we can't match the URL to a MODULE name
        if (type.empty()) {
            BESRemoteUtils::Get_type_from_url(d_remoteResourceUrl, type);
            BESDEBUG(MODULE,
                     "BESRemoteHttpResource::setType() - Evaluated url '" << d_remoteResourceUrl << "' matched type: \""
                                                                          << type << "\"" << endl);
        }

        // still couldn't figure it out, punt
        if (type.empty()) {
            string err = (string) "BESRemoteHttpResource::setType() - Unable to determine the type of data"
                         + " returned from '" + d_remoteResourceUrl + "'  Setting type to 'unknown'";
            BESDEBUG(MODULE, err);

            type = "unknown";
            //throw BESSyntaxUserError( err, __FILE__, __LINE__ ) ;
        }

        // @TODO CACHE THE DATA TYPE OR THE HTTP HEADERS SO WHEN WE ARE RETRIEVING THE CACHED OBJECT WE CAN GET THE CORRECT TYPE

        d_type = type;
    }

/**
 * Returns the value of the requested HTTP response header.
 * Evaluation is case-insensitive.
 * If the requested header_name is not found the empty string is returned.
 */
    std::string
    BESRemoteHttpResource::get_http_response_header(const std::string header_name) {
        string value("");
        std::map<string, string>::iterator it;
        it = d_http_response_headers->find(BESUtil::lowercase(header_name));
        if (it != d_http_response_headers->end())
            value = it->second;
        return value;
    }


/**
 * Filter the cache and replaces all occurances of template_str with update_str.
 *
 * WARNING: Does not lock cache. This method assumes that the process has already
 * acquired an exclusive lock on the cache file.
 *
 * @param template_str
 * @param update_str
 * @return
 */
    unsigned int
    BESRemoteHttpResource::filter_retrieved_resource(const std::string &template_str, const std::string &update_str) {
        unsigned int replace_count = 0;

        //  -  -  -  -  -  -  -  -  -  -  -  -  -  -  -  -  -  -  -  -  -  -  -  -
        // Read the dmr++ file into a string object
        std::ifstream cr_istrm(d_resourceCacheFileName);
        if (!cr_istrm.is_open()) {
            string msg = "Could not open '" + d_resourceCacheFileName + "' to read cached response.";
            BESDEBUG(MODULE, prolog << msg << endl);
            throw BESInternalError(msg, __FILE__, __LINE__);
        }
        std::stringstream buffer;
        buffer << cr_istrm.rdbuf();
        string resource_content(buffer.str());

        //  -  -  -  -  -  -  -  -  -  -  -  -  -  -  -  -  -  -  -  -  -  -  -  -
        // Replace all occurrences of the dmr++ href attr key.
        int startIndex = 0;
        while ((startIndex = resource_content.find(template_str)) != -1) {
            resource_content.erase(startIndex, template_str.length());
            resource_content.insert(startIndex, update_str);
            replace_count++;
        }
<<<<<<< HEAD

        //  -  -  -  -  -  -  -  -  -  -  -  -  -  -  -  -  -  -  -  -  -  -  -  -
        // Replace the contents of the cached dmr++ file with the modified string.
        std::ofstream cr_ostrm(d_resourceCacheFileName);
        if (!cr_ostrm.is_open()) {
            string msg = "Could not open '" + d_resourceCacheFileName + "' to write modified cached response.";
            BESDEBUG(MODULE, prolog << msg << endl);
            throw BESInternalError(msg, __FILE__, __LINE__);
        }
        cr_ostrm << resource_content;

        return replace_count;
    }

    void BESRemoteHttpResource::ingest_http_headers_and_type() {
        BESDEBUG(MODULE, prolog << "BEGIN" << endl);

        const string colon_space = ": ";
        for (size_t i = 0; i < this->d_response_headers->size(); i++) {
            size_t colon_index = (*d_response_headers)[i].find(colon_space);
            string key = BESUtil::lowercase((*d_response_headers)[i].substr(0, colon_index));
            string value = (*d_response_headers)[i].substr(colon_index + colon_space.length());
            BESDEBUG(MODULE, prolog << "key: " << key << " value: " << value << endl);
            (*d_http_response_headers)[key] = value;
        }
        string type;

        // Try and figure out the file type first from the
        // Content-Disposition in the http header response.
        string cdisp_hdr;
        string ctype_hdr;
        std::map<string, string>::iterator it;

        it = d_http_response_headers->find("content-disposition");
        if (it != d_http_response_headers->end()) {
            cdisp_hdr = it->second;
        }

        it = d_http_response_headers->find("content-type");
        if (it != d_http_response_headers->end()) {
            ctype_hdr = it->second;
        }

        if (!cdisp_hdr.empty()) {
            // Content disposition exists, grab the filename
            // attribute
            BESRemoteUtils::Get_type_from_disposition(cdisp_hdr, type);
            BESDEBUG(MODULE,
                     prolog << "Evaluated content-disposition '" << cdisp_hdr << "' matched type: \"" << type << "\""
                            << endl);
        }

        // still haven't figured out the type. Check the content-type
        // next, translate to the BES MODULE name. It's also possible
        // that even though Content-disposition was available, we could
        // not determine the type of the file.
        if (type.empty() && !ctype_hdr.empty()) {
            BESRemoteUtils::Get_type_from_content_type(ctype_hdr, type);
            BESDEBUG(MODULE,
                     prolog << "Evaluated content-type '" << ctype_hdr << "' matched type \"" << type << "\"" << endl);
        }

        // still haven't figured out the type. Now check the actual URL
        // and see if we can't match the URL to a MODULE name
        if (type.empty()) {
            BESRemoteUtils::Get_type_from_url(d_remoteResourceUrl, type);
            BESDEBUG(MODULE,
                     prolog << "Evaluated url '" << d_remoteResourceUrl << "' matched type: \"" << type << "\""
                            << endl);
        }

        // still couldn't figure it out, punt
        if (type.empty()) {
            string err = prolog + "Unable to determine the type of data"
                         + " returned from '" + d_remoteResourceUrl + "'  Setting type to 'unknown'";
            BESDEBUG(MODULE, err << endl);
            type = "unknown";
            //throw BESSyntaxUserError( err, __FILE__, __LINE__ ) ;
        }
        d_type = type;
        BESDEBUG(MODULE, prolog << "END (dataset type: " << d_type << ")" << endl);
    }
=======

        //  -  -  -  -  -  -  -  -  -  -  -  -  -  -  -  -  -  -  -  -  -  -  -  -
        // Replace the contents of the cached dmr++ file with the modified string.
        std::ofstream cr_ostrm(d_resourceCacheFileName);
        if (!cr_ostrm.is_open()) {
            string msg = "Could not open '" + d_resourceCacheFileName + "' to write modified cached response.";
            BESDEBUG(MODULE, prolog << msg << endl);
            throw BESInternalError(msg, __FILE__, __LINE__);
        }
        cr_ostrm << resource_content;

        return replace_count;
    }

    void BESRemoteHttpResource::ingest_http_headers_and_type() {
        BESDEBUG(MODULE, prolog << "BEGIN" << endl);

        const string colon_space = ": ";
        for (size_t i = 0; i < this->d_response_headers->size(); i++) {
            size_t colon_index = (*d_response_headers)[i].find(colon_space);
            string key = BESUtil::lowercase((*d_response_headers)[i].substr(0, colon_index));
            string value = (*d_response_headers)[i].substr(colon_index + colon_space.length());
            BESDEBUG(MODULE, prolog << "key: " << key << " value: " << value << endl);
            (*d_http_response_headers)[key] = value;
        }
        string type;

        // Try and figure out the file type first from the
        // Content-Disposition in the http header response.
        string cdisp_hdr;
        string ctype_hdr;
        std::map<string, string>::iterator it;

        it = d_http_response_headers->find("content-disposition");
        if (it != d_http_response_headers->end()) {
            cdisp_hdr = it->second;
        }

        it = d_http_response_headers->find("content-type");
        if (it != d_http_response_headers->end()) {
            ctype_hdr = it->second;
        }

        if (!cdisp_hdr.empty()) {
            // Content disposition exists, grab the filename
            // attribute
            BESRemoteUtils::Get_type_from_disposition(cdisp_hdr, type);
            BESDEBUG(MODULE,
                     prolog << "Evaluated content-disposition '" << cdisp_hdr << "' matched type: \"" << type << "\""
                            << endl);
        }

        // still haven't figured out the type. Check the content-type
        // next, translate to the BES MODULE name. It's also possible
        // that even though Content-disposition was available, we could
        // not determine the type of the file.
        if (type.empty() && !ctype_hdr.empty()) {
            BESRemoteUtils::Get_type_from_content_type(ctype_hdr, type);
            BESDEBUG(MODULE,
                     prolog << "Evaluated content-type '" << ctype_hdr << "' matched type \"" << type << "\"" << endl);
        }

        // still haven't figured out the type. Now check the actual URL
        // and see if we can't match the URL to a MODULE name
        if (type.empty()) {
            BESRemoteUtils::Get_type_from_url(d_remoteResourceUrl, type);
            BESDEBUG(MODULE,
                     prolog << "Evaluated url '" << d_remoteResourceUrl << "' matched type: \"" << type << "\""
                            << endl);
        }

        // still couldn't figure it out, punt
        if (type.empty()) {
            string err = prolog + "Unable to determine the type of data"
                         + " returned from '" + d_remoteResourceUrl + "'  Setting type to 'unknown'";
            BESDEBUG(MODULE, err << endl);
            type = "unknown";
            //throw BESSyntaxUserError( err, __FILE__, __LINE__ ) ;
        }
        d_type = type;
        BESDEBUG(MODULE, prolog << "END (dataset type: " << d_type << ")" << endl);
    }

    /**
     * @brief get_as_json() This function returns the cached resource parsed into a JSON document.
     *
     * @param target_url The URL to dereference.
     * @TODO Move this to ../curl_utils.cc (Requires moving the rapidjson lib too)
     * @return JSON document parsed from the response document returned by target_url
     */
    rapidjson::Document BESRemoteHttpResource::get_as_json() {
        string response = get_response_as_string();
        rapidjson::Document d;
        d.Parse(response.c_str());
        return d;
    }

    /**
     * Returns cache file content in a string..
     */
    std::string BESRemoteHttpResource::get_response_as_string() {

        if (!d_initialized) {
            stringstream msg;
            msg << "ERROR. Internal state error. " << __PRETTY_FUNCTION__
                << " was called prior to retrieving resource.";
            BESDEBUG(MODULE, prolog << msg.str() << endl);
            throw BESInternalError(msg.str(), __FILE__, __LINE__);
        }
        string cache_file = getCacheFileName();
        //  -  -  -  -  -  -  -  -  -  -  -  -  -  -  -  -  -  -  -  -  -  -  -  -  -  -  -
        // Set up dmr input stream.
        // If no valid dmr input file is provided the code tries to find a dmr in the mds.
        std::ifstream dmr_istream(cache_file, std::ofstream::in);

        // If the dmr_filename is not valid, the stream will not open. Empty is not valid.
        if (dmr_istream.is_open()) {
            // If it's open we've got a valid filename.
            BESDEBUG(MODULE, prolog << "Using cached file: " << cache_file << endl);
            std::ifstream t(cache_file);
            std::stringstream buffer;
            buffer << t.rdbuf();
            return buffer.str();
        } else {
            stringstream msg;
            msg << "ERROR. Failed to open cache file " << cache_file << " for reading.";
            BESDEBUG(MODULE, prolog << msg.str() << endl);
            throw BESInternalError(msg.str(), __FILE__, __LINE__);
        }

    }

/**
* Builds a RemoteHttpResource object associated with the passed \c url parameter.
*
* @param url Is a URL string that identifies the remote resource.
*/
    BESRemoteHttpResource::BESRemoteHttpResource(const std::string &url, const std::string &uid,
                                                 const std::string &echo_token) {

        d_fd = 0;
        d_initialized = false;

        d_uid = uid;
        d_echo_token = echo_token;

        d_curl = 0;
        d_resourceCacheFileName.clear();
        d_response_headers = new vector<string>();
        d_request_headers = new vector<string>();
        d_http_response_headers = new map<string, string>();

        if (url.empty()) {
            string err = "RemoteHttpResource(): Remote resource URL is empty";
            throw BESInternalError(err, __FILE__, __LINE__);
        }

        d_remoteResourceUrl = url;
        BESDEBUG(MODULE, prolog << "URL: " << d_remoteResourceUrl << endl);


        if (!d_uid.empty()) {
            string client_id_hdr = "User-Id: " + d_uid;
            BESDEBUG(MODULE, prolog << client_id_hdr << endl);
            d_request_headers->push_back(client_id_hdr);
        }
        if (!d_echo_token.empty()) {
            string echo_token_hdr = "Echo-Token: " + d_echo_token;
            BESDEBUG(MODULE, prolog << echo_token_hdr << endl);
            d_request_headers->push_back(echo_token_hdr);
        }

        // EXAMPLE: returned value parameter for CURL *
        //
        // CURL *www_lib_init(CURL **curl); // function type signature
        //
        // CURL *pvparam = 0;               // passed value parameter
        // result = www_lib_init(&pvparam); // the call to the method

        d_curl = curl_utils::init(d_error_buffer);  // This may throw either Error or InternalErr

        curl_utils::configureProxy(d_curl, d_remoteResourceUrl); // Configure the a proxy for this url (if appropriate).

        BESDEBUG(MODULE, prolog << "d_curl: " << d_curl << endl);
    }

/**
     * This method will check the cache for the resource. If it's not there then it will lock the cache and retrieve
     * the remote resource content using HTTP GET.
     *
     * When this method returns the RemoteHttpResource object is fully initialized and the cache file name for the resource
     * is available along with an open file descriptor for the (now read-locked) cache file.
     *
     * @param uid
     * @param template_key
     * @param replace_value
     */
    void BESRemoteHttpResource::retrieveResource(const string &template_key, const string &replace_value) {
        BESDEBUG(MODULE, prolog << "BEGIN   resourceURL: " << d_remoteResourceUrl << endl);

        if (template_key.empty() && replace_value.empty()) {
            string template_key;
            string replace_value;
            retrieveResource(template_key, replace_value);
            return;
        }

        if (d_initialized) {
            BESDEBUG(MODULE, prolog << "END  Already initialized." << endl);
            return;
        }
        // Get a pointer to the singleton cache instance for this process.
        remote_cache::BESRemoteCache *cache = remote_cache::BESRemoteCache::get_instance();
        if (!cache) {
            ostringstream oss;
            oss << __func__ << "() - FAILED to get local cache."
                               " Unable to proceed with request for " << this->d_remoteResourceUrl
                << " The ngap_module MUST have a valid cache configuration to operate." << endl;
            BESDEBUG(MODULE, oss.str());
            throw BESInternalError(oss.str(), __FILE__, __LINE__);
        }

        // Get the name of the file in the cache (either the code finds this file or
        // or it makes it).
        d_resourceCacheFileName = cache->get_cache_file_name(d_uid, d_remoteResourceUrl);
        BESDEBUG(MODULE, prolog << "d_resourceCacheFileName: " << d_resourceCacheFileName << endl);

        // @TODO MAKE THIS RETRIEVE THE CACHED DATA TYPE IF THE CACHED RESPONSE IF FOUND
        // We need to know the type of the resource. HTTP headers are the preferred  way to determine the type.
        // Unfortunately, the current code losses both the HTTP headers sent from the request and the derived type
        // to subsequent accesses of the cached object. Since we have to have a type, for now we just set the type
        // from the url. If down below we DO an HTTP GET then the headers will be evaluated and the type set by setType()
        // But really - we gotta fix this.
        BESRemoteUtils::Get_type_from_url(d_remoteResourceUrl, d_type);
        BESDEBUG(MODULE, prolog << "d_type: " << d_type << endl);

        try {
            if (cache->get_read_lock(d_resourceCacheFileName, d_fd)) {
                BESDEBUG(MODULE,
                         prolog << "Remote resource is already in cache. cache_file_name: " << d_resourceCacheFileName
                                << endl);

                // #########################################################################################################
                // I think in this if() is where we need to load the headers from the cache if we have them.
                string hdr_filename = cache->get_cache_file_name(d_uid, d_remoteResourceUrl) + ".hdrs";
                std::ifstream hdr_ifs(hdr_filename.c_str());
                try {
                    BESDEBUG(MODULE, prolog << "Reading response headers from: " << hdr_filename << endl);
                    for (std::string line; std::getline(hdr_ifs, line);) {
                        (*d_response_headers).push_back(line);
                        BESDEBUG(MODULE, prolog << "header:   " << line << endl);
                    }
                }
                catch (...) {
                    hdr_ifs.close();
                    throw;
                }
                ingest_http_headers_and_type();
                d_initialized = true;
                return;
                // #########################################################################################################
            }

            // Now we actually need to reach out across the interwebs and retrieve the remote resource and put it's
            // content into a local cache file, given that it's not in the cache.
            // First make an empty file and get an exclusive lock on it.
            if (cache->create_and_lock(d_resourceCacheFileName, d_fd)) {

                // Write the remote resource to the cache file.
                try {
                    writeResourceToFile(d_fd);
                }
                catch (...) {
                    // If things went south then we need to dump the file because we'll end up with an empty/bogus file clogging the cache
                    unlink(d_resourceCacheFileName.c_str());
                    throw;
                }

                //  -  -  -  -  -  -  -  -  -  -  -  -  -  -  -  -  -  -  -  -  -  -  -  -  -  -  -  -  -  -  -  -  -  -
                // If we are filtering the response (for example to inject data URL into a dmr++ file),
                // The file is locked and we have the information required to make the substitution.
                // This is controlled by:
                //  - The template_key string must not be empty.
                if (!template_key.empty()) {
                    unsigned int count = filter_retrieved_resource(template_key, replace_value);
                    BESDEBUG(MODULE, prolog << "Replaced  " << count <<
                                            " instance(s) of template(" <<
                                            template_key << ") with " << replace_value << " in cached RemoteResource"
                                            << endl);
                }

                //  -  -  -  -  -  -  -  -  -  -  -  -  -  -  -  -  -  -  -  -  -  -  -  -  -  -  -  -  -  -  -  -  -  -
                // I think right here is where I would be able to cache the data type/response headers. While I have
                // the exclusive lock I could open another cache file for metadata and write to it.
                {
                    string hdr_filename = cache->get_cache_file_name(d_uid, d_remoteResourceUrl) + ".hdrs";
                    std::ofstream hdr_out(hdr_filename.c_str());
                    try {
                        for (size_t i = 0; i < this->d_response_headers->size(); i++) {
                            hdr_out << (*d_response_headers)[i] << endl;
                        }
                    }
                    catch (...) {
                        // If this fails for any reason we:
                        hdr_out.close(); // Close the stream
                        unlink(hdr_filename.c_str()); // unlink the file
                        unlink(d_resourceCacheFileName.c_str()); // unlink the primary cache file.
                        throw;
                    }
                }
                // #########################################################################################################

                // Change the exclusive lock on the new file to a shared lock. This keeps
                // other processes from purging the new file and ensures that the reading
                // process can use it.
                cache->exclusive_to_shared_lock(d_fd);
                BESDEBUG(MODULE, prolog << "Converted exclusive cache lock to shared lock." << endl);

                // Now update the total cache size info and purge if needed. The new file's
                // name is passed into the purge method because this process cannot detect its
                // own lock on the file.
                unsigned long long size = cache->update_cache_info(d_resourceCacheFileName);
                BESDEBUG(MODULE, prolog << "Updated cache info" << endl);

                if (cache->cache_too_big(size)) {
                    cache->update_and_purge(d_resourceCacheFileName);
                    BESDEBUG(MODULE, prolog << "Updated and purged cache." << endl);
                }
                BESDEBUG(MODULE, prolog << "END" << endl);
                d_initialized = true;
                return;
            } else {
                if (cache->get_read_lock(d_resourceCacheFileName, d_fd)) {
                    BESDEBUG(MODULE,
                             prolog << "Remote resource is in cache. cache_file_name: " << d_resourceCacheFileName
                                    << endl);
                    d_initialized = true;
                    return;
                }
            }

            string msg = prolog + "Failed to acquire cache read lock for remote resource: '";
            msg += d_remoteResourceUrl + "\n";
            throw BESInternalError(msg, __FILE__, __LINE__);

        }
        catch (...) {
            BESDEBUG(MODULE,
                     "RemoteHttpResource::retrieveResource() - Caught exception, unlocking cache and re-throw."
                             << endl);
            cache->unlock_cache();
            throw;
        }

    }
>>>>>>> 030d3d18

} //  namespace remote_http_resource
<|MERGE_RESOLUTION|>--- conflicted
+++ resolved
@@ -44,17 +44,10 @@
 #include "BESUtil.h"
 
 #include "BESRemoteCache.h"
-<<<<<<< HEAD
-#include "BESCurlUtils.h"
-#include "BESProxyNames.h"
-#include "BESRemoteHttpResource.h"
-#include "BESRemoteUtils.h"
-=======
 #include "BESRemoteUtils.h"
 #include "BESCurlUtils.h"
 #include "BESProxyNames.h"
 #include "BESRemoteHttpResource.h"
->>>>>>> 030d3d18
 #include "TheBESKeys.h"
 
 using namespace std;
@@ -63,50 +56,8 @@
 
 #define prolog std::string("BESRemoteHttpResource::").append(__func__).append("() - ")
 #define MODULE "http"
-<<<<<<< HEAD
 
 namespace remote_http_resource {
-
-/**
- * Builds a RemoteHttpResource object associated with the passed \c url parameter.
- *
- * @param url Is a URL string that identifies the remote resource.
- */
-    BESRemoteHttpResource::BESRemoteHttpResource(const string &url) {
-        d_initialized = false;
-        d_fd = 0;
-        d_curl = 0;
-        d_resourceCacheFileName.clear();
-        d_response_headers = new vector<string>();
-        d_request_headers = new vector<string>();
-        d_http_response_headers = new map<string, string>();
-
-        if (url.empty()) {
-            string err = "BESRemoteHttpResource(): Remote resource URL is empty";
-            throw BESInternalError(err, __FILE__, __LINE__);
-        }
-
-        d_remoteResourceUrl = url;
-
-        BESDEBUG(MODULE, "BESRemoteHttpResource() - URL: " << d_remoteResourceUrl << endl);
-
-        // EXAMPLE: returned value parameter for CURL *
-        //
-        // CURL *www_lib_init(CURL **curl); // function type signature
-        //
-        // CURL *pvparam = 0;               // passed value parameter
-        // result = www_lib_init(&pvparam); // the call to the method
-
-        d_curl = init(d_error_buffer);  // This may throw either Error or InternalErr
-
-        configureProxy(d_curl, d_remoteResourceUrl); // Configure the a proxy for this url (if appropriate).
-
-        BESDEBUG(MODULE, "BESRemoteHttpResource() - d_curl: " << d_curl << endl);
-    }
-=======
-
-namespace remote_http_resource {
->>>>>>> 030d3d18
 
 /**
  * Releases any memory resources and also any existing cache file locks for the cached resource.
@@ -130,7 +81,6 @@
                 BESDEBUG(MODULE, "~BESRemoteHttpResource() - Closed and unlocked " << d_resourceCacheFileName << endl);
                 d_resourceCacheFileName.clear();
             }
-<<<<<<< HEAD
         }
 
         if (d_curl) {
@@ -139,16 +89,6 @@
         }
         d_curl = 0;
 
-=======
-        }
-
-        if (d_curl) {
-            curl_easy_cleanup(d_curl);
-            BESDEBUG(MODULE, "~BESRemoteHttpResource() - Called curl_easy_cleanup()." << endl);
-        }
-        d_curl = 0;
-
->>>>>>> 030d3d18
         BESDEBUG(MODULE, "~BESRemoteHttpResource() - END   resourceURL: " << d_remoteResourceUrl << endl);
         d_remoteResourceUrl.clear();
     }
@@ -175,11 +115,7 @@
             ostringstream oss;
             oss << __func__ << "() - FAILED to get local cache."
                                " Unable to proceed with request for " << this->d_remoteResourceUrl
-<<<<<<< HEAD
-                << " The gateway_MODULE MUST have a valid cache configuration to operate." << endl;
-=======
                 << " The MODULE MUST have a valid cache configuration to operate." << endl;
->>>>>>> 030d3d18
             BESDEBUG(MODULE, oss.str());
             throw BESInternalError(oss.str(), __FILE__, __LINE__);
         }
@@ -338,13 +274,6 @@
                          "BESRemoteHttpResource::writeResourceToFile() - HTTP returned an error status: " << status
                                                                                                           << endl);
                 // delete resp_hdrs; resp_hdrs = 0;
-<<<<<<< HEAD
-                string msg = "Error while reading the URL: '";
-                msg += d_remoteResourceUrl;
-                msg += "'The HTTP request returned a status of " + libdap::long_to_string(status) + " which means '";
-                msg += http_status_to_string(status) + "' \n";
-                throw libdap::Error(msg);
-=======
                 stringstream msg;
                 msg << prolog << "Error while reading the URL: \"" <<  d_remoteResourceUrl << "\", ";;
                 for(unsigned int i=0; i<d_request_headers->size() ;i++){
@@ -372,7 +301,6 @@
                         throw BESInternalError(msg.str(), __FILE__, __LINE__);
                         break;
                 }
->>>>>>> 030d3d18
             }
             BESDEBUG(MODULE,
                      "BESRemoteHttpResource::writeResourceToFile() - Resource " << d_remoteResourceUrl
@@ -536,90 +464,6 @@
             resource_content.insert(startIndex, update_str);
             replace_count++;
         }
-<<<<<<< HEAD
-
-        //  -  -  -  -  -  -  -  -  -  -  -  -  -  -  -  -  -  -  -  -  -  -  -  -
-        // Replace the contents of the cached dmr++ file with the modified string.
-        std::ofstream cr_ostrm(d_resourceCacheFileName);
-        if (!cr_ostrm.is_open()) {
-            string msg = "Could not open '" + d_resourceCacheFileName + "' to write modified cached response.";
-            BESDEBUG(MODULE, prolog << msg << endl);
-            throw BESInternalError(msg, __FILE__, __LINE__);
-        }
-        cr_ostrm << resource_content;
-
-        return replace_count;
-    }
-
-    void BESRemoteHttpResource::ingest_http_headers_and_type() {
-        BESDEBUG(MODULE, prolog << "BEGIN" << endl);
-
-        const string colon_space = ": ";
-        for (size_t i = 0; i < this->d_response_headers->size(); i++) {
-            size_t colon_index = (*d_response_headers)[i].find(colon_space);
-            string key = BESUtil::lowercase((*d_response_headers)[i].substr(0, colon_index));
-            string value = (*d_response_headers)[i].substr(colon_index + colon_space.length());
-            BESDEBUG(MODULE, prolog << "key: " << key << " value: " << value << endl);
-            (*d_http_response_headers)[key] = value;
-        }
-        string type;
-
-        // Try and figure out the file type first from the
-        // Content-Disposition in the http header response.
-        string cdisp_hdr;
-        string ctype_hdr;
-        std::map<string, string>::iterator it;
-
-        it = d_http_response_headers->find("content-disposition");
-        if (it != d_http_response_headers->end()) {
-            cdisp_hdr = it->second;
-        }
-
-        it = d_http_response_headers->find("content-type");
-        if (it != d_http_response_headers->end()) {
-            ctype_hdr = it->second;
-        }
-
-        if (!cdisp_hdr.empty()) {
-            // Content disposition exists, grab the filename
-            // attribute
-            BESRemoteUtils::Get_type_from_disposition(cdisp_hdr, type);
-            BESDEBUG(MODULE,
-                     prolog << "Evaluated content-disposition '" << cdisp_hdr << "' matched type: \"" << type << "\""
-                            << endl);
-        }
-
-        // still haven't figured out the type. Check the content-type
-        // next, translate to the BES MODULE name. It's also possible
-        // that even though Content-disposition was available, we could
-        // not determine the type of the file.
-        if (type.empty() && !ctype_hdr.empty()) {
-            BESRemoteUtils::Get_type_from_content_type(ctype_hdr, type);
-            BESDEBUG(MODULE,
-                     prolog << "Evaluated content-type '" << ctype_hdr << "' matched type \"" << type << "\"" << endl);
-        }
-
-        // still haven't figured out the type. Now check the actual URL
-        // and see if we can't match the URL to a MODULE name
-        if (type.empty()) {
-            BESRemoteUtils::Get_type_from_url(d_remoteResourceUrl, type);
-            BESDEBUG(MODULE,
-                     prolog << "Evaluated url '" << d_remoteResourceUrl << "' matched type: \"" << type << "\""
-                            << endl);
-        }
-
-        // still couldn't figure it out, punt
-        if (type.empty()) {
-            string err = prolog + "Unable to determine the type of data"
-                         + " returned from '" + d_remoteResourceUrl + "'  Setting type to 'unknown'";
-            BESDEBUG(MODULE, err << endl);
-            type = "unknown";
-            //throw BESSyntaxUserError( err, __FILE__, __LINE__ ) ;
-        }
-        d_type = type;
-        BESDEBUG(MODULE, prolog << "END (dataset type: " << d_type << ")" << endl);
-    }
-=======
 
         //  -  -  -  -  -  -  -  -  -  -  -  -  -  -  -  -  -  -  -  -  -  -  -  -
         // Replace the contents of the cached dmr++ file with the modified string.
@@ -975,6 +819,5 @@
         }
 
     }
->>>>>>> 030d3d18
 
 } //  namespace remote_http_resource
