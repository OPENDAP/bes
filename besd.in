#!/bin/bash
#
# besd        Startup script for the OPeNDAP BES
#
# chkconfig: 2345 95 05
# description: OPeNDAP BES is a modular framework allowing access to
#	       data files
# processname: besctl
# config: @sysconfdir@/bes/bes.conf
# pidfile: @localstatedir@/run/bes.pid

# Path to the besctl script. Note: If the BES is installed using a prefix
# that is not set in the besctl script, add '-i <bes_prefix>' to the value
# of besctl here. This should only be needed in unusual situations.
prefix=@prefix@
exec_prefix=@exec_prefix@
besctl=@bindir@/besctl
prog=besd
RETVAL=0
LD_LIBRARY_PATH="@libdir@:${LD_LIBRARY_PATH}"
export LD_LIBRARY_PATH
<<<<<<< HEAD
# https://opendap.atlassian.net/browse/HYRAX-600
test -d "/var/run/bes" || mkdir -p /var/run/bes
=======
# test -d "/var/run/bes" || mkdir -p /var/run/bes
>>>>>>> faff50bd

# See how we were called.
case "$1" in
  start|stop|status|restart|help)
	what=${1}
	shift
	other=$@
	echo "${besctl} ${what} ${other}"
	${besctl} ${what} ${other}
	RETVAL=$?
	;;
  *)
	echo $"Usage: $prog {start|stop|restart|status|help}"
	exit 1
esac

exit $RETVAL<|MERGE_RESOLUTION|>--- conflicted
+++ resolved
@@ -19,12 +19,7 @@
 RETVAL=0
 LD_LIBRARY_PATH="@libdir@:${LD_LIBRARY_PATH}"
 export LD_LIBRARY_PATH
-<<<<<<< HEAD
-# https://opendap.atlassian.net/browse/HYRAX-600
-test -d "/var/run/bes" || mkdir -p /var/run/bes
-=======
 # test -d "/var/run/bes" || mkdir -p /var/run/bes
->>>>>>> faff50bd
 
 # See how we were called.
 case "$1" in
