--- conflicted
+++ resolved
@@ -863,15 +863,23 @@
 TEST(parse_empty)
 {
 	xml_document doc;
-<<<<<<< HEAD
+
 	CHECK(doc.load_string(STR("")).status == status_no_document_element && !doc.first_child());
 	CHECK(doc.load_string(STR(""), parse_fragment) && !doc.first_child());
-=======
-	CHECK(doc.load(STR("")).status == status_no_document_element && !doc.first_child());
-	CHECK(doc.load(STR(""), parse_fragment) && !doc.first_child());
-        CHECK(doc.load_buffer(NULL, 12).status == status_no_document_element);
-        CHECK(doc.load_buffer("foo", 0).status == status_no_document_element);
->>>>>>> 1912894f
+}
+
+TEST(parse_load_buffer_null)
+{
+	xml_document doc;
+
+	CHECK(doc.load_buffer(0, 12).status == status_no_document_element && !doc.first_child());
+}
+
+TEST(parse_load_buffer_empty)
+{
+	xml_document doc;
+
+	CHECK(doc.load_buffer("foo", 0).status == status_no_document_element);
 }
 
 TEST(parse_out_of_memory)
