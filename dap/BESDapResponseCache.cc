--- conflicted
+++ resolved
@@ -372,13 +372,8 @@
             cache_token = cache_file_name;  // Set this value-result parameter
         }
 
-<<<<<<< HEAD
         BESDEBUG(DEBUG_KEY, "BESDapResponseCache::cache_dataset() Used cache_file_name: " << cache_file_name << "for resource ID: " << resourceId << endl);
 
-=======
-        BESDEBUG(DEBUG_KEY, "BESDapResponseCache::cache_dataset() Used cache_file_name: " << cache_file_name << " for resource ID: " << resourceId << endl);
-        //fdds->print_constrained(cerr);
->>>>>>> 4d1ca7d7
         return fdds;
     }
     catch (...) {
