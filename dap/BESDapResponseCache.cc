// -*- mode: c++; c-basic-offset:4 -*-

// This file is part of libdap, A C++ implementation of the OPeNDAP Data
// Access Protocol.

// Copyright (c) 2011 OPeNDAP, Inc.
// Author: James Gallagher <jgallagher@opendap.org>
//
// This library is free software; you can redistribute it and/or
// modify it under the terms of the GNU Lesser General Public
// License as published by the Free Software Foundation; either
// version 2.1 of the License, or (at your option) any later version.
//
// This library is distributed in the hope that it will be useful,
// but WITHOUT ANY WARRANTY; without even the implied warranty of
// MERCHANTABILITY or FITNESS FOR A PARTICULAR PURPOSE.  See the GNU
// Lesser General Public License for more details.
//
// You should have received a copy of the GNU Lesser General Public
// License along with this library; if not, write to the Free Software
// Foundation, Inc., 51 Franklin Street, Fifth Floor, Boston, MA  02110-1301  USA
//
// You can contact OPeNDAP, Inc. at PO Box 112, Saunderstown, RI. 02874-0112.

#include "config.h"

//#define DODS_DEBUG

#include <cstdio>
#include <unistd.h>
#include <sys/stat.h>

#include <iostream>
#include <string>
#include <fstream>
#include <sstream>

#include <DDS.h>
#include <ConstraintEvaluator.h>
#include <DDXParserSAX2.h>
#include <XDRStreamMarshaller.h>
//#include <XDRStreamUnMarshaller.h>
#include <XDRFileUnMarshaller.h>

#include <debug.h>
#include <mime_util.h>	// for last_modified_time() and rfc_822_date()
#include <util.h>

#include "BESDapResponseCache.h"
#include "BESDapResponseBuilder.h"
#include "BESInternalError.h"

#include "BESUtil.h"
#include "TheBESKeys.h"
#include "BESLog.h"
#include "BESDebug.h"

#define DEBUG_KEY "response_cache"

#define CRLF "\r\n"

using namespace std;
using namespace libdap;

BESDapResponseCache *BESDapResponseCache::d_instance = 0;
const string BESDapResponseCache::PATH_KEY = "DAP.ResponseCache.path";
const string BESDapResponseCache::PREFIX_KEY = "DAP.ResponseCache.prefix";
const string BESDapResponseCache::SIZE_KEY = "DAP.ResponseCache.size";

unsigned long BESDapResponseCache::getCacheSizeFromConfig()
{

    bool found;
    string size;
    unsigned long size_in_megabytes = 0;
    TheBESKeys::TheKeys()->get_value(SIZE_KEY, size, found);
    if (found) {
        BESDEBUG(DEBUG_KEY,
                "BESDapResponseCache::getCacheSizeFromConfig(): Located BES key " << SIZE_KEY<< "=" << size << endl);
        istringstream iss(size);
        iss >> size_in_megabytes;
    }
    else {
        // FIXME This should not throw an exception. jhrg 10/20/15
        string msg = "[ERROR] BESDapResponseCache::getCacheSizeFromConfig() - The BES Key " + SIZE_KEY
                + " is not set! It MUST be set to utilize the DAP response cache. ";
        BESDEBUG(DEBUG_KEY, msg);
        throw BESInternalError(msg, __FILE__, __LINE__);
    }
    return size_in_megabytes;
}

string BESDapResponseCache::getCachePrefixFromConfig()
{
    bool found;
    string prefix = "";
    TheBESKeys::TheKeys()->get_value(PREFIX_KEY, prefix, found);
    if (found) {
        BESDEBUG(DEBUG_KEY,
                "BESDapResponseCache::getCachePrefixFromConfig(): Located BES key " << PREFIX_KEY<< "=" << prefix << endl);
        prefix = BESUtil::lowercase(prefix);
    }
    else {
        string msg = "[ERROR] BESDapResponseCache::getCachePrefixFromConfig() - The BES Key " + PREFIX_KEY
                + " is not set! It MUST be set to utilize the DAP response cache. ";
        BESDEBUG(DEBUG_KEY, msg);
        throw BESInternalError(msg, __FILE__, __LINE__);
    }

    return prefix;
}

string BESDapResponseCache::getCacheDirFromConfig()
{
    bool found;

    string cacheDir = "";
    TheBESKeys::TheKeys()->get_value(PATH_KEY, cacheDir, found);
    if (found) {
        BESDEBUG(DEBUG_KEY,
                "BESDapResponseCache::getCacheDirFromConfig(): Located BES key " << PATH_KEY<< "=" << cacheDir << endl);
    }
    else {
        string msg = "[ERROR] BESDapResponseCache::getCacheDirFromConfig() - The BES Key " + PATH_KEY
                + " is not set! It MUST be set to utilize the DAP response cache. ";
        BESDEBUG(DEBUG_KEY, msg);
        throw BESInternalError(msg, __FILE__, __LINE__);
    }
    return cacheDir;
}

BESDapResponseCache::BESDapResponseCache()
{
    BESDEBUG(DEBUG_KEY, "BESDapResponseCache::BESDapResponseCache() - BEGIN" << endl);

    string cacheDir = getCacheDirFromConfig();
    string prefix = getCachePrefixFromConfig();
    unsigned long size_in_megabytes = getCacheSizeFromConfig();

    BESDEBUG(DEBUG_KEY,
            "BESDapResponseCache::BESDapResponseCache() - Cache config params: " << cacheDir << ", " << prefix << ", " << size_in_megabytes << endl);

    // The required params must be present. If initialize() is not called,
    // then d_cache will stay null and is_available() will return false.
    // Also, the directory 'path' must exist, or d_cache will be null.
    if (!cacheDir.empty() && size_in_megabytes > 0)
    	initialize(cacheDir, prefix, size_in_megabytes);

    BESDEBUG(DEBUG_KEY, "BESDapResponseCache::BESDapResponseCache() - END" << endl);
}

/** Get an instance of the BESDapResponseCache object. This class is a singleton, so the
 * first call to any of three 'get_instance()' methods makes an instance and subsequent calls
 * return a pointer to that instance.
 *
 *
 * @param cache_dir_key Key to use to get the value of the cache directory
 * @param prefix_key Key for the item/file prefix. Each file added to the cache uses this
 * as a prefix so cached items can be easily identified when /tmp is used for the cache.
 * @param size_key How big should the cache be, in megabytes
 * @return A pointer to a BESDapResponseCache object
 */
BESDapResponseCache *
BESDapResponseCache::get_instance(const string &cache_dir, const string &prefix, unsigned long long size)
{
    if (d_instance == 0) {
        if (dir_exists(cache_dir)) {
            try {
                d_instance = new BESDapResponseCache(cache_dir, prefix, size);
#ifdef HAVE_ATEXIT
                atexit(delete_instance);
#endif
            }
            catch (BESInternalError &bie) {
                BESDEBUG(DEBUG_KEY,
                        "BESDapResponseCache::get_instance(): Failed to obtain cache! msg: " << bie.get_message() << endl);
            }
        }
    }
    BESDEBUG(DEBUG_KEY, "BESDapResponseCache::get_instance(dir,prefix,size) - d_instance: " << d_instance << endl);

    return d_instance;
}

/** Get the default instance of the BESDapResponseCache object. This will read "TheBESKeys" looking for the values
 * of FUNCTION_CACHE_PATH, FUNCTION_CACHE_PREFIX, an FUNCTION_CACHE_SIZE to initialize the cache.
 */
BESDapResponseCache *
BESDapResponseCache::get_instance()
{
    if (d_instance == 0) {
            try {
                if (dir_exists(getCacheDirFromConfig())) {
                    d_instance = new BESDapResponseCache();
#ifdef HAVE_ATEXIT
                    atexit(delete_instance);
#endif
                }
            }
            catch (BESInternalError &bie) {
                BESDEBUG(DEBUG_KEY,
                        "BESDapResponseCache::get_instance(): Failed to obtain cache! msg: " << bie.get_message() << endl);
            }
    }
    BESDEBUG(DEBUG_KEY, "BESDapResponseCache::get_instance() - d_instance: " << d_instance << endl);

    return d_instance;
}



/**
 * Is the item named by cache_entry_name valid? This code tests that the
 * cache entry is non-zero in size (returns false if that is the case, although
 * that might not be correct) and that the dataset associated with this
 * ResponseBulder instance is at least as old as the cached entry.
 *
 * @param cache_file_name File name of the cached entry
 * @return True if the thing is valid, false otherwise.
 */
bool BESDapResponseCache::is_valid(const string &cache_file_name, const string &dataset)
{
    // If the cached response is zero bytes in size, it's not valid. This is true
    // because a DAP data object, even if it has no data still has a metadata part.
    // jhrg 10/20/15

    off_t entry_size = 0;
    time_t entry_time = 0;
    struct stat buf;
    if (stat(cache_file_name.c_str(), &buf) == 0) {
        entry_size = buf.st_size;
        entry_time = buf.st_mtime;
    }
    else {
        return false;
    }

    if (entry_size == 0) return false;

    time_t dataset_time = entry_time;
    if (stat(dataset.c_str(), &buf) == 0) {
        dataset_time = buf.st_mtime;
    }

    // Trick: if the d_dataset is not a file, stat() returns error and
    // the times stay equal and the code uses the cache entry.

    // TODO Fix this so that the code can get a LMT from the correct
    // handler.
    if (dataset_time > entry_time) return false;

    return true;
}

string BESDapResponseCache::getResourceId(DDS *dds, const string &constraint){
    return dds->filename() + "#" + constraint;
}

bool BESDapResponseCache::canBeCached(DDS *dds, string constraint){

    bool canCache = true;
    string resourceId = getResourceId(dds,constraint);

    if(resourceId.length() > 4095)
        canCache = false;

    return canCache;
}

string
BESDapResponseCache::cache_dataset(DDS **dds, const string &constraint, ConstraintEvaluator *eval)
{
    // These are used for the cached or newly created DDS object
    // BaseTypeFactory factory;

    // Build the response_id. Since the response content is a function of both the dataset AND the constraint,
    // glue them together to get a unique id for the response.
    string resourceId = (*dds)->filename() + "#" + constraint;

    // Get the cache filename for this resourceId
    BESDEBUG(DEBUG_KEY, "BESDapResponseCache::cache_dataset()  resourceId: '" << resourceId << "'" << endl);

    // Get a hash function for strings
    std::hash<std::string> str_hash;

    // Use the hash function to hash the resourceId.
    size_t hashValue = str_hash(resourceId);
    std::stringstream ss;
    ss << hashValue;
    string hashed_id = ss.str();
    BESDEBUG(DEBUG_KEY, "BESDapResponseCache::cache_dataset()  hashed_id: '" << hashed_id << "'" << endl);

    // Use the parent class's get_cache_file_name() method and its associated machinery to get the file system path for the cache file.
    // We store it in a variable called basename because the value is later extended as part of the collision avoidance code.
    string baseName =  BESFileLockingCache::get_cache_file_name(hashed_id, true);
    BESDEBUG(DEBUG_KEY, "BESDapResponseCache::cache_dataset()  baseName: '" << baseName << "'" << endl);

    string dataset_name = (*dds)->filename();


    string cache_file_name; //  = get_cache_file_name(resourceId, /*mangle*/true);

    // Begin cache collision avoidance.
    unsigned long suffix_counter = 0;
    bool done = false;
    while (!done) {
        DDS *ret_dds = NULL;
        // Build cache_file_name and cache_id_file_name from baseName
        stringstream cfname;
        cfname << baseName << "_" << suffix_counter++;
        cache_file_name = cfname.str();

        BESDEBUG(DEBUG_KEY, "BESDapResponseCache::cache_dataset() evaluating candidate cache_file_name: " << cache_file_name << endl);

        // Does the cache file exist?
        if (load_from_cache(dataset_name, resourceId, cache_file_name, &ret_dds)) {
            BESDEBUG(DEBUG_KEY, "BESDapResponseCache::cache_dataset() - Data successfully loaded from cache file: " << cache_file_name << endl);
            *dds = ret_dds;
            done = true;
        }
        else if (write_dataset_to_cache(dds, resourceId, constraint, eval, cache_file_name) ) {
            BESDEBUG(DEBUG_KEY, "BESDapResponseCache::cache_dataset() - Data successfully written to cache file: " << cache_file_name << endl);
            done = true;
        }
        // get_read_lock() returns immediately if the file does not exist,
        // but blocks waiting to get a shared lock if the file does exist.
        else if (load_from_cache(dataset_name, resourceId, cache_file_name, &ret_dds)) {
            BESDEBUG(DEBUG_KEY, "BESDapResponseCache::cache_dataset() - On 2nd attempt data was successfully loaded from cache file: " << cache_file_name << endl);
            *dds = ret_dds;
            done = true;
        }
        else {
           throw BESInternalError("Cache error! Unable to acquire DAP Response cache.", __FILE__, __LINE__);
        }

        //cache_token = cache_file_name;  // Set this value-result parameter
    }

    BESDEBUG(DEBUG_KEY, "BESDapResponseCache::cache_dataset() Used cache_file_name: " << cache_file_name << " for resource ID: " << resourceId << endl);


    return cache_file_name;
}

bool BESDapResponseCache::load_from_cache(const string dataset_name, const string resourceId, const string cache_file_name,  DDS **fdds)
{
    bool success = false;
    int fd;

    if (get_read_lock(cache_file_name, fd)) {
        // So we need to READ the first line of the file into a string
        // because we know it's the resourceID of the thing in the cache.

        FILE *cache_file_istream = fopen(cache_file_name.c_str(), "r");

        string cachedResourceId;

        BESDEBUG(DEBUG_KEY, "BESDapResponseCache::load_from_cache() -  stream position: "<< cache_file_istream  << /*.tellg()  << " bytes read: "<< cache_file_istream.gcount()<<*/ endl);

        char line[4096];
        fgets(line, sizeof(line), cache_file_istream);
        cachedResourceId.assign(line);
        cachedResourceId.pop_back();

        BESDEBUG(DEBUG_KEY, "BESDapResponseCache::load_from_cache() - cachedResourceId: " << cachedResourceId << " length: " << cachedResourceId.length() << endl);
        BESDEBUG(DEBUG_KEY, "BESDapResponseCache::load_from_cache() -  stream position: "<< /*cache_file_istream.tellg() <<*/ endl);

        BESDEBUG(DEBUG_KEY, "BESDapResponseCache::load_from_cache() - resourceId: " << resourceId << endl);

        // Then we compare that string (read from the cache_id_file_name) to the resourceID of the thing we're looking to cache
        if (cachedResourceId.compare(resourceId) == 0) {
            // WooHoo Cache Hit!
            BESDEBUG(DEBUG_KEY, "BESDapResponseCache::load_from_cache() - Cache Hit!" << endl);

            *fdds = read_data_ddx(cache_file_istream, dataset_name);
            success = true;
        }

        unlock_and_close(cache_file_name);
        fclose(cache_file_istream);
    }
    BESDEBUG(DEBUG_KEY, "BESDapResponseCache::load_from_cache() - Cache " << (success?"HIT":"MISS") << " for: " << cache_file_name << endl);

    return success;
}

/**
 * Read data from cache. Allocates a new DDS using the given factory.
 *
 */
DDS *
BESDapResponseCache::read_data_ddx(FILE *cached_data, const string &dataset_name)
{
    BaseTypeFactory factory;
    DDS *fdds = new DDS(&factory);

    fdds->filename(dataset_name);

    BESDEBUG(DEBUG_KEY, "BESDapResponseCache::read_data_ddx() -  BEGIN" << endl);

    // Parse the DDX; throw an exception on error.
    DDXParser ddx_parser(fdds->get_factory());

    // Parse the DDX, reading up to and including the next boundary.
    // Return the CID for the matching data part
    string data_cid; // Not used. jhrg 5/5/16
    try {
        BESDEBUG(DEBUG_KEY, "BESDapResponseCache::read_data_ddx() -  Ready to parse DDX. " << endl);
        ddx_parser.intern_stream(cached_data, fdds, data_cid, DATA_MARK);
        BESDEBUG(DEBUG_KEY, "BESDapResponseCache::read_data_ddx() -  Parsed DDX." << endl);
    }
    catch (Error &e) {
        BESDEBUG(DEBUG_KEY, "BESDapResponseCache::read_data_ddx() - [ERROR] DDX Parser Error: " << e.get_error_message() << endl);
        throw;
    }

    // Now read the data
    BESDEBUG(DEBUG_KEY, "BESDapResponseCache::read_data_ddx() -  Reading Data." << endl);

    XDRFileUnMarshaller um(cached_data);
    for (DDS::Vars_iter i = fdds->var_begin(), e = fdds->var_end(); i != e; ++i) {
        BESDEBUG(DEBUG_KEY, "BESDapResponseCache::read_data_ddx() -  Deserializing variable "<< (*i)->name() << endl);
        (*i)->deserialize(um, fdds);
        if(BESDebug::IsSet(DEBUG_KEY)){
            (*i)->print_val(*BESDebug::GetStrm());
            *BESDebug::GetStrm() << endl;
        }
        BESDEBUG(DEBUG_KEY, "BESDapResponseCache::read_data_ddx() -  Variable "<< (*i)->name() << " has been deserialized." << endl);
    }

    // mark everything as read. And 'to send.' That is, make sure that when a response
    // is retrieved from the cache, all of the variables are marked as 'to be sent.'
<<<<<<< HEAD
    for (DDS::Vars_iter i = fdds->var_begin(), e = fdds->var_end(); i != e; ++i) {
        (*i)->set_read_p(true);
        (*i)->set_send_p(true);
=======
    DDS::Vars_iter i = fdds->var_begin();
    while (i != fdds->var_end()) {
        BESDEBUG(DEBUG_KEY, "BESDapResponseCache::read_data_ddx() -  Marking variable "<< (*i)->name() << " as read." << endl);
        (*i)->set_read_p(true);
        BESDEBUG(DEBUG_KEY, "BESDapResponseCache::read_data_ddx() -  Marking variable "<< (*i)->name() << " to send." << endl);
        (*i)->set_send_p(true);
        i++;
>>>>>>> 42b79f6b
    }

    BESDEBUG(DEBUG_KEY, "BESDapResponseCache::read_data_ddx() -  END." << endl);

    return fdds;
}

/**
 *
 * @param dds
 * @param resourceId
 * @param constraint
 * @param eval
 * @param cache_file_name
 * @param fdds Value-result parameter; The cached DDS is return via this.
 * @return
 */
bool BESDapResponseCache::write_dataset_to_cache(DDS **dds, const string &resourceId, const string &constraint,
    ConstraintEvaluator *eval, const string &cache_file_name)
{
    bool success = false;
    int fd;

    if (create_and_lock(cache_file_name, fd) ) {
        // If here, the cache_file_name could not be locked for read access;
        // try to build it. First make an empty files and get an exclusive lock on them.
        BESDEBUG(DEBUG_KEY, "BESDapResponseCache::write_dataset_to_cache() -  Caching " << cache_file_name << ", constraint: " << constraint << endl);

        // Get an output stream directed at the locked cache file
        std::ofstream cache_file_ostream(cache_file_name);
        if (!cache_file_ostream) {
            throw BESInternalError("Could not open '" + cache_file_name + "' to write cached response.", __FILE__, __LINE__);
        }

        // Do The Stuff
        try {
            cache_file_ostream << resourceId << endl;
            BESDEBUG(DEBUG_KEY, "BESDapResponseCache::write_dataset_to_cache() - Created Cache file " << cache_file_name << endl);

            eval->parse_constraint(constraint, **dds);
            BESDEBUG(DEBUG_KEY, "BESDapResponseCache::write_dataset_to_cache() - The constraint expression has been parsed." << endl);

            if (eval->function_clauses()) {
                BESDEBUG(DEBUG_KEY, "BESDapResponseCache::write_dataset_to_cache() - Found function clauses in the constraint expression. Evaluating..." << endl);
                DDS *result_dds = eval->eval_function_clauses(**dds);
                delete *dds;
                *dds = 0;
                *dds = result_dds;
                BESDEBUG(DEBUG_KEY, "BESDapResponseCache::write_dataset_to_cache() - Function evaluation complete." << endl);
            }

            (*dds)->print_xml_writer(cache_file_ostream, true, "");
            BESDEBUG(DEBUG_KEY, "BESDapResponseCache::write_dataset_to_cache() - Wrote DDX to ostream.." << endl);

            cache_file_ostream << DATA_MARK << endl;
            BESDEBUG(DEBUG_KEY, "BESDapResponseCache::write_dataset_to_cache() - Wrote data mark to ostream." << endl);

            // Define the scope of the StreamMarshaller because for some types it will use
            // a child thread to send data and it's dtor will wait for that thread to complete.
            // We want that before we close the output stream (cache_file_stream) jhrg 5/6/16
            {
                BESDEBUG(DEBUG_KEY, "BESDapResponseCache::write_dataset_to_cache() - Serialization BEGIN" << endl);
                ConstraintEvaluator new_ce;
                XDRStreamMarshaller m(cache_file_ostream);

                for (DDS::Vars_iter i = (*dds)->var_begin(); i != (*dds)->var_end(); i++) {
                    if ((*i)->send_p()) {
                        BESDEBUG(DEBUG_KEY, "BESDapResponseCache::write_dataset_to_cache() - Serializing "<< (*i)->name() << endl);
                        (*i)->serialize(new_ce, **dds, m, false);
                    }
                }
                BESDEBUG(DEBUG_KEY, "BESDapResponseCache::write_dataset_to_cache() - Serialization END." << endl);
            }
            // Removed jhrg 5/6/16 cache_file_ostream.close();

            // Change the exclusive locks on the new files to a shared lock. This keeps
            // other processes from purging the new files and ensures that the reading
            // process can use it.
            exclusive_to_shared_lock(fd);

            // Now update the total cache size info and purge if needed. The new file's
            // name is passed into the purge method because this process cannot detect its
            // own lock on the file.
            unsigned long long size = update_cache_info(cache_file_name);
            if (cache_too_big(size)) update_and_purge(cache_file_name);

            success = true;

            unlock_and_close(cache_file_name);

        }
        catch(...){
            // Bummer. There was a problem doing The Stuff. Now we gotta clean up.
            BESDEBUG(DEBUG_KEY, "BESDapResponseCache::write_dataset_to_cache() - Caught ERROR - There was a problem caching resourceId: "<< resourceId << endl);

            // Close the cache file stream
            cache_file_ostream.close();
            BESDEBUG(DEBUG_KEY, "BESDapResponseCache::write_dataset_to_cache() - Closed output stream. "<< endl);

            // And once it's closed, get rid of the cache file
            this->purge_file(cache_file_name);
            BESDEBUG(DEBUG_KEY, "BESDapResponseCache::write_dataset_to_cache() - Purged cache file:  "<< cache_file_name << endl);

            // Unlock the cache
            unlock_and_close(cache_file_name);
            BESDEBUG(DEBUG_KEY, "BESDapResponseCache::write_dataset_to_cache() - Unlocked and closed cache."<< endl);

            // And finally re-throw the error.
            BESDEBUG(DEBUG_KEY, "BESDapResponseCache::write_dataset_to_cache() - Re-throwing ERROR."<< endl);
            throw;
        }

    }

    return success;
}
<|MERGE_RESOLUTION|>--- conflicted
+++ resolved
@@ -430,19 +430,9 @@
 
     // mark everything as read. And 'to send.' That is, make sure that when a response
     // is retrieved from the cache, all of the variables are marked as 'to be sent.'
-<<<<<<< HEAD
     for (DDS::Vars_iter i = fdds->var_begin(), e = fdds->var_end(); i != e; ++i) {
         (*i)->set_read_p(true);
         (*i)->set_send_p(true);
-=======
-    DDS::Vars_iter i = fdds->var_begin();
-    while (i != fdds->var_end()) {
-        BESDEBUG(DEBUG_KEY, "BESDapResponseCache::read_data_ddx() -  Marking variable "<< (*i)->name() << " as read." << endl);
-        (*i)->set_read_p(true);
-        BESDEBUG(DEBUG_KEY, "BESDapResponseCache::read_data_ddx() -  Marking variable "<< (*i)->name() << " to send." << endl);
-        (*i)->set_send_p(true);
-        i++;
->>>>>>> 42b79f6b
     }
 
     BESDEBUG(DEBUG_KEY, "BESDapResponseCache::read_data_ddx() -  END." << endl);
