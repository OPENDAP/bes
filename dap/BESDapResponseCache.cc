// -*- mode: c++; c-basic-offset:4 -*-

// This file is part of libdap, A C++ implementation of the OPeNDAP Data
// Access Protocol.

// Copyright (c) 2011 OPeNDAP, Inc.
// Author: James Gallagher <jgallagher@opendap.org>
//
// This library is free software; you can redistribute it and/or
// modify it under the terms of the GNU Lesser General Public
// License as published by the Free Software Foundation; either
// version 2.1 of the License, or (at your option) any later version.
//
// This library is distributed in the hope that it will be useful,
// but WITHOUT ANY WARRANTY; without even the implied warranty of
// MERCHANTABILITY or FITNESS FOR A PARTICULAR PURPOSE.  See the GNU
// Lesser General Public License for more details.
//
// You should have received a copy of the GNU Lesser General Public
// License along with this library; if not, write to the Free Software
// Foundation, Inc., 51 Franklin Street, Fifth Floor, Boston, MA  02110-1301  USA
//
// You can contact OPeNDAP, Inc. at PO Box 112, Saunderstown, RI. 02874-0112.

#include "config.h"

//#define DODS_DEBUG

#include <unistd.h>
#include <sys/stat.h>

#include <iostream>
#include <string>
#include <fstream>
#include <sstream>

#include <DDS.h>
#include <ConstraintEvaluator.h>
#include <DDXParserSAX2.h>
#include <XDRStreamMarshaller.h>
#include <XDRStreamUnMarshaller.h>

#include <debug.h>
#include <mime_util.h>	// for last_modified_time() and rfc_822_date()
#include <util.h>

#include "BESDapResponseCache.h"
#include "BESDapResponseBuilder.h"
#include "BESInternalError.h"

#include "BESUtil.h"
#include "TheBESKeys.h"
#include "BESLog.h"
#include "BESDebug.h"


#define CRLF "\r\n"

using namespace std;
using namespace libdap;

BESDapResponseCache *BESDapResponseCache::d_instance = 0;
const string BESDapResponseCache::PATH_KEY = "DAP.ResponseCache.path";
const string BESDapResponseCache::PREFIX_KEY = "DAP.ResponseCache.prefix";
const string BESDapResponseCache::SIZE_KEY = "DAP.ResponseCache.size";

unsigned long BESDapResponseCache::getCacheSizeFromConfig()
{

    bool found;
    string size;
    unsigned long size_in_megabytes = 0;
    TheBESKeys::TheKeys()->get_value(SIZE_KEY, size, found);
    if (found) {
        BESDEBUG("dap_response_cache",
                "BESDapResponseCache::getCacheSizeFromConfig(): Located BES key " << SIZE_KEY<< "=" << size << endl);
        istringstream iss(size);
        iss >> size_in_megabytes;
    }
    else {
        // FIXME This should not throw an exception. jhrg 10/20/15
        string msg = "[ERROR] BESDapResponseCache::getCacheSizeFromConfig() - The BES Key " + SIZE_KEY
                + " is not set! It MUST be set to utilize the DAP response cache. ";
        BESDEBUG("dap_response_cache", msg);
        throw BESInternalError(msg, __FILE__, __LINE__);
    }
    return size_in_megabytes;
}

string BESDapResponseCache::getCachePrefixFromConfig()
{
    bool found;
    string prefix = "";
    TheBESKeys::TheKeys()->get_value(PREFIX_KEY, prefix, found);
    if (found) {
        BESDEBUG("dap_response_cache",
                "BESDapResponseCache::getCachePrefixFromConfig(): Located BES key " << PREFIX_KEY<< "=" << prefix << endl);
        prefix = BESUtil::lowercase(prefix);
    }
    else {
        string msg = "[ERROR] BESDapResponseCache::getCachePrefixFromConfig() - The BES Key " + PREFIX_KEY
                + " is not set! It MUST be set to utilize the DAP response cache. ";
        BESDEBUG("dap_response_cache", msg);
        throw BESInternalError(msg, __FILE__, __LINE__);
    }

    return prefix;
}

string BESDapResponseCache::getCacheDirFromConfig()
{
    bool found;

    string cacheDir = "";
    TheBESKeys::TheKeys()->get_value(PATH_KEY, cacheDir, found);
    if (found) {
        BESDEBUG("dap_response_cache",
                "BESDapResponseCache::getCacheDirFromConfig(): Located BES key " << PATH_KEY<< "=" << cacheDir << endl);
    }
    else {
        string msg = "[ERROR] BESDapResponseCache::getCacheDirFromConfig() - The BES Key " + PATH_KEY
                + " is not set! It MUST be set to utilize the DAP response cache. ";
        BESDEBUG("dap_response_cache", msg);
        throw BESInternalError(msg, __FILE__, __LINE__);
    }
    return cacheDir;
}

BESDapResponseCache::BESDapResponseCache()
{
    BESDEBUG("dap_response_cache", "BESDapResponseCache::BESDapResponseCache() - BEGIN" << endl);

    string cacheDir = getCacheDirFromConfig();
    string prefix = getCachePrefixFromConfig();
    unsigned long size_in_megabytes = getCacheSizeFromConfig();

    BESDEBUG("dap_response_cache",
            "BESDapResponseCache::BESDapResponseCache() - Cache config params: " << cacheDir << ", " << prefix << ", " << size_in_megabytes << endl);

    // The required params must be present. If initialize() is not called,
    // then d_cache will stay null and is_available() will return false.
    // Also, the directory 'path' must exist, or d_cache will be null.
    if (!cacheDir.empty() && size_in_megabytes > 0)
    	initialize(cacheDir, prefix, size_in_megabytes);

    BESDEBUG("dap_response_cache", "BESDapResponseCache::BESDapResponseCache() - END" << endl);
}

/** Get an instance of the BESDapResponseCache object. This class is a singleton, so the
 * first call to any of three 'get_instance()' methods makes an instance and subsequent calls
 * return a pointer to that instance.
 *
 *
 * @param cache_dir_key Key to use to get the value of the cache directory
 * @param prefix_key Key for the item/file prefix. Each file added to the cache uses this
 * as a prefix so cached items can be easily identified when /tmp is used for the cache.
 * @param size_key How big should the cache be, in megabytes
 * @return A pointer to a BESDapResponseCache object
 */
BESDapResponseCache *
BESDapResponseCache::get_instance(const string &cache_dir, const string &prefix, unsigned long long size)
{
    if (d_instance == 0) {
        if (dir_exists(cache_dir)) {
            try {
                d_instance = new BESDapResponseCache(cache_dir, prefix, size);
#ifdef HAVE_ATEXIT
                atexit(delete_instance);
#endif
            }
            catch (BESInternalError &bie) {
                BESDEBUG("dap_response_cache",
                        "BESDapResponseCache::get_instance(): Failed to obtain cache! msg: " << bie.get_message() << endl);
            }
        }
    }
    BESDEBUG("dap_response_cache", "BESDapResponseCache::get_instance(dir,prefix,size) - d_instance: " << d_instance << endl);

    return d_instance;
}

/** Get the default instance of the BESDapResponseCache object. This will read "TheBESKeys" looking for the values
 * of FUNCTION_CACHE_PATH, FUNCTION_CACHE_PREFIX, an FUNCTION_CACHE_SIZE to initialize the cache.
 */
BESDapResponseCache *
BESDapResponseCache::get_instance()
{
    if (d_instance == 0) {
        if (dir_exists(getCacheDirFromConfig())) {
            try {
                d_instance = new BESDapResponseCache();
#ifdef HAVE_ATEXIT
                atexit(delete_instance);
#endif
            }
            catch (BESInternalError &bie) {
                BESDEBUG("dap_response_cache",
                        "BESDapResponseCache::get_instance(): Failed to obtain cache! msg: " << bie.get_message() << endl);
            }
        }
    }
    BESDEBUG("dap_response_cache", "BESDapResponseCache::get_instance() - d_instance: " << d_instance << endl);

    return d_instance;
}



/**
 * Is the item named by cache_entry_name valid? This code tests that the
 * cache entry is non-zero in size (returns false if that is the case, although
 * that might not be correct) and that the dataset associated with this
 * ResponseBulder instance is at least as old as the cached entry.
 *
 * @param cache_file_name File name of the cached entry
 * @return True if the thing is valid, false otherwise.
 */
bool BESDapResponseCache::is_valid(const string &cache_file_name, const string &dataset)
{
    // If the cached response is zero bytes in size, it's not valid. This is true
    // because a DAP data object, even if it has no data still has a metadata part.
    // jhrg 10/20/15

    off_t entry_size = 0;
    time_t entry_time = 0;
    struct stat buf;
    if (stat(cache_file_name.c_str(), &buf) == 0) {
        entry_size = buf.st_size;
        entry_time = buf.st_mtime;
    }
    else {
        return false;
    }

    if (entry_size == 0) return false;

    time_t dataset_time = entry_time;
    if (stat(dataset.c_str(), &buf) == 0) {
        dataset_time = buf.st_mtime;
    }

    // Trick: if the d_dataset is not a file, stat() returns error and
    // the times stay equal and the code uses the cache entry.

    // TODO Fix this so that the code can get a LMT from the correct
    // handler.
    if (dataset_time > entry_time) return false;

    return true;
}
/**
 * Read the data from the saved response document.
 *
 * @note this method is made of code copied from Connect (process_data(0)
 * but this copy assumes it is reading a DDX with data written using the
 * code in ResponseCache::cache_data_ddx().
 *
 * @param data The input stream
 * @parma fdds Load this DDS object with the variables, attributes and
 * data values from the cached DDS.
 */
void BESDapResponseCache::read_data_from_cache(const string &cache_file_name, DDS *fdds)
{
    BESDEBUG("dap_response_cache", "BESDapResponseCache::read_data_from_cache() -  Opening cache file: " << cache_file_name << endl);

    ifstream data(cache_file_name.c_str());
    read_data_from_cache(data,fdds);
}

/**
 * Read the data from the saved response document.
 *
 * @note this method is made of code copied from Connect (process_data(0)
 * but this copy assumes it is reading a DDX with data written using the
 * code in ResponseCache::cache_data_ddx().
 *
 * @param data The input stream
 * @parma fdds Load this DDS object with the variables, attributes and
 * data values from the cached DDS.
 */
void BESDapResponseCache::read_data_from_cache(ifstream &data, DDS *fdds)
{
    // Rip off the MIME headers from the response if they are present
    string mime = get_next_mime_header(data);
    while (!mime.empty()) {
        mime = get_next_mime_header(data);
    }

    // Parse the DDX; throw an exception on error.
    DDXParser ddx_parser(fdds->get_factory());
#if 1
    // Read the MPM boundary and then read the subsequent headers
    string boundary = read_multipart_boundary(data);

    read_multipart_headers(data, "text/xml", dods_ddx);
#endif
    // Parse the DDX, reading up to and including the next boundary.
    // Return the CID for the matching data part
    string data_cid;
    try {
        ddx_parser.intern_stream(data, fdds, data_cid, boundary);
    }
    catch (Error &e) {
        BESDEBUG("dap_response_cache", "BESDapResponseCache::read_data_from_cache() - [ERROR] DDX Parser Error: " << e.get_error_message() << endl);
        throw;
    }
#if 1
    // Munge the CID into something we can work with
    data_cid = cid_to_header_value(data_cid);

    // Read the data part's MPM part headers (boundary was read by
    // DDXParse::intern)
    read_multipart_headers(data, "application/octet-stream", dods_data_ddx /* old value? dap4_data */, data_cid);
#endif
    // Now read the data

    // XDRFileUnMarshaller um(data);
    XDRStreamUnMarshaller um(data);
    for (DDS::Vars_iter i = fdds->var_begin(); i != fdds->var_end(); i++) {
        (*i)->deserialize(um, fdds);
    }
}

/**
 * Read data from cache. Allocates a new DDS using the given factory.
 *
 */
DDS *
BESDapResponseCache::get_cached_data_ddx(const string &cache_file_name, BaseTypeFactory *factory,
        const string &filename)
{
    BESDEBUG("dap_response_cache", __PRETTY_FUNCTION__ << " Reading cache for " << cache_file_name << endl);
    ifstream cached_data(cache_file_name.c_str());
    return get_cached_data_ddx(cached_data, factory, filename);

}
/**
 * Read data from cache. Allocates a new DDS using the given factory.
 *
 */
DDS *
BESDapResponseCache::get_cached_data_ddx(ifstream &cached_data, BaseTypeFactory *factory,
        const string &filename)
{

    DDS *fdds = new DDS(factory);

    fdds->filename(filename);

    read_data_from_cache(cached_data, fdds);

    fdds->set_factory(0);

    // mark everything as read. And 'to send.' That is, make sure that when a response
    // is retrieved from the cache, all of the variables are marked as 'to be sent.'
    DDS::Vars_iter i = fdds->var_begin();
    while (i != fdds->var_end()) {
        (*i)->set_read_p(true);
        (*i++)->set_send_p(true);
    }

    return fdds;
}

#if 0
string BESDapResponseCache::get_cache_file_name(const string &resourceId, bool mangle){

    string cache_file_name;
    string cache_id_file_name;

    BESDEBUG("cache", "BESDapResponseCache::get_cache_file_name()  resourceId: '" << resourceId << "'" << endl);
    std::hash<std::string> str_hash;
    size_t hashValue = str_hash(resourceId);
    std::stringstream ss;
    ss << hashValue;
    string hashed_id = ss.str();
    BESDEBUG("cache", "BESDapResponseCache::get_cache_file_name()  hashed_id: '" << hashed_id << "'" << endl);

    string baseName =  BESFileLockingCache::get_cache_file_name(hashed_id, mangle);
    BESDEBUG("cache", "BESDapResponseCache::get_cache_file_name()  baseName: '" << baseName << "'" << endl);


    unsigned long suffix_counter = 0;
    bool done = false;
    while(!done){
        stringstream cfname;
        cfname << baseName << "_" << suffix_counter++;
        cache_file_name = cfname.str();
        cfname << ".id";
        cache_id_file_name = cfname.str();

        BESDEBUG("cache", "BESDapResponseCache::get_cache_file_name() evaluating candidate cache_file_name: " << cache_file_name << endl);
        BESDEBUG("cache", "BESDapResponseCache::get_cache_file_name() evaluating candidate cache_id_file_name: " << cache_id_file_name << endl);

        unsigned long long size = 0;
        struct stat buf;
        if (stat(cache_file_name.c_str(), &buf) == 0) {
            size = buf.st_size;
            // Checking for associated id file.
            if (stat(cache_id_file_name.c_str(), &buf) == 0) {
                std::ifstream t(cache_id_file_name);
                std::stringstream ss;
                ss << t.rdbuf();
                string cachedResourceId = ss.str();
                BESDEBUG("cache", "BESDapResponseCache::get_cache_file_name() cachedResourceId: " << cachedResourceId << endl);
                BESDEBUG("cache", "BESDapResponseCache::get_cache_file_name() resourceId: " << resourceId << endl);

                if(cachedResourceId.compare(resourceId) == 0){
                    BESDEBUG("cache", "BESDapResponseCache::get_cache_file_name() FOUND matching cache file: " << cache_file_name << endl);
                    done = true;
                }
            }
            else {
                throw BESInternalError("Unable to stat cache id file "+cache_id_file_name+" message: " + strerror(errno), __FILE__,__LINE__);
            }
        }
        else {
            if(errno == ENOENT){ // If it's an ENOENT that means the file does not exist.
                lock_cache_write();

                BESDEBUG("cache", "BESDapResponseCache::get_cache_file_name() Cache file " << cache_file_name << " does not yet exist." << endl);
                // Create id file
                std::ofstream ofs(cache_id_file_name);
                ofs << resourceId;
                ofs.close();
                BESDEBUG("cache", "BESDapResponseCache::get_cache_file_name() Created ID file " << cache_id_file_name << endl);
              // We don't create the cache file because we don't need to.
                done = true;
                unlock_cache();
           }
            else {
                throw BESInternalError("Unable to stat cache file "+cache_file_name+" message: " + strerror(errno), __FILE__,__LINE__);
            }
        }

    }

    BESDEBUG("cache", "BESDapResponseCache::get_cache_file_name() USING cache_file_name: " << cache_file_name << endl);
    return cache_file_name;
}
#endif

DDS *
BESDapResponseCache::cache_dataset(DDS &dds, const string &constraint, BESDapResponseBuilder *rb,
        ConstraintEvaluator *eval, string &cache_token)
{
    // These are used for the cached or newly created DDS object
    BaseTypeFactory factory;
    DDS *fdds = NULL;

    // Build the response_id. Since the response content is a function of both the dataset AND the constraint,
    // glue them together to get a unique id for the response.
    string resourceId = dds.filename() + "#" + constraint;

    try {

        string cache_file_name; //  = get_cache_file_name(resourceId, /*mangle*/true);

        // Get the cache filename for this resourceId
        BESDEBUG("cache", "BESDapResponseCache::cache_dataset()  resourceId: '" << resourceId << "'" << endl);

        // Get a hash function for strings
        std::hash<std::string> str_hash;

        // Use the hash function to hash the resourceId.
        size_t hashValue = str_hash(resourceId);
        std::stringstream ss;
        ss << hashValue;
        string hashed_id = ss.str();
        BESDEBUG("cache", "BESDapResponseCache::cache_dataset()  hashed_id: '" << hashed_id << "'" << endl);

        // USe the parent class's get_cache_file_name() method and its associated machinery to get the file system path for the cache file.
        // We store it in a variable called basename because the value is later extended as part of the collision avoidance code.
        string baseName =  BESFileLockingCache::get_cache_file_name(hashed_id, true);
        BESDEBUG("cache", "BESDapResponseCache::cache_dataset()  baseName: '" << baseName << "'" << endl);

        // Begin cache collision avoidance.
        unsigned long suffix_counter = 0;
        bool done = false;
        while(!done){

            // Build cache_file_name and cache_id_file_name from baseName
            stringstream cfname;
            cfname << baseName << "_" << suffix_counter++;
            cache_file_name = cfname.str();

<<<<<<< HEAD
            BESDEBUG("cache", "BESDapResponseCache::cache_dataset() evaluating candidate cache_file_name: " << cache_file_name << endl);
=======
            BESDEBUG("cache", "BESDapResponseCache::cache_dataset() - Evaluating candidate cache_file_name: " << cache_file_name << endl);
            //BESDEBUG("cache", "BESDapResponseCache::cache_dataset() evaluating candidate cache_id_file_name: " << cache_id_file_name << endl);
>>>>>>> 735b41b6

            // Do the cache file and it's id file exist?
            if (load_from_cache(dds,resourceId,cache_file_name,&fdds)) {
                BESDEBUG("cache", "BESDapResponseCache::cache_dataset() - Data successfully loaded from cache file: " << cache_file_name << endl);
                done = true;
            }
            else if (write_dataset_to_cache(dds,resourceId, constraint, eval,cache_file_name, rb, &fdds) ) {
                BESDEBUG("cache", "BESDapResponseCache::cache_dataset() - Data successfully written to cache file: " << cache_file_name << endl);
                done = true;
            }
            // get_read_lock() returns immediately if the file does not exist,
            // but blocks waiting to get a shared lock if the file does exist.
            else if (load_from_cache(dds,resourceId,cache_file_name,&fdds)) {
                BESDEBUG("cache", "BESDapResponseCache::cache_dataset() - On 2nd attempt data was successfully loaded from cache file: " << cache_file_name << endl);
                done = true;
            }
            else {
               throw BESInternalError("Cache error! Unable to acquire DAP Response cache.", __FILE__, __LINE__);
            }

            cache_token = cache_file_name;  // Set this value-result parameter
            //unlock_cache();
        }

        BESDEBUG("cache", "BESDapResponseCache::cache_dataset() USING cache_file_name: " << cache_file_name << endl);
        fdds->print_constrained(cerr);
        return fdds;
    }
    catch (...) {
        BESDEBUG("dap_response_cache","BESDapResponseCache::cache_dataset() -  Caught exception, unlocking cache and re-throwing." << endl);
        // I think this call is not needed. jhrg 10/23/12
        //unlock_cache();
        throw;
    }
}


bool BESDapResponseCache::load_from_cache(DDS &dds, string resourceId, string cache_file_name,  DDS **fdds)
{
    bool success = false;
    int fd;

    if(get_read_lock(cache_file_name, fd)){
        // So we need to READ the first line of the file into a string
        // because we know it's the resourceID of the thing in the cache.
        std::ifstream cache_file_istream(cache_file_name);
        string cachedResourceId;
        std::getline (cache_file_istream,cachedResourceId);

        BESDEBUG("cache", "BESDapResponseCache::load_from_cache() - cachedResourceId: " << cachedResourceId << endl);
        BESDEBUG("cache", "BESDapResponseCache::load_from_cache() - resourceId: " << resourceId << endl);

        // Then we compare that string (read from the cache_id_file_name) to the resourceID of the thing we're looking to cache
        if(cachedResourceId.compare(resourceId) == 0){
            // WooHoo Cache Hit!
            BaseTypeFactory factory;
            *fdds = get_cached_data_ddx(cache_file_istream, &factory, dds.filename());
            success = true;
        }

        unlock_and_close(cache_file_name);
    }
    BESDEBUG("cache", "BESDapResponseCache::load_from_cache() - Cache " << (success?"HIT":"MISS") << " for: " << cache_file_name << endl);

    return success;

}

bool BESDapResponseCache::write_dataset_to_cache(DDS &dds, string resourceId, string constraint, ConstraintEvaluator *eval, string cache_file_name,  BESDapResponseBuilder *rb, DDS **fdds)
{
    bool success = false;
    int fd;

    if (create_and_lock(cache_file_name, fd) ) {
        // If here, the cache_file_name could not be locked for read access;
        // try to build it. First make an empty files and get an exclusive lock on them.
        BESDEBUG("cache", "BESDapResponseCache::write_dataset_to_cache() -  Caching " << cache_file_name << ", constraint: " << constraint << endl);

        BESDEBUG("cache", "BESDapResponseCache::write_dataset_to_cache() - Cache file " << cache_file_name << " does not yet exist." << endl);
        // Create id file
        std::ofstream cache_file_ostream(cache_file_name);
        if (!cache_file_ostream) {
            throw BESInternalError("Could not open '" + cache_file_name + "' to write cached response.", __FILE__, __LINE__);
        }
        cache_file_ostream << resourceId << endl;
        BESDEBUG("cache", "BESDapResponseCache::write_dataset_to_cache() - Created Cache file " << cache_file_name << endl);

        BESDEBUG("cache", "BESDapResponseCache::write_dataset_to_cache() - Caching DAP Object " << endl);
        *fdds = new DDS(dds);
        eval->parse_constraint(constraint, **fdds);

        if (eval->function_clauses()) {
            DDS *temp_fdds = eval->eval_function_clauses(**fdds);
            delete *fdds;
            *fdds = temp_fdds;
        }


        string start = "dataddx_cache_start", boundary = "dataddx_cache_boundary";

        // Use a ConstraintEvaluator that has not parsed a CE so the code can use
        // the send method(s)
        ConstraintEvaluator eval;

        // Setting the version to 3.2 causes send_data_ddx to write the MIME headers that
        // the cache expects.
        (*fdds)->set_dap_version("3.2");

        // This is a bit of a hack, but it effectively uses ResponseBuilder to write the
        // cached object/response without calling the machinery in one of the send_*()
        // methods. Those methods assume they need to evaluate the BESDapResponseBuilder's
        // CE, which is not necessary and will alter the values of the send_p property
        // of the DDS's variables.
        set_mime_multipart(cache_file_ostream, boundary, start, dods_data_ddx, x_plain,
                last_modified_time(rb->get_dataset_name()));
        //data_stream << flush;
        rb->serialize_dap2_data_ddx(cache_file_ostream, **fdds, eval, boundary, start);
        //data_stream << flush;

        cache_file_ostream << CRLF << "--" << boundary << "--" << CRLF;
        cache_file_ostream.close();

        // Change the exclusive locks on the new files to a shared lock. This keeps
        // other processes from purging the new files and ensures that the reading
        // process can use it.
        exclusive_to_shared_lock(fd);

        // Now update the total cache size info and purge if needed. The new file's
        // name is passed into the purge method because this process cannot detect its
        // own lock on the file.
        unsigned long long size = update_cache_info(cache_file_name);
        if (cache_too_big(size)) update_and_purge(cache_file_name);

        success = true;
    }
    return success;

}
<|MERGE_RESOLUTION|>--- conflicted
+++ resolved
@@ -484,12 +484,7 @@
             cfname << baseName << "_" << suffix_counter++;
             cache_file_name = cfname.str();
 
-<<<<<<< HEAD
             BESDEBUG("cache", "BESDapResponseCache::cache_dataset() evaluating candidate cache_file_name: " << cache_file_name << endl);
-=======
-            BESDEBUG("cache", "BESDapResponseCache::cache_dataset() - Evaluating candidate cache_file_name: " << cache_file_name << endl);
-            //BESDEBUG("cache", "BESDapResponseCache::cache_dataset() evaluating candidate cache_id_file_name: " << cache_id_file_name << endl);
->>>>>>> 735b41b6
 
             // Do the cache file and it's id file exist?
             if (load_from_cache(dds,resourceId,cache_file_name,&fdds)) {
