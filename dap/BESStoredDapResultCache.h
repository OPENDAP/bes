--- conflicted
+++ resolved
@@ -34,13 +34,10 @@
 
 class BESDapResponseBuilder;
 
-<<<<<<< HEAD
-=======
 // using the namespace in the forward declaration works with older g++ versions
 // because they are sensible and not literal. It should not work; the decl class
 // libdap::BaseType; tells the compiler go look i the 'libdap' namespace for 'BaseType'
 // but _while it's compiling this file_ there is no 'libdap' namespace. So we make one.
->>>>>>> 361d90fd
 namespace libdap {
     class DDS;
     class ConstraintEvaluator;
@@ -59,13 +56,10 @@
     static BESStoredDapResultCache * d_instance;
     static void delete_instance();
 
-
-
     string d_storedResultsSubdir;
     string d_dataRootDir;
     string d_resultFilePrefix;
     unsigned long d_maxCacheSize;
-
 
     /** Initialize the cache using the default values for the cache. */
     BESStoredDapResultCache();
@@ -102,7 +96,6 @@
     libdap::DDS *get_cached_dap2_data_ddx(const std::string &cache_file_name, libdap::BaseTypeFactory *factory, const std::string &dataset);
     libdap::DMR *get_cached_dap4_data(const string &cache_file_name, libdap::D4BaseTypeFactory *factory, const string &filename);
 
-
     virtual ~BESStoredDapResultCache() {}
 
     // Store the passed DDS to disk as a serialized DAP2 object.
@@ -114,7 +107,6 @@
 
     // virtual void unlock_and_close(const std::string &cache_token);
 
-
     // Overrides parent
     virtual string get_cache_file_name(const string &src, bool mangle = false);
 
