--- conflicted
+++ resolved
@@ -35,10 +35,7 @@
 
 response_cache:
 	test -d response_cache  || mkdir response_cache 
-<<<<<<< HEAD
 
-=======
-	
 # If 'input-files' does not exist, replicate it here. tar (used to make
 # the source dist) dereferences symbolic links, so we make them this 
 # way to get distcheck to work.
@@ -46,8 +43,7 @@
 	test -d pathinfo_files || mkdir -p pathinfo_files/nc
 	(cd pathinfo_files/nc && touch testfile.txt && ln -s testfile.txt link_to_testfile.txt)
 	(cd pathinfo_files && ln -s nc link_to_nc)
-	
->>>>>>> a733e904
+
 clean-local:
 	-rm -rf mds pathinfo_files response_cache tmp
 
@@ -116,10 +112,6 @@
 ShowPathInfoTest_OBJS = ../ShowPathInfoResponseHandler.o 
 ShowPathInfoTest_LDADD = $(ShowPathInfoTest_OBJS) $(LDADD)
 
-ShowPathInfoTest_SOURCES = ShowPathInfoTest.cc
-ShowPathInfoTest_OBJS = ../ShowPathInfoResponseHandler.o 
-ShowPathInfoTest_LDADD = $(ShowPathInfoTest_OBJS) $(AM_LDADD)
-
 TemporaryFileTest_SOURCES = TemporaryFileTest.cc
 TemporaryFileTest_OBJS = ../TempFile.o
 TemporaryFileTest_LDADD = $(TemporaryFileTest_OBJS) $(LDADD)
