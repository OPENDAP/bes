// Copyright (c) 2013 OPeNDAP, Inc. Author: James Gallagher
// <jgallagher@opendap.org>, Patrick West <pwest@opendap.org>
// Nathan Potter <npotter@opendap.org>
//                                                                            
// modify it under the terms of the GNU Lesser General Public License
// as published by the Free Software Foundation; either version 2.1 of
// the License, or (at your option) any later version.
//
// This library is distributed in the hope that it will be useful, but
// WITHOUT ANY WARRANTY; without even the implied warranty of
// MERCHANTABILITY or FITNESS FOR A PARTICULAR PURPOSE. See the GNU
// Lesser General Public License for more details.
//
// License along with this library; if not, write to the Free Software
// Foundation, Inc., 51 Franklin Street, Fifth Floor, Boston, MA
// 02110-1301 U\ SA
//
// You can contact OPeNDAP, Inc. at PO Box 112, Saunderstown, RI.
// 02874-0112.

#include "config.h"

#include <sys/param.h>	// See clear_cache_dir
#include <unistd.h>
#include <stdlib.h>	 // for system

#include <fstream>
#include <string>
#include <vector>

<<<<<<< HEAD
// #include <Regex.h>      // libdap includes
#include <libdap/InternalErr.h>
=======
// #include <BESRegex.h>      // libdap includes
#include <InternalErr.h>
>>>>>>> 5ec6152f

#include "test_utils.h"

using namespace std;
using namespace libdap;

string
read_test_baseline(const string &fn)
{
    int length;

    ifstream is;
    is.open (fn.c_str(), ios::binary );

    // get length of file:
    is.seekg (0, ios::end);
    length = is.tellg();

    // back to start
    is.seekg (0, ios::beg);

    // allocate memory:
    vector<char> buffer(length+1);

    // read data as a block:
    is.read (&buffer[0], length);
    is.close();
    buffer[length] = '\0';

    return string(&buffer[0]);
}

void clean_cache_dir(const string &cache)
{
#if 0
	char cwd[MAXPATHLEN];	// MAXPATHLEN is defined in <sys/param.h>
#endif
	string cache_dir = cache + "/*";

	string command = string("rm ") + cache_dir + " 2>/dev/null";

	int status = system(command.c_str());

	// it's normal for this to 'fail' because the clean operation has already
	// been run or because it's the first run of the tests. But, fork and waitpid
	// should not return an error and the shell should be found.
	if (status == -1 || status == 127)
		throw libdap::InternalErr(__FILE__, __LINE__, "Failed to clean cache dir: " + cache_dir);
}

#if 0
bool re_match(BESRegex &r, const string &s)
{
    DBG(cerr << "s.length(): " << s.length() << endl);
    int pos = r.match(s.c_str(), s.length());
    DBG(cerr << "r.match(s): " << pos << endl);
    return pos > 0 && static_cast<unsigned>(pos) == s.length();
}

bool re_match_binary(BESRegex &r, const string &s)
{
    DBG(cerr << "s.length(): " << s.length() << endl);
    int pos = r.match(s.c_str(), s.length());
    DBG(cerr << "r.match(s): " << pos << endl);
    return pos > 0;
}
#endif
<|MERGE_RESOLUTION|>--- conflicted
+++ resolved
@@ -28,13 +28,7 @@
 #include <string>
 #include <vector>
 
-<<<<<<< HEAD
-// #include <Regex.h>      // libdap includes
 #include <libdap/InternalErr.h>
-=======
-// #include <BESRegex.h>      // libdap includes
-#include <InternalErr.h>
->>>>>>> 5ec6152f
 
 #include "test_utils.h"
 
