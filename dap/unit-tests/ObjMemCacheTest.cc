// -*- mode: c++; c-basic-offset:4 -*-

// This file is part of libdap, A C++ implementation of the OPeNDAP Data
// Access Protocol.

// Copyright (c) 2016 OPeNDAP, Inc.
// Author: James Gallagher <jgallagher@opendap.org>
//
// This library is free software; you can redistribute it and/or
// modify it under the terms of the GNU Lesser General Public
// License as published by the Free Software Foundation; either
// version 2.1 of the License, or (at your option) any later version.
//
// This library is distributed in the hope that it will be useful,
// but WITHOUT ANY WARRANTY; without even the implied warranty of
// MERCHANTABILITY or FITNESS FOR A PARTICULAR PURPOSE.  See the GNU
// Lesser General Public License for more details.
//
// You should have received a copy of the GNU Lesser General Public
// License along with this library; if not, write to the Free Software
// Foundation, Inc., 51 Franklin Street, Fifth Floor, Boston, MA  02110-1301  USA
//
// You can contact OPeNDAP, Inc. at PO Box 112, Saunderstown, RI. 02874-0112.

#include <cppunit/TextTestRunner.h>
#include <cppunit/extensions/TestFactoryRegistry.h>
#include <cppunit/extensions/HelperMacros.h>
#include <unistd.h>

#include <libdap/DDS.h>

<<<<<<< HEAD
#include <libdap/GNURegex.h>
#include <libdap/debug.h>
=======
#include "BESRegex.h"
#include <debug.h>
>>>>>>> 5ec6152f

#include "ObjMemCache.h"

static bool debug = false;
static bool debug_2 = false;

#undef DBG
#define DBG(x) do { if (debug) (x); } while(false);
#undef DBG2
#define DBG2(x) do { if (debug_2) (x); } while(false);

using namespace CppUnit;
using namespace std;
using namespace libdap;

class DDSMemCacheTest: public TestFixture {
private:
    ObjMemCache *dds_cache;
    DDS *dds;

public:
    DDSMemCacheTest() :
        dds_cache(0), dds(0)
    {
    }

    ~DDSMemCacheTest()
    {
    }

    void setUp()
    {
        DBG2(cerr << "setUp() - BEGIN" << endl);

        dds_cache = new ObjMemCache;

        // Load in 10 DDS*s and then purge
        BaseTypeFactory factory;
        auto_ptr<DDS> dds(new DDS(&factory, "empty_DDS"));

        ostringstream oss;
        for (int i = 0; i < 10; ++i) {
            oss << i << "_DDS";
            string name = oss.str();
            DBG2(cerr << "Adding name: " << name << endl);
            // Need to add new pointers since the cache will delete them
            dds_cache->add(new DDS(*dds.get()), name);
            oss.str("");
        }

        DBG2(dds_cache->dump(cerr));

        DBG2(cerr << "setUp() - END" << endl);
    }

    void tearDown()
    {
        delete dds_cache;
        delete dds;
    }

    void ctor_test()
    {
        ObjMemCache empty_cache;
        DBG2(empty_cache.dump(cerr));

        CPPUNIT_ASSERT(empty_cache.cache.size() == 0);
        CPPUNIT_ASSERT(empty_cache.index.size() == 0);

        ObjMemCache *empty_cache_ptr = new ObjMemCache;
        DBG2(empty_cache_ptr->dump(cerr));

        CPPUNIT_ASSERT(empty_cache_ptr->cache.size() == 0);
        CPPUNIT_ASSERT(empty_cache_ptr->index.size() == 0);

        delete empty_cache_ptr;
    }

    void add_one_test()
    {
        ObjMemCache *cache = new ObjMemCache;

        const string name = "first DDS";
        BaseTypeFactory factory;
        auto_ptr<DDS> dds(new DDS(&factory, "empty_DDS"));

        cache->add(new DDS(*dds.get()), name);

        DBG2(cache->dump(cerr));

        CPPUNIT_ASSERT(cache->cache.size() == 1);
        CPPUNIT_ASSERT(cache->index.size() == 1);

        delete cache;
    }

    void add_two_test()
    {
        ObjMemCache *cache = new ObjMemCache;

        BaseTypeFactory factory;
        DDS *dds = new DDS(&factory, "first DDS");
        cache->add(dds, "first DDS");

        DDS *dds2 = new DDS(&factory, "second DDS");
        cache->add(dds2, "second DDS");

        DBG2(cache->dump(cerr));

        CPPUNIT_ASSERT(cache->cache.size() == 2);
        CPPUNIT_ASSERT(cache->index.size() == 2);

        //delete dds;   the Cache will delete them, so we don't have to
        //delete dds2;
        delete cache;
    }

    void purge_test()
    {
        CPPUNIT_ASSERT(dds_cache->cache.size() == 10);
        CPPUNIT_ASSERT(dds_cache->index.size() == 10);

        dds_cache->purge(0.2);

        DBG2(dds_cache->dump(cerr));

        CPPUNIT_ASSERT(dds_cache->cache.size() == 8);
        CPPUNIT_ASSERT(dds_cache->index.size() == 8);
    }

    void test_get_obj()
    {
        string name = "0_DDS";
        CPPUNIT_ASSERT(dds_cache->index.find(name)->second == 1);

        DDS *dds = static_cast<DDS*>(dds_cache->get(name));

        CPPUNIT_ASSERT(dds != 0);
        // check that the count is updated

        CPPUNIT_ASSERT(dds_cache->index.find(name)->second == 11);
    }

    void remove_test()
    {
        CPPUNIT_ASSERT(dds_cache->cache.size() == 10);
        CPPUNIT_ASSERT(dds_cache->index.size() == 10);

        //CPPUNIT_ASSERT(dds_cache->index.count("0_DDS") == 1);

        dds_cache->remove("0_DDS");
        dds_cache->remove("9_DDS");
        dds_cache->remove("5_DDS");

        DBG2(dds_cache->dump(cerr));

        CPPUNIT_ASSERT(dds_cache->cache.size() == 7);
        CPPUNIT_ASSERT(dds_cache->index.size() == 7);
    }

CPPUNIT_TEST_SUITE( DDSMemCacheTest );

    CPPUNIT_TEST(ctor_test);
    CPPUNIT_TEST(add_one_test);
    CPPUNIT_TEST(add_two_test);
    CPPUNIT_TEST(purge_test);
    CPPUNIT_TEST(test_get_obj);
    CPPUNIT_TEST(remove_test);

    CPPUNIT_TEST_SUITE_END()
    ;
};

CPPUNIT_TEST_SUITE_REGISTRATION(DDSMemCacheTest);

int main(int argc, char*argv[])
{
    int option_char;
    while ((option_char = getopt(argc, argv, "dDh")) != -1)
        switch (option_char) {
        case 'd':
            debug = 1;  // debug is a static global
            break;
        case 'D':
            debug_2 = 1;
            break;
        case 'h': {     // help - show test names
            cerr << "Usage: DDSMemCacheTest has the following tests:" << endl;
            const std::vector<Test*> &tests = DDSMemCacheTest::suite()->getTests();
            unsigned int prefix_len = DDSMemCacheTest::suite()->getName().append("::").length();
            for (std::vector<Test*>::const_iterator i = tests.begin(), e = tests.end(); i != e; ++i) {
                cerr << (*i)->getName().replace(0, prefix_len, "") << endl;
            }
            break;
        }
        default:
            break;
        }

    argc -= optind;
    argv += optind;

    CppUnit::TextTestRunner runner;
    runner.addTest(CppUnit::TestFactoryRegistry::getRegistry().makeTest());

    bool wasSuccessful = true;
    string test = "";
    if (0 == argc) {
        // run them all
        wasSuccessful = runner.run("");
    }
    else {
        int i = 0;
        while (i < argc) {
            if (debug) cerr << "Running " << argv[i] << endl;
            test = DDSMemCacheTest::suite()->getName().append("::").append(argv[i]);
            wasSuccessful = wasSuccessful && runner.run(test);
	    ++i;
        }
    }

    return wasSuccessful ? 0 : 1;
}<|MERGE_RESOLUTION|>--- conflicted
+++ resolved
@@ -28,15 +28,9 @@
 #include <unistd.h>
 
 #include <libdap/DDS.h>
-
-<<<<<<< HEAD
-#include <libdap/GNURegex.h>
 #include <libdap/debug.h>
-=======
+
 #include "BESRegex.h"
-#include <debug.h>
->>>>>>> 5ec6152f
-
 #include "ObjMemCache.h"
 
 static bool debug = false;
