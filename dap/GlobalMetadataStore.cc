--- conflicted
+++ resolved
@@ -120,11 +120,7 @@
     /* Advise the kernel of our access pattern.  */
     int status = posix_fadvise(fd, 0, 0, POSIX_FADV_SEQUENTIAL);
     if (status != 0)
-<<<<<<< HEAD
         ERROR("Error calling posix_advise() in the GlobalMetadataStore: " << strerror(status) << endl);
-=======
-        LOG("Error calling posix_advise() in the GlobalMetadataStore: " << strerror(status) << endl);
->>>>>>> dae76ac6
 #endif
 
     char buf[BUFFER_SIZE + 1];
@@ -160,11 +156,7 @@
     /* Advise the kernel of our access pattern.  */
     int status = posix_fadvise(fd, 0, 0, POSIX_FADV_SEQUENTIAL);
     if (status != 0)
-<<<<<<< HEAD
         ERROR("Error calling posix_advise() in the GlobalMetadataStore: " << strerror(status) << endl);
-=======
-        LOG("Error calling posix_advise() in the GlobalMetadataStore: " << strerror(status) << endl);
->>>>>>> dae76ac6
 #endif
 
     char buf[BUFFER_SIZE + 1];
