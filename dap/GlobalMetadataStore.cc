// -*- mode: c++; c-basic-offset:4 -*-

// This file is part of HYrax, A C++ implementation of the OPeNDAP Data
// Access Protocol.

// Copyright (c) 2018 OPeNDAP, Inc.
// Author: James Gallagher <jgallagher@opendap.org>
//
// This library is free software; you can redistribute it and/or
// modify it under the terms of the GNU Lesser General Public
// License as published by the Free Software Foundation; either
// version 2.1 of the License, or (at your option) any later version.
//
// This library is distributed in the hope that it will be useful,
// but WITHOUT ANY WARRANTY; without even the implied warranty of
// MERCHANTABILITY or FITNESS FOR A PARTICULAR PURPOSE.  See the GNU
// Lesser General Public License for more details.
//
// You should have received a copy of the GNU Lesser General Public
// License along with this library; if not, write to the Free Software
// Foundation, Inc., 51 Franklin Street, Fifth Floor, Boston, MA  02110-1301  USA
//
// You can contact OPeNDAP, Inc. at PO Box 112, Saunderstown, RI. 02874-0112.

#include "config.h"

#include <fcntl.h>  // for posix_advise
#include <unistd.h>

#include <cerrno>
#include <cstring>

#include <iostream>
#include <string>
#include <fstream>
#include <sstream>
#include <functional>
#include <DAS.h>
#include <memory>
#include <sys/stat.h>

#include <DapObj.h>
#include <DDS.h>
#include <DMR.h>
#include <D4ParserSax2.h>
#include <XMLWriter.h>
#include <BaseTypeFactory.h>
#include <D4BaseTypeFactory.h>

#include "PicoSHA2/picosha2.h"

#include "TempFile.h"
#include "TheBESKeys.h"
#include "BESUtil.h"
#include "BESLog.h"
#include "BESContextManager.h"
#include "BESDebug.h"
#include "BESRequestHandler.h"
#include "BESRequestHandlerList.h"
#include "BESNotFoundError.h"

#include "BESInternalError.h"
#include "BESInternalFatalError.h"

#include "GlobalMetadataStore.h"

#define DEBUG_KEY "metadata_store"
#define MAINTAIN_STORE_SIZE_EVEN_WHEN_UNLIMITED 0

#ifdef HAVE_ATEXIT
#define AT_EXIT(x) atexit((x))
#else
#define AT_EXIT(x)
#endif

/// If SYMETRIC_ADD_RESPONSES is defined and a true value, then add_responses()
/// will add all of DDS, DAS and DMR when called with _either_ the DDS or DMR
/// objects. If it is not defined (or false), add_responses() called with a DDS
/// will add only the DDS and DAS and add_responses() called with a DMR will add
/// only a DMR.
///
/// There are slight differences in the DAS objects build by the DMR and DDS,
/// especially when the underlying dataset contains types that can be encoded
/// in the DMR (DAP4) but not the DDS (DAP2). jhrg 3/20/18
#undef SYMETRIC_ADD_RESPONSES

using namespace std;
using namespace libdap;
using namespace bes;

static const unsigned int default_cache_size = 20; // 20 GB
static const string default_cache_prefix = "mds";
static const string default_cache_dir = ""; // I'm making the default empty so that no key == no caching. jhrg 9.26.16
static const string default_ledger_name = "mds_ledger.txt";   ///< In the CWD of the BES process

static const string PATH_KEY = "DAP.GlobalMetadataStore.path";
static const string PREFIX_KEY = "DAP.GlobalMetadataStore.prefix";
static const string SIZE_KEY = "DAP.GlobalMetadataStore.size";
static const string LEDGER_KEY = "DAP.GlobalMetadataStore.ledger";
static const string LOCAL_TIME_KEY = "BES.LogTimeLocal";

GlobalMetadataStore *GlobalMetadataStore::d_instance = 0;
bool GlobalMetadataStore::d_enabled = true;

/**
 * Hacked from GNU wc (in coreutils). This was found to be
 * faster than a memory mapped file read.
 *
 * https://stackoverflow.com/questions/17925051/fast-textfile-reading-in-c
 *
 * @note This is a static method so the function will be scoped with this
 * class.
 *
 * @param fd Open file descriptor to read from; assumed open and
 * positioned at the start of the file.
 * @param os Write to this C++ stream
 * @exception BESInternalError Thrown if there's a problem reading or writing.
 */
void GlobalMetadataStore::transfer_bytes(int fd, ostream &os)
{
    static const int BUFFER_SIZE = 16*1024;

#if _POSIX_C_SOURCE >= 200112L
    /* Advise the kernel of our access pattern.  */
    int status = posix_fadvise(fd, 0, 0, POSIX_FADV_SEQUENTIAL);
    if (status != 0)
        ERROR("Error calling posix_advise() in the GlobalMetadataStore: " << strerror(status) << endl);
#endif

    char buf[BUFFER_SIZE + 1];

    while(int bytes_read = read(fd, buf, BUFFER_SIZE))
    {
        if(bytes_read == -1)
            throw BESInternalError("Could not read dds from the metadata store.", __FILE__, __LINE__);
        if (!bytes_read)
            break;

        os.write(buf, bytes_read);
    }
}

/**
 * @brief like transfer_bytes(), but adds the xml:base attribute to the DMR/++
 *
 * @note This is a static method so the function will be scoped with this
 * class.
 *
 * @param fd Open file descriptor to read from; assumed open and
 * positioned at the start of the file.
 * @param os Write to this C++ stream
 * @param xml_base Value of the xml:base attribute.
 * @exception BESInternalError Thrown if there's a problem reading or writing.
 */
void GlobalMetadataStore::insert_xml_base(int fd, ostream &os, const string &xml_base)
{
    static const int BUFFER_SIZE = 1024;

#if _POSIX_C_SOURCE >= 200112L
    /* Advise the kernel of our access pattern.  */
    int status = posix_fadvise(fd, 0, 0, POSIX_FADV_SEQUENTIAL);
    if (status != 0)
        ERROR("Error calling posix_advise() in the GlobalMetadataStore: " << strerror(status) << endl);
#endif

    char buf[BUFFER_SIZE + 1];
    size_t bytes_read = read(fd, buf, BUFFER_SIZE);

    if(bytes_read == (size_t)-1)
        throw BESInternalError("Could not read dds from the metadata store.", __FILE__, __LINE__);

    if (bytes_read == 0)
        return;

    // Every valid DMR/++ response in the MDS starts with:
    // <?xml version="1.0" encoding="ISO‌-8859-1"?>
    //
    // and has one of two kinds of <Dataset...> tags
    // 1: <Dataset xmlns="..." xml:base="file:DMR_1.xml" ... >
    // 2: <Dataset xmlns="..." ... >
    //
    // Assume it is well formed and always includes the prolog,
    // but might not use <CR> <CRLF> chars

    // transfer the prolog (<?xml version="1.0" encoding="ISO‌-8859-1"?>)
    size_t i = 0;
    while (buf[i++] != '>')
        ;    // 'i' now points one char past the xml prolog
    os.write(buf, i);

    // transfer <Dataset ...> with new value for xml:base
    size_t s = i; // start of <Dataset ...>
    size_t j = 0;
    char xml_base_literal[] = "xml:base";
    while (i < bytes_read) {
        if (buf[i] == '>') {    // Found end of Dataset; no xml:base was present
            os.write(buf + s, i - s);
            os << " xml:base=\"" << xml_base << "\"";
            break;
        }
        else if (j == sizeof(xml_base_literal) - 1) { // found 'xml:base' literal
            os.write(buf + s, i - s);   // This will include all of <Dataset... including 'xml:base'
            while (buf[i++] != '=')
                ;    // read/discard '="..."'
            while (buf[i++] != '"')
                ;
            while (buf[i++] != '"')
                ;
            os << "=\"" << xml_base << "\"";    // write the new xml:base value
            break;
        }
        else if (buf[i] == xml_base_literal[j]) {
            ++j;
        }
        else {
            j = 0;
        }

        ++i;
    }

    // transfer the rest
    os.write(buf + i, bytes_read - i);

    // Now, if the response is more than 1k, use faster code to finish the tx
    transfer_bytes(fd, os);
}

unsigned long GlobalMetadataStore::get_cache_size_from_config()
{
    bool found;
    string size;
    unsigned long size_in_megabytes = default_cache_size;
    TheBESKeys::TheKeys()->get_value(SIZE_KEY, size, found);
    if (found) {
        BESDEBUG(DEBUG_KEY,
            "GlobalMetadataStore::getCacheSizeFromConfig(): Located BES key " << SIZE_KEY << "=" << size << endl);
        istringstream iss(size);
        iss >> size_in_megabytes;
    }

    return size_in_megabytes;
}

string GlobalMetadataStore::get_cache_prefix_from_config()
{
    bool found;
    string prefix = default_cache_prefix;
    TheBESKeys::TheKeys()->get_value(PREFIX_KEY, prefix, found);
    if (found) {
        BESDEBUG(DEBUG_KEY,
            "GlobalMetadataStore::getCachePrefixFromConfig(): Located BES key " << PREFIX_KEY << "=" << prefix << endl);
        prefix = BESUtil::lowercase(prefix);
    }

    return prefix;
}

// If the cache prefix is the empty string, the cache is turned off.
string GlobalMetadataStore::get_cache_dir_from_config()
{
    bool found;

    string cacheDir = default_cache_dir;
    TheBESKeys::TheKeys()->get_value(PATH_KEY, cacheDir, found);
    if (found) {
        BESDEBUG(DEBUG_KEY,
            "GlobalMetadataStore::getCacheDirFromConfig(): Located BES key " << PATH_KEY<< "=" << cacheDir << endl);
    }

    return cacheDir;
}

/**
 * @name Get an instance of GlobalMetadataStore
 * @brief  There are two ways to get an instance of GlobalMetadataStore singleton.
 *
 * @note If the cache_dir parameter is the empty string, get_instance() will return null
 * for the pointer to the singleton and caching is disabled. This means that if the cache
 * directory is not set in the bes.conf file(s), then the cache will be disabled. If
 * the cache directory is given (or set in bes.conf) but the prefix or size is not,
 * that's an error. If the directory is named but does not exist, it will
 * be made. If the BES cannot make it, then an error will be signaled.
 *
 * @return A pointer to a GlobalMetadataStore object; null if the cache is disabled.
 */
///@{
/**
 * @brief Get an instance of the GlobalMetadataStore object.
 *
 * This class is a singleton, so the first call to any of two 'get_instance()' methods
 * makes an instance and subsequent calls return a pointer to that instance.
 *
 * @param cache_dir_key Key to use to get the value of the cache directory. If this is
 * the empty string, return null right away.
 * @param prefix_key Key for the item/file prefix. Each item added to the cache uses this
 * as a prefix so cached items can be easily identified when the same directory is used for
 * several caches or /tmp is used for the cache.
 * @param size_key The maximum size of the data stored in the cache, in megabytes
 *
 * @return A pointer to a GlobalMetadataStore object. If the cache is disabled, then
 * the pointer returned will be null and the cache will be marked as not enabled.
 * Subsequent calls will return immediately.
 */
GlobalMetadataStore *
GlobalMetadataStore::get_instance(const string &cache_dir, const string &prefix, unsigned long long size)
{
    if (d_enabled && d_instance == 0) {
        d_instance = new GlobalMetadataStore(cache_dir, prefix, size); // never returns null_ptr
        d_enabled = d_instance->cache_enabled();
        if (!d_enabled) {
            delete d_instance;
            d_instance = 0;

            BESDEBUG(DEBUG_KEY, "GlobalMetadataStore::"<<__func__ << "() - " << "MDS is DISABLED"<< endl);
        }
        else {
            AT_EXIT(delete_instance);

            BESDEBUG(DEBUG_KEY, "GlobalMetadataStore::"<<__func__ << "() - " << "MDS is ENABLED"<< endl);
        }
    }

    BESDEBUG(DEBUG_KEY, "GlobalMetadataStore::get_instance(dir,prefix,size) - d_instance: " << d_instance << endl);

    return d_instance;
}

/**
 * Get an instance of the GlobalMetadataStore using the default values for the cache directory,
 * prefix and size.
 *
 * @return A pointer to a GlobalMetadataStore object; null if the cache is disabled.
 */
GlobalMetadataStore *
GlobalMetadataStore::get_instance()
{
    if (d_enabled && d_instance == 0) {
        d_instance = new GlobalMetadataStore(get_cache_dir_from_config(), get_cache_prefix_from_config(),
            get_cache_size_from_config());
        d_enabled = d_instance->cache_enabled();
        if (!d_enabled) {
            delete d_instance;
            d_instance = NULL;
            BESDEBUG(DEBUG_KEY, "GlobalMetadataStore::"<<__func__ << "() - " << "MDS is DISABLED"<< endl);
        }
        else {
            AT_EXIT(delete_instance);

            BESDEBUG(DEBUG_KEY, "GlobalMetadataStore::"<<__func__ << "() - " << "MDS is ENABLED"<< endl);
        }
    }

    BESDEBUG(DEBUG_KEY, "GlobalMetadataStore::get_instance() - d_instance: " << (void *) d_instance << endl);

    return d_instance;
}
///@}

/**
 * @brief Configure the ledger using LEDGER_KEY and LOCAL_TIME_KEY.
 */
void
GlobalMetadataStore::initialize()
{
    bool found;

    TheBESKeys::TheKeys()->get_value(LEDGER_KEY, d_ledger_name, found);
    if (found) {
        BESDEBUG(DEBUG_KEY, "Located BES key " << LEDGER_KEY << "=" << d_ledger_name << endl);
    }
    else {
        d_ledger_name = default_ledger_name;
    }

    // By default, use UTC in the logs.
    string local_time = "no";
    TheBESKeys::TheKeys()->get_value(LOCAL_TIME_KEY, local_time, found);
    d_use_local_time = (local_time == "YES" || local_time == "Yes" || local_time == "yes");
}

/**
 * Private constructors that call BESFileLockingCache's constructor;
 * lookup cache directory, item prefix and max cache size in BESKeys
 *
 * @note Use the get_instance() methods to get a pointer to the singleton for
 * this class. Do not use this method except in derived classes. This method
 * either builds a valid object or throws an exception.
 *
 * @param cache_dir key to find cache dir
 * @param prefix key to find the cache prefix
 * @param size key to find the cache size (in MBytes)
 * @throws BESSyntaxUserError if the keys are not set in the BESKeys, if the key
 * are either the empty string or zero, respectively, or if the cache directory does not exist.
 */
///@{
GlobalMetadataStore::GlobalMetadataStore()
    : BESFileLockingCache(get_cache_dir_from_config(), get_cache_prefix_from_config(), get_cache_size_from_config())
{
    initialize();
}

GlobalMetadataStore::GlobalMetadataStore(const string &cache_dir, const string &prefix,
    unsigned long long size) : BESFileLockingCache(cache_dir, prefix, size)
{
    initialize();
}
///@}

/**
 * Copied from BESLog, where that code writes to an internal object, not a stream.
 * @param os
 */
static void dump_time(ostream &os, bool use_local_time)
{
    time_t now;
    time(&now);
    char buf[sizeof "YYYY-MM-DDTHH:MM:SSzone"];
    int status = 0;

    // From StackOverflow:
    // This will work too, if your compiler doesn't support %F or %T:
    // strftime(buf, sizeof buf, "%Y-%m-%dT%H:%M:%S%Z", gmtime(&now));
    //
    // Apologies for the twisted logic - UTC is the default. Override to
    // local time using BES.LogTimeLocal=yes in bes.conf. jhrg 11/15/17
    if (!use_local_time)
        status = strftime(buf, sizeof buf, "%FT%T%Z", gmtime(&now));
    else
        status = strftime(buf, sizeof buf, "%FT%T%Z", localtime(&now));

    if (!status)
        LOG("Error getting time for Metadata Store ledger.");

    os << buf;
}

/**
 * Write the current text of d_ledger_entry to the metadata store ledger
 */
void
GlobalMetadataStore::write_ledger()
{
    // TODO open just once
    // FIXME Protect this with an exclusive lock!
    ofstream of(d_ledger_name.c_str(), ios::app);
    if (of) {
        dump_time(of, d_use_local_time);
        of << " " << d_ledger_entry << endl;
        VERBOSE("MD Ledger name: '" << d_ledger_name << "', entry: '" << d_ledger_entry + "'.");
    }
    else {
        LOG("Warning: Metadata store could not write to is ledger file.");
    }
}

/**
 * Compute the SHA256 hash for the item name
 *
 * @param name The name to hash
 * @return The SHA256 hash of the name.
 */
string
GlobalMetadataStore::get_hash(const string &name)
{
    if (name.empty())
        throw BESInternalError("Empty name passed to the Metadata Store.", __FILE__, __LINE__);

    return picosha2::hash256_hex_string(name[0] == '/' ? name : "/" + name);
}

/**
 * @brief Use an object (DDS or DMR) to write data to the MDS.
 *
 * Specialization of StreamDAP that prints a DMR using the information
 * in a DDS or DMR instance, depending on which object s used to make the
 * StreamDMR instance.
 *
 * Look at the GlobalMetadataStore class definition to see how the StreamDAP
 * functor is used to parameterize writing the DAP metadata response for the
 * store_dap_response() method.
 *
 * @param os Write the DMR to this stream
 * @see StreamDAP
 * @see StreamDDS
 * @see StreamDAS
 */
void GlobalMetadataStore::StreamDMR::operator()(ostream &os)
{
    if (d_dds) {
        D4BaseTypeFactory factory;
        DMR dmr(&factory, *d_dds);
        XMLWriter xml;
        dmr.print_dap4(xml);
        os << xml.get_doc();
    }
    else if (d_dmr) {
        XMLWriter xml;
        d_dmr->print_dap4(xml);
        os << xml.get_doc();
    }
    else {
        throw BESInternalFatalError("Unknown DAP object type.", __FILE__, __LINE__);
    }
}

/// @see GlobalMetadataStore::StreamDAP
void GlobalMetadataStore::StreamDDS::operator()(ostream &os) {
    if (d_dds)
        d_dds->print(os);
    else if (d_dmr)
        d_dmr->getDDS()->print(os);
    else
        throw BESInternalFatalError("Unknown DAP object type.", __FILE__, __LINE__);
}

/// @see GlobalMetadataStore::StreamDAP
void GlobalMetadataStore::StreamDAS::operator()(ostream &os) {
    if (d_dds)
        d_dds->print_das(os);
    else if (d_dmr)
        d_dmr->getDDS()->print_das(os);
    else
        throw BESInternalFatalError("Unknown DAP object type.", __FILE__, __LINE__);
}

/**
 * Store the DAP metadata responses
 *
 * @param writer A child instance of StreamDAP, instantiated using a DDS or DMR.
 * An instance of StreamDDS will write a DDS response, StreamDAS writes a DAS
 * response,and StreamDMR writes a DMR response.
 * @param key Unique Id for this response; used to store the response in the
 * MDS.
 * @param name The granule/file name or pathname
 * @param response_name The name of the particular response (DDS, DAS, DMR).
 * Used for log messages.
 * @return True if the operation succeeded, False if the key is in use.
 * @throw BESInternalError If ...
 */
bool
GlobalMetadataStore::store_dap_response(StreamDAP &writer, const string &key, const string &name,
    const string &response_name)
{
    BESDEBUG(DEBUG_KEY, __FUNCTION__ << " BEGIN " << key << endl);

    string item_name = get_cache_file_name(key, false /*mangle*/);

    int fd;
    if (create_and_lock(item_name, fd)) {
        BESDEBUG(DEBUG_KEY,__FUNCTION__ << " Storing " << item_name << endl);

        // Get an output stream directed at the locked cache file
        ofstream response(item_name.c_str(), ios::out|ios::app);
        if (!response.is_open())
            throw BESInternalError("Could not open '" + key + "' to write the response.", __FILE__, __LINE__);

        try {
            // for the different writers, look at the StreamDAP struct in the class
            // definition. jhrg 2.27.18
            writer(response);   // different writers can write the DDS, DAS or DMR

            // Compute/update/maintain the cache size? This is extra work
            // that might never be used. It also locks the cache...
            if (!is_unlimited() || MAINTAIN_STORE_SIZE_EVEN_WHEN_UNLIMITED) {
                // This enables the call to update_cache_info() below.
                exclusive_to_shared_lock(fd);

                unsigned long long size = update_cache_info(item_name);
                if (!is_unlimited() && cache_too_big(size)) update_and_purge(item_name);
            }

            unlock_and_close(item_name);
        }
        catch (...) {
            // Bummer. There was a problem doing The Stuff. Now we gotta clean up.
            response.close();
            this->purge_file(item_name);
            unlock_and_close(item_name);
            throw;
        }

        VERBOSE("Metadata store: Wrote " << response_name << " response for '" << name << "'." << endl);
        d_ledger_entry.append(" ").append(key);

        return true;
    }
    else if (get_read_lock(item_name, fd)) {
        // We found the key; didn't add this because it was already here
        BESDEBUG(DEBUG_KEY,__FUNCTION__ << " Found " << item_name << " in the store already." << endl);
        unlock_and_close(item_name);

        LOG("Metadata store: unable to store the " << response_name << " response for '" << name << "'." << endl);

        return false;
    }
    else {
        throw BESInternalError("Could neither create or open '" + item_name + "' in the metadata store.", __FILE__, __LINE__);
    }
}

/**
 * @name Add responses to the GlobalMetadataStore
 *
 * These methods use a DDS or DMR object to generate the DDS, DAS and DMR responses
 * for DAP (2 and 4). They store those in the MDS and then update the
 * MDS ledger file with the operation (add), the kind of object used
 * to build the responses (DDS or DMR), name of the granule and hashes/names
 * for each of the three files in the MDS that hold the responses.
 *
 * If verbose logging is on, the bes log also will hold information about
 * the operation. If there is an error, that will always be recorded in
 * the bes log.
 */
///@{

/**
 * @brief Add the DAP2 metadata responses using a DDS
 *
 * This method adds only the DDS and DAS unless the code was compiled with
 * the symbol SYMETRIC_ADD_RESPONSES defined.
 *
 * @param name The granule name or identifier
 * @param dds A DDS built from the granule
 * @return True if all of the cache/store entries were written, False if any
 * could not be written.
 */
bool
GlobalMetadataStore::add_responses(DDS *dds, const string &name)
{
    // Start the index entry
    d_ledger_entry = string("add DDS ").append(name);

    // I'm appending the 'dds r' string to the name before hashing so that
    // the different hashes for the file's DDS, DAS, ..., are all very different.
    // This will be useful if we use S3 instead of EFS for the Metadata Store.
    //
    // The helper() also updates the ledger string.
    StreamDDS write_the_dds_response(dds);
    bool stored_dds = store_dap_response(write_the_dds_response, get_hash(name + "dds_r"), name, "DDS");

    StreamDAS write_the_das_response(dds);
    bool stored_das = store_dap_response(write_the_das_response, get_hash(name + "das_r"), name, "DAS");

#if SYMETRIC_ADD_RESPONSES
    StreamDMR write_the_dmr_response(dds);
    bool stored_dmr = store_dap_response(write_the_dmr_response, get_hash(name + "dmr_r"), name, "DMR");
#endif

    write_ledger(); // write the index line

#if SYMETRIC_ADD_RESPONSES
    return (stored_dds && stored_das && stored_dmr);
#else
    return (stored_dds && stored_das);
#endif
}

/**
 * @brief Add the DAP4 metadata responses using a DMR
 *
 * This method adds only the DMR unless the code was compiled with
 * the symbol SYMETRIC_ADD_RESPONSES defined.
 *
 * @param name The granule name or identifier
 * @param dmr A DMR built from the granule
 * @return True if all of the cache/store entry was written, False if any
 * could not be written.
 */
bool
GlobalMetadataStore::add_responses(DMR *dmr, const string &name)
{
    // Start the index entry
    d_ledger_entry = string("add DMR ").append(name);

    // I'm appending the 'dds r' string to the name before hashing so that
    // the different hashes for the file's DDS, DAS, ..., are all very different.
    // This will be useful if we use S3 instead of EFS for the Metadata Store.
    //
    // The helper() also updates the ledger string.
#if SYMETRIC_ADD_RESPONSES
    StreamDDS write_the_dds_response(dmr);
    bool stored_dds = store_dap_response(write_the_dds_response, get_hash(name + "dds_r"), name, "DDS");

    StreamDAS write_the_das_response(dmr);
    bool stored_das = store_dap_response(write_the_das_response, get_hash(name + "das_r"), name, "DAS");
#endif

    StreamDMR write_the_dmr_response(dmr);
    bool stored_dmr = store_dap_response(write_the_dmr_response, get_hash(name + "dmr_r"), name, "DMR");

    write_ledger(); // write the index line

#if SYMETRIC_ADD_RESPONSES
    return (stored_dds && stored_das && stored_dmr);
#else
    return(stored_dmr /* && stored_dmrpp */);
#endif
}
///@}

/**
 * Common code to acquire a read lock on a MDS item. This method locks
 * the response for reading. When the MDSReadLock goes out of scope, the
 * response is unlocked.
 *
 * This method logs (using LOG, not VERBOSE) cache hits and misses.
 *
 * @param name Granule name
 * @param suffix One of 'dds_r', 'das_r' or 'dmr_r'
 * @param object_name One of DDS, DAS or DMR (used for logging only)
 * @return True if the object was locked, false otherwise
 */
GlobalMetadataStore::MDSReadLock
GlobalMetadataStore::get_read_lock_helper(const string &name, const string &suffix, const string &object_name)
{
    BESDEBUG(DEBUG_KEY, __func__ << "() MDS hashing name '" << name << "', '" << suffix << "'"<< endl);

    if (name.empty())
        throw BESInternalError("An empty name string was received by "
                "GlobalMetadataStore::get_read_lock_helper(). That should never happen.", __FILE__, __LINE__);

    string item_name = get_cache_file_name(get_hash(name + suffix), false);
    int fd;
    MDSReadLock lock(item_name, get_read_lock(item_name, fd), this);
    BESDEBUG(DEBUG_KEY, __func__ << "() MDS lock for " << item_name << ": " << lock() <<  endl);

    if (lock())
        LOG("MDS Cache hit for '" << name << "' and response " << object_name << endl);
    else
        LOG("MDS Cache miss for '" << name << "' and response " << object_name << endl);

    return lock;
 }

/**
 * @Deprecated - 6.25.19 SBL
 * @brief Is the DMR response for \arg name in the MDS?
 *
 * Look in the MDS to see if the DMR response has been stored/cached for
 * \arg name.
 *
 * @note This method and the matching methods for the DDS and DAS use LOG()
 * to record cache hits and misses. Other methods also record information
 * about cache hits, but only using VERBOSE(), so that output will not show
 * up in a normal log.
 *
 * @param name Find the DMR response for \arg name.
 * @return A MDSReadLock object. This object is true if the item was found
 * (and a read lock was obtained), false if either of those things are not
 * true. When the MDSReadLock object goes out of scope, the read lock is
 * released.
 */
GlobalMetadataStore::MDSReadLock
GlobalMetadataStore::is_dmr_available(const string &name)
{
	return get_read_lock_helper(name,"dmr_r","DMR");
}//end is_dmr_available(string)

GlobalMetadataStore::MDSReadLock
GlobalMetadataStore::is_dmr_available(const BESContainer &container)
{
	//call get_read_lock_helper
	MDSReadLock lock = get_read_lock_helper(container.get_relative_name(), "dmr_r", "DMR");
	if (lock()){

		bool reload = is_available_helper(container.get_real_name(), container.get_relative_name(), container.get_container_type(), "dmr_r");

		if(reload){
			lock.clearLock();
			return lock;
		}//end if
		else{
			return lock;
		}//end else

	}//end if(is locked)
	else{
		return lock;
	}//end else

}//end is_dmr_available(BESContainer)

GlobalMetadataStore::MDSReadLock
GlobalMetadataStore::is_dmr_available(const std::string &realName, const std::string &relativeName, const std::string &fileType)
{
	//call get_read_lock_helper
	MDSReadLock lock = get_read_lock_helper(relativeName,"dmr_r","DMR");
	if (lock()){

		bool reload = is_available_helper(realName, relativeName, fileType, "dmr_r");

		if(reload){
			lock.clearLock();
			return lock;
		}//end if
		else{
			return lock;
		}//end else

	}//end if(is locked)
	else{
		return lock;
	}//end else

}//end is_dmr_available(string, string, string)

/**
 * @Deprecated - 6.25.19 SBL
 * @brief Is the DDS response for \arg name in the MDS?
 * @param name Find the DDS response for \arg name.
 * @return A MDSReadLock object.
 * @see is_dmr_available() for more information.
 */
GlobalMetadataStore::MDSReadLock
GlobalMetadataStore::is_dds_available(const string &name)
{
	return get_read_lock_helper(name,"dds_r","DDS");
}//end is_dds_available(string)

<<<<<<< HEAD
=======
/**
 * @brief Is the DDS response for \arg name in the MDS?
 *
 * This is the preferred method since it checks the LMT of the underlying dataset.
 *
 * @param container Find the DDS response for the dataset in \arg container.
 * @return A MDSReadLock object.
 * @see is_dmr_available() for more information.
 */

>>>>>>> 43d9b8e0
GlobalMetadataStore::MDSReadLock
GlobalMetadataStore::is_dds_available(const BESContainer &container)
{
	//call get_read_lock_helper
	MDSReadLock lock = get_read_lock_helper(container.get_relative_name(),"dds_r","DDS");
	if (lock()){

		bool reload = is_available_helper(container.get_real_name(), container.get_relative_name(), container.get_container_type(), "dds_r");

		if(reload){
			lock.clearLock();
			return lock;
		}//end if
		else{
			return lock;
		}//end else

	}//end if(is locked)
	else{
		return lock;
	}//end else

}//end is_dds_available(BESContainer)

/**
 * @Deprecated - 6.25.19 SBL
 * @brief Is the DAS response for \arg name in the MDS?
 * @param name Find the DAS response for \arg name.
 * @return A MDSReadLock object.
 * @see is_dmr_available() for more information.
 */
GlobalMetadataStore::MDSReadLock
GlobalMetadataStore::is_das_available(const string &name)
{
	return get_read_lock_helper(name,"das_r","DAS");
}//end is_das_available(string)

GlobalMetadataStore::MDSReadLock
GlobalMetadataStore::is_das_available(const BESContainer &container)
{
    //return get_read_lock_helper(name, "das_r", "DAS");
	//call get_read_lock_helper
	MDSReadLock lock = get_read_lock_helper(container.get_relative_name(),"das_r","DAS");
	if (lock()){

		bool reload = is_available_helper(container.get_real_name(), container.get_relative_name(), container.get_container_type(), "das_r");

		if(reload){
			lock.clearLock();
			return lock;
		}//end if
		else{
			return lock;
		}//end else

	}//end if(is locked)
	else{
		return lock;
	}//end else

}//end is_das_available(BESContainer)

/**
 * @Deprecated - 6.25.19 SBL
 * @brief Is the DMR++ response for \arg name in the MDS?
 *
 * Look in the MDS to see if the DMR++ response has been stored/cached for
 * \arg name.
 *
 * @note This method uses LOG()
 * to record cache hits and misses. Other methods also record information
 * about cache hits, but only using VERBOSE(), so that output will not show
 * up in a normal log.
 *
 * @param name Find the DMR++ response for \arg name.
 * @return A MDSReadLock object. This object is true if the item was found
 * (and a read lock was obtained), false if either of those things are not
 * true. When the MDSReadLock object goes out of scope, the read lock is
 * released.
 */
GlobalMetadataStore::MDSReadLock
GlobalMetadataStore::is_dmrpp_available(const string &name)
{
	return get_read_lock_helper(name,"dmrpp_r","DMR++");
}//end is_dmrpp_available(string)

GlobalMetadataStore::MDSReadLock
GlobalMetadataStore::is_dmrpp_available(const BESContainer &container)
{
    //return get_read_lock_helper(name, "dmrpp_r", "DMR++");
	//call get_read_lock_helper
	MDSReadLock lock = get_read_lock_helper(container.get_relative_name(),"dmrpp_r","DMR++");
	if (lock()){

		bool reload = is_available_helper(container.get_real_name(), container.get_relative_name(), container.get_container_type(), "dmrpp_r");

		if(reload){
			lock.clearLock();
			return lock;
		}//end if
		else{
			return lock;
		}//end else

	}//end if(is locked)
	else{
		return lock;
	}//end else

}//end is_dmrpp_available(BESContainer)

/**
 * @brief helper function that checks if last modified time is greater than cached file
 *
 * @param realName - complete path to file used to find actual file
 * @param relativeName - relative filename used to find cached file
 * @param fileType - used to retrieve correct BESRequestHandler from BESRequestHandlerList
 * @param suffix - One of 'dmr_r', 'dds_r', 'das_r' or 'dmrpp_r'
 *
 * @return true if actual file has been modified since cached file has been created, false otherwiseS
 */
bool
GlobalMetadataStore::is_available_helper(const string &realName, const string &relativeName, const string &fileType, const string &suffix)
{
	//use type with find_handler() to get handler
	BESRequestHandler *besRH = BESRequestHandlerList::TheList()->find_handler(fileType);

	//use handler.get_lmt()
	time_t file_time = besRH->get_lmt(realName);

	//get the cache time of the handler
	time_t cache_time = get_cache_lmt(relativeName, suffix);

	//compare file lmt and time of creation of cache
	if (file_time > cache_time){
		return true;
	}//end if(file > cache)
	else {
		return false;
	}//end else
}

/**
 * @brief Get the last modified time for the cached object file
 *
 * @param name - name of the object
 * @param suffix - suffix of the object
 * @return The last modified time.
 */
time_t
GlobalMetadataStore::get_cache_lmt(const string &fileName, const string &suffix)
{
	string item_name = get_cache_file_name(get_hash(fileName + suffix), false);
	struct stat statbuf;

	if (stat(item_name.c_str(), &statbuf) == -1){
		throw BESNotFoundError(strerror(errno), __FILE__, __LINE__);
	}//end if(error)

	return statbuf.st_mtime;
}//end get_cache_lmt()

///@name write_response_helper
///@{
/**
 * Common code to copy a response to an output stream.
 *
 * @param name Granule name
 * @param os Write the response to this stream
 * @param suffix One of 'dds_r', 'das_r' or 'dmr_r'
 * @param object_name One of DDS, DAS or DMR; used for error reporting.
 */
void
GlobalMetadataStore::write_response_helper(const string &name, ostream &os, const string &suffix, const string &object_name)
{
    string item_name = get_cache_file_name(get_hash(name + suffix), false);
    int fd; // value-result parameter;
    if (get_read_lock(item_name, fd)) {
        VERBOSE("Metadata store: Cache hit: read " << object_name << " response for '" << name << "'." << endl);
        BESDEBUG(DEBUG_KEY, __FUNCTION__ << " Found " << item_name << " in the store." << endl);
        try {
            transfer_bytes(fd, os);
            unlock_and_close(item_name); // closes fd
        }
        catch (...) {
            unlock_and_close(item_name);
            throw;
        }
    }
    else {
        throw BESInternalError("Could not open '" + item_name + "' in the metadata store.", __FILE__, __LINE__);
    }
}

/**
 * @brief This version looks at the first few bytes and substitutes a new value for xml:base
 * @param name Granule name
 * @param os Write the response to this stream
 * @param suffix One of 'dds_r', 'das_r' or 'dmr_r'
 * @param xml_base Value of the xml:base attribute in the <Dataset...> element
 * @param object_name One of DDS, DAS or DMR; used for error reporting.
 */
void
GlobalMetadataStore::write_response_helper(const string &name, ostream &os, const string &suffix, const string &xml_base,
    const string &object_name)
{
    string item_name = get_cache_file_name(get_hash(name + suffix), false);
    int fd; // value-result parameter;
    if (get_read_lock(item_name, fd)) {
        VERBOSE("Metadata store: Cache hit: read " << object_name << " response for '" << name << "'." << endl);
        BESDEBUG(DEBUG_KEY, __FUNCTION__ << " Found " << item_name << " in the store." << endl);
        try {
            insert_xml_base(fd, os, xml_base);

            transfer_bytes(fd, os);
            unlock_and_close(item_name); // closes fd
        }
        catch (...) {
            unlock_and_close(item_name);
            throw;
        }
    }
    else {
        throw BESInternalError("Could not open '" + item_name + "' in the metadata store.", __FILE__, __LINE__);
    }
}
///@}

/**
 * @brief Write the stored DDS response to a stream
 *
 * @param name The (path)name of the granule
 * @param os Write to this stream
 */
void
GlobalMetadataStore::write_dds_response(const std::string &name, ostream &os)
{
    write_response_helper(name, os, "dds_r", "DDS");
}

/**
 * @brief Write the stored DAS response to a stream
 *
 * @param name The (path)name of the granule
 * @param os Write to this stream
 */
void
GlobalMetadataStore::write_das_response(const std::string &name, ostream &os)
{
    write_response_helper(name, os, "das_r", "DAS");
}

/**
 * @brief Write the stored DMR response to a stream
 *
 * @param name The (path)name of the granule
 * @param os Write to this stream
 */
void
GlobalMetadataStore::write_dmr_response(const std::string &name, ostream &os)
{
    bool found = false;
    string xml_base = BESContextManager::TheManager()->get_context("xml:base", found);
    if (!found) {
#if XML_BASE_MISSING_MEANS_OMIT_ATTRIBUTE
        write_response_helper(name, os, "dmr_r", "DMR");
#else
        throw BESInternalError("Could not read the value of xml:base.", __FILE__, __LINE__);
#endif
    }
    else {
        write_response_helper(name, os, "dmr_r", xml_base, "DMR");
    }
}

/**
 * @brief Write the stored DMR++ response to a stream
 *
 * @param name The (path)name of the granule
 * @param os Write to this stream
 */
void
GlobalMetadataStore::write_dmrpp_response(const std::string &name, ostream &os)
{
    bool found = false;
    string xml_base = BESContextManager::TheManager()->get_context("xml:base", found);
    if (!found) {
#if XML_BASE_MISSING_MEANS_OMIT_ATTRIBUTE
        write_response_helper(name, os, "dmrpp_r", "DMR++");
#else
        throw BESInternalError("Could not read the value of xml:base.", __FILE__, __LINE__);
#endif
    }
    else {
        write_response_helper(name, os, "dmrpp_r", xml_base, "DMR++");
    }
}

/**
 * Common code to remove a stored response.
 *
 * @param name Granule name
 * @param suffix One of 'dds_r', 'das_r' or 'dmr_r'
 * @param object_name One of DDS, DAS or DMR
 */
bool
GlobalMetadataStore::remove_response_helper(const string& name, const string &suffix, const string &object_name)
{
    string hash = get_hash(name + suffix);
    if (unlink(get_cache_file_name(hash, false).c_str()) == 0) {
        VERBOSE("Metadata store: Removed " << object_name << " response for '" << hash << "'." << endl);
        d_ledger_entry.append(" ").append(hash);
        return true;
    }
    else {
        LOG("Metadata store: unable to remove the " << object_name << " response for '" << name << "' (" << strerror(errno) << ")."<< endl);
    }

    return false;
}

/**
 * @brief Remove all cached responses and objects for a granule
 *
 * @param name
 * @return
 */
bool
GlobalMetadataStore::remove_responses(const string &name)
{
    // Start the index entry
     d_ledger_entry = string("remove ").append(name);

     bool removed_dds = remove_response_helper(name, "dds_r", "DDS");

     bool removed_das = remove_response_helper(name, "das_r", "DAS");

     bool removed_dmr = remove_response_helper(name, "dmr_r", "DMR");

     bool removed_dmrpp = remove_response_helper(name, "dmrpp_r", "DMR++");

     write_ledger(); // write the index line

#if SYMETRIC_ADD_RESPONSES
     return  (removed_dds && removed_das && removed_dmr);
#else
     return  (removed_dds || removed_das || removed_dmr || removed_dmrpp);
#endif
}

/**
 * @brief Build a DMR object from the cached Response
 *
 * Read and parse a DMR response , building a binary DMR object. The
 * object is returned with a null factory. The variables are built using
 * the default DAP4 type factory.
 *
 * @param name Name of the dataset
 * @return A pointer to the DMR object; the caller must delete this object.
 * @exception BESInternalError is thrown if \arg name does not have a
 * cached DMR response.
 */
DMR *
GlobalMetadataStore::get_dmr_object(const string &name)
{
    stringstream oss;
    write_dmr_response(name, oss);    // throws BESInternalError if not found

    D4BaseTypeFactory d4_btf;
    auto_ptr<DMR> dmr(new DMR(&d4_btf, "mds"));

    D4ParserSax2 parser;
    parser.intern(oss.str(), dmr.get());

    dmr->set_factory(0);

    return dmr.release();
}

/**
 * @brief Build a DDS object from the cached Response
 *
 * Read the DDS and DAS responses, build a DDS using their information
 * and return the binary DDS response. The variables are built using
 * the default BaseTypeFactory but the DDS object has the factory set
 * to null when it is returned. The DDS is 'loaded' with attribute information
 * as well, so it can be used to return the DDX response.
 *
 * @note This method uses temporary files to hold the responses and then
 * parses them to build the DDS object
 *
 * @todo If/When the DDS can be serialized, we should be able to replace
 * this implementation with something far better - and something that can
 * include information in specialized BaseTypes and DDS classes.
 *
 * @param name Path to the dataset, relative to the BES data root directory.
 * @return A pointer to the DDS object; the caller must delete this object.
 * @exception BESInternalError is thrown if \arg name does not have a
 * cached DDS or DAS response.
 */
DDS *
GlobalMetadataStore::get_dds_object(const string &name)
{
    TempFile dds_tmp(get_cache_directory() + "/opendapXXXXXX");

    fstream dds_fs(dds_tmp.get_name().c_str(), std::fstream::out);
    try {
        write_dds_response(name, dds_fs);     // throws BESInternalError if not found
        dds_fs.close();
    }
    catch (...) {
        dds_fs.close();
        throw;
    }

    BaseTypeFactory btf;
    auto_ptr<DDS> dds(new DDS(&btf));
    dds->parse(dds_tmp.get_name());

    TempFile das_tmp(get_cache_directory() + "/opendapXXXXXX");
    fstream das_fs(das_tmp.get_name().c_str(), std::fstream::out);
    try {
        write_das_response(name, das_fs);     // throws BESInternalError if not found
        das_fs.close();
    }
    catch (...) {
        das_fs.close();
        throw;
    }

    auto_ptr<DAS> das(new DAS());
    das->parse(das_tmp.get_name());

    dds->transfer_attributes(das.get());
    dds->set_factory(0);

    return dds.release();
}
<|MERGE_RESOLUTION|>--- conflicted
+++ resolved
@@ -818,8 +818,6 @@
 	return get_read_lock_helper(name,"dds_r","DDS");
 }//end is_dds_available(string)
 
-<<<<<<< HEAD
-=======
 /**
  * @brief Is the DDS response for \arg name in the MDS?
  *
@@ -830,7 +828,6 @@
  * @see is_dmr_available() for more information.
  */
 
->>>>>>> 43d9b8e0
 GlobalMetadataStore::MDSReadLock
 GlobalMetadataStore::is_dds_available(const BESContainer &container)
 {
