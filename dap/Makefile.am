--- conflicted
+++ resolved
@@ -54,15 +54,11 @@
 	BESStoredDapResultCache.cc \
 	BESDapNullAggregationServer.cc \
 	DapFunctionUtils.cc \
-<<<<<<< HEAD
 	CachedSequence.cc \
 	CacheTypeFactory.cc \
 	CacheMarshaller.cc CacheUnMarshaller.cc
-
-=======
 	ObjMemCache.cc
 	
->>>>>>> 8bf607a6
 # Unused: BESDapSequenceAggregationServer.cc
 
 BESDAP_HDRS = BESDASResponseHandler.h \
@@ -89,13 +85,10 @@
 	BESStoredDapResultCache.h \
 	BESDapNullAggregationServer.h \
 	DapFunctionUtils.h \
-<<<<<<< HEAD
 	CachedSequence.h \
 	CacheTypeFactory.h \
 	CacheMarshaller.h CacheUnMarshaller.h
-=======
 	ObjMemCache.h
->>>>>>> 8bf607a6
 	
 	
 # Unused: BESDapSequenceAggregationServer.h
