--- conflicted
+++ resolved
@@ -83,11 +83,7 @@
         }
     }
 
-<<<<<<< HEAD
-=======
-	//auto_ptr<DMR> dmr(new DMR());
->>>>>>> e2db5763
-	unique_ptr<DMR> dmr(new DMR());
+	  unique_ptr<DMR> dmr(new DMR());
 
     bool found;
     int response_size_limit = BESContextManager::TheManager()->get_context_int("max_response_size", found);
