// BESDapModule.cc

// This file is part of bes, A C++ back-end server implementation framework
// for the OPeNDAP Data Access Protocol.

// Copyright (c) 2004-2009 University Corporation for Atmospheric Research
// Author: Patrick West <pwest@ucar.edu>
//
// This library is free software; you can redistribute it and/or
// modify it under the terms of the GNU Lesser General Public
// License as published by the Free Software Foundation; either
// version 2.1 of the License, or (at your option) any later version.
//
// This library is distributed in the hope that it will be useful,
// but WITHOUT ANY WARRANTY; without even the implied warranty of
// MERCHANTABILITY or FITNESS FOR A PARTICULAR PURPOSE.  See the GNU
// Lesser General Public License for more details.
//
// You should have received a copy of the GNU Lesser General Public
// License along with this library; if not, write to the Free Software
// Foundation, Inc., 51 Franklin Street, Fifth Floor, Boston, MA  02110-1301  USA
//
// You can contact University Corporation for Atmospheric Research at
// 3080 Center Green Drive, Boulder, CO 80301

// (c) COPYRIGHT University Corporation for Atmospheric Research 2004-2005
// Please read the full copyright statement in the file COPYRIGHT_UCAR.
//
// Authors:
//      pwest       Patrick West <pwest@ucar.edu>

#include <iostream>

using std::endl;

#include "BESDapModule.h"

#include "BESDapRequestHandler.h"
#include "BESRequestHandlerList.h"

#include "BESDapNames.h"
#include "BESNames.h"
#include "BESResponseHandlerList.h"

#include "BESDASResponseHandler.h"
#include "BESDDSResponseHandler.h"
#include "BESDataResponseHandler.h"
#include "BESDDXResponseHandler.h"
#include "BESDataDDXResponseHandler.h"
#include "BESDap4ResponseHandler.h"

#include "BESCatalogResponseHandler.h"

#include "BESServiceRegistry.h"

#include "BESDapTransmit.h"
#include "BESTransmitter.h"
#include "BESReturnManager.h"
#include "BESTransmitterNames.h"

#include "BESDebug.h"
#include "BESInternalFatalError.h"
#include "BESExceptionManager.h"
#include "BESDapError.h"

void BESDapModule::initialize(const string &modname)
{
	BESDEBUG( "dap", "Initializing DAP Modules:" << endl );

		BESDEBUG( "dap", "    adding " << modname << " request handler" << endl );
		BESRequestHandlerList::TheList()->add_handler( modname, new BESDapRequestHandler( modname ) );

<<<<<<< HEAD
		BESDEBUG( "dap", "    adding " << DAS_RESPONSE << " response handler" << endl );
		BESResponseHandlerList::TheList()->add_handler( DAS_RESPONSE, BESDASResponseHandler::DASResponseBuilder );

		BESDEBUG( "dap", "    adding " << DDS_RESPONSE << " response handler" << endl );
		BESResponseHandlerList::TheList()->add_handler( DDS_RESPONSE, BESDDSResponseHandler::DDSResponseBuilder );

		BESDEBUG( "dap", "    adding " << DDX_RESPONSE << " response handler" << endl );
		BESResponseHandlerList::TheList()->add_handler( DDX_RESPONSE, BESDDXResponseHandler::DDXResponseBuilder );
=======
    BESDEBUG( "dap", "    adding " << DAS_RESPONSE << " response handler" << endl ) ;
    BESResponseHandlerList::TheList()->add_handler( DAS_RESPONSE, BESDASResponseHandler::DASResponseBuilder ) ;
#if 0
    BESDEBUG( "dap", "    adding " << DMR_RESPONSE << " response handler" << endl ) ;
    BESResponseHandlerList::TheList()->add_handler( DMR_RESPONSE, BESDMRResponseHandler::DMRResponseBuilder ) ;
#endif
    BESDEBUG( "dap", "    adding " << DDS_RESPONSE << " response handler" << endl ) ;
    BESResponseHandlerList::TheList()->add_handler( DDS_RESPONSE, BESDDSResponseHandler::DDSResponseBuilder ) ;
>>>>>>> a8833943

		BESDEBUG( "dap", "    adding " << DATA_RESPONSE << " response handler" << endl );
		BESResponseHandlerList::TheList()->add_handler( DATA_RESPONSE, BESDataResponseHandler::DataResponseBuilder );

		BESDEBUG( "dap", "    adding " << DATADDX_RESPONSE << " response handler" << endl );
		BESResponseHandlerList::TheList()->add_handler( DATADDX_RESPONSE, BESDataDDXResponseHandler::DataDDXResponseBuilder );

		BESDEBUG( "dap", "    adding " << DMR_RESPONSE << " response handler" << endl );
		BESResponseHandlerList::TheList()->add_handler( DMR_RESPONSE, BESDMRResponseHandler::DMRResponseBuilder );

		BESDEBUG( "dap", "    adding " << DAP4DATA_RESPONSE << " response handler" << endl );
		BESResponseHandlerList::TheList()->add_handler( DAP4DATA_RESPONSE, BESDap4ResponseHandler::Dap4ResponseBuilder );

<<<<<<< HEAD
		BESDEBUG( "dap", "    adding " << CATALOG_RESPONSE << " response handler" << endl );
		BESResponseHandlerList::TheList()->add_handler( CATALOG_RESPONSE, BESCatalogResponseHandler::CatalogResponseBuilder );
=======
    BESDEBUG( "dap", "Adding " << OPENDAP_SERVICE << " services:" << endl ) ;
    BESServiceRegistry *registry = BESServiceRegistry::TheRegistry() ;
    registry->add_service( OPENDAP_SERVICE ) ;
    registry->add_to_service( OPENDAP_SERVICE, DAS_SERVICE,
			      DAS_DESCRIPT, DAP2_FORMAT ) ;
#if 0
    registry->add_to_service( OPENDAP_SERVICE, DMR_SERVICE,
			      DAS_DESCRIPT, DAP2_FORMAT ) ;
#endif
    registry->add_to_service( OPENDAP_SERVICE, DDS_SERVICE,
			      DDS_DESCRIPT, DAP2_FORMAT ) ;
    registry->add_to_service( OPENDAP_SERVICE, DDX_SERVICE,
			      DDX_DESCRIPT, DAP2_FORMAT ) ;
    registry->add_to_service( OPENDAP_SERVICE, DATA_SERVICE,
			      DATA_DESCRIPT, DAP2_FORMAT ) ;
    registry->add_to_service( OPENDAP_SERVICE, DATADDX_SERVICE,
			      DATADDX_DESCRIPT, DAP2_FORMAT ) ;
>>>>>>> a8833943

		BESDEBUG( "dap", "Adding " << OPENDAP_SERVICE << " services:" << endl );
		BESServiceRegistry *registry = BESServiceRegistry::TheRegistry();
		registry->add_service( OPENDAP_SERVICE );
		registry->add_to_service( OPENDAP_SERVICE, DAS_SERVICE, DAS_DESCRIPT, DAP2_FORMAT );
		registry->add_to_service( OPENDAP_SERVICE, DDS_SERVICE, DDS_DESCRIPT, DAP2_FORMAT );
		registry->add_to_service( OPENDAP_SERVICE, DDX_SERVICE, DDX_DESCRIPT, DAP2_FORMAT );
		registry->add_to_service( OPENDAP_SERVICE, DATA_SERVICE, DATA_DESCRIPT, DAP2_FORMAT );
		registry->add_to_service( OPENDAP_SERVICE, DATADDX_SERVICE, DATADDX_DESCRIPT, DAP2_FORMAT );

		registry->add_to_service( OPENDAP_SERVICE, DMR_SERVICE, DMR_DESCRIPT, DAP2_FORMAT );
		registry->add_to_service( OPENDAP_SERVICE, DAP4DATA_SERVICE, DAP4DATA_DESCRIPT, DAP2_FORMAT );

		BESDEBUG( "dap", "Initializing DAP Basic Transmitters:" << endl );
		BESReturnManager::TheManager()->add_transmitter( DAP2_FORMAT, new BESDapTransmit( ) );
		// TODO ?? BESReturnManager::TheManager()->add_transmitter( DAP4_FORMAT, new BESDapTransmit( ) );

		BESDEBUG( "dap", "    adding dap exception handler" << endl );
		BESExceptionManager::TheEHM()->add_ehm_callback( BESDapError::handleException );

		BESDEBUG( "dap", "    adding dap debug context" << endl );
		BESDebug::Register( "dap" );

		BESDEBUG( "dap", "Done Initializing DAP Modules:" << endl );
	}

void BESDapModule::terminate(const string &modname)
{
	BESDEBUG( "dap", "Removing DAP Modules:" << endl );

<<<<<<< HEAD
		BESResponseHandlerList::TheList()->remove_handler( DAS_RESPONSE );
		BESResponseHandlerList::TheList()->remove_handler( DDS_RESPONSE );
		BESResponseHandlerList::TheList()->remove_handler( DDX_RESPONSE );
		BESResponseHandlerList::TheList()->remove_handler( DATA_RESPONSE );
		BESResponseHandlerList::TheList()->remove_handler( DATADDX_RESPONSE );
=======
    BESResponseHandlerList::TheList()->remove_handler( DAS_RESPONSE ) ;
    // BESResponseHandlerList::TheList()->remove_handler( DMR_RESPONSE ) ;
    BESResponseHandlerList::TheList()->remove_handler( DDS_RESPONSE ) ;
    BESResponseHandlerList::TheList()->remove_handler( DDX_RESPONSE ) ;
    BESResponseHandlerList::TheList()->remove_handler( DATA_RESPONSE ) ;
    BESResponseHandlerList::TheList()->remove_handler( DATADDX_RESPONSE ) ;
    BESResponseHandlerList::TheList()->remove_handler( CATALOG_RESPONSE ) ;
>>>>>>> a8833943

		BESResponseHandlerList::TheList()->remove_handler( DMR_RESPONSE );
		BESResponseHandlerList::TheList()->remove_handler( DAP4DATA_RESPONSE );

		BESResponseHandlerList::TheList()->remove_handler( CATALOG_RESPONSE );

		BESDEBUG( "dap", "    removing " << OPENDAP_SERVICE << " services" << endl );
		BESServiceRegistry::TheRegistry()->remove_service( OPENDAP_SERVICE );

		BESDEBUG( "dap", "    removing dap Request Handler " << modname << endl );
		BESRequestHandler *rh = BESRequestHandlerList::TheList()->remove_handler( modname );
		if( rh ) delete rh;

		BESReturnManager::TheManager()->del_transmitter( DAP2_FORMAT );
		// TODO ?? BESReturnManager::TheManager()->del_transmitter( DAP4_FORMAT );

		BESDEBUG( "dap", "Done Removing DAP Modules:" << endl );
	}

	/** @brief dumps information about this object
	 *
	 * Displays the pointer value of this instance
	 *
	 * @param strm C++ i/o stream to dump the information to
	 */
void BESDapModule::dump(ostream &strm) const
{
	strm << BESIndent::LMarg << "BESDapModule::dump - (" << (void *) this << ")" << endl;
}

extern "C" {
BESAbstractModule *maker()
{
	return new BESDapModule;
}
}
<|MERGE_RESOLUTION|>--- conflicted
+++ resolved
@@ -47,6 +47,7 @@
 #include "BESDataResponseHandler.h"
 #include "BESDDXResponseHandler.h"
 #include "BESDataDDXResponseHandler.h"
+#include "BESDMRResponseHandler.h"
 #include "BESDap4ResponseHandler.h"
 
 #include "BESCatalogResponseHandler.h"
@@ -65,135 +66,96 @@
 
 void BESDapModule::initialize(const string &modname)
 {
-	BESDEBUG( "dap", "Initializing DAP Modules:" << endl );
+	BESDEBUG("dap", "Initializing DAP Modules:" << endl);
 
-		BESDEBUG( "dap", "    adding " << modname << " request handler" << endl );
-		BESRequestHandlerList::TheList()->add_handler( modname, new BESDapRequestHandler( modname ) );
+	BESDEBUG("dap", "    adding " << modname << " request handler" << endl);
+	BESRequestHandlerList::TheList()->add_handler(modname, new BESDapRequestHandler(modname));
 
-<<<<<<< HEAD
-		BESDEBUG( "dap", "    adding " << DAS_RESPONSE << " response handler" << endl );
-		BESResponseHandlerList::TheList()->add_handler( DAS_RESPONSE, BESDASResponseHandler::DASResponseBuilder );
+	BESDEBUG("dap", "    adding " << DAS_RESPONSE << " response handler" << endl);
+	BESResponseHandlerList::TheList()->add_handler(DAS_RESPONSE, BESDASResponseHandler::DASResponseBuilder);
 
-		BESDEBUG( "dap", "    adding " << DDS_RESPONSE << " response handler" << endl );
-		BESResponseHandlerList::TheList()->add_handler( DDS_RESPONSE, BESDDSResponseHandler::DDSResponseBuilder );
+	BESDEBUG( "dap", "    adding " << DDS_RESPONSE << " response handler" << endl );
+	BESResponseHandlerList::TheList()->add_handler( DDS_RESPONSE, BESDDSResponseHandler::DDSResponseBuilder );
 
-		BESDEBUG( "dap", "    adding " << DDX_RESPONSE << " response handler" << endl );
-		BESResponseHandlerList::TheList()->add_handler( DDX_RESPONSE, BESDDXResponseHandler::DDXResponseBuilder );
-=======
-    BESDEBUG( "dap", "    adding " << DAS_RESPONSE << " response handler" << endl ) ;
-    BESResponseHandlerList::TheList()->add_handler( DAS_RESPONSE, BESDASResponseHandler::DASResponseBuilder ) ;
-#if 0
-    BESDEBUG( "dap", "    adding " << DMR_RESPONSE << " response handler" << endl ) ;
-    BESResponseHandlerList::TheList()->add_handler( DMR_RESPONSE, BESDMRResponseHandler::DMRResponseBuilder ) ;
-#endif
-    BESDEBUG( "dap", "    adding " << DDS_RESPONSE << " response handler" << endl ) ;
-    BESResponseHandlerList::TheList()->add_handler( DDS_RESPONSE, BESDDSResponseHandler::DDSResponseBuilder ) ;
->>>>>>> a8833943
+	BESDEBUG("dap", "    adding " << DDX_RESPONSE << " response handler" << endl);
+	BESResponseHandlerList::TheList()->add_handler(DDX_RESPONSE, BESDDXResponseHandler::DDXResponseBuilder);
 
-		BESDEBUG( "dap", "    adding " << DATA_RESPONSE << " response handler" << endl );
-		BESResponseHandlerList::TheList()->add_handler( DATA_RESPONSE, BESDataResponseHandler::DataResponseBuilder );
+	BESDEBUG("dap", "    adding " << DATA_RESPONSE << " response handler" << endl);
+	BESResponseHandlerList::TheList()->add_handler(DATA_RESPONSE, BESDataResponseHandler::DataResponseBuilder);
 
-		BESDEBUG( "dap", "    adding " << DATADDX_RESPONSE << " response handler" << endl );
-		BESResponseHandlerList::TheList()->add_handler( DATADDX_RESPONSE, BESDataDDXResponseHandler::DataDDXResponseBuilder );
+	BESDEBUG("dap", "    adding " << DATADDX_RESPONSE << " response handler" << endl);
+	BESResponseHandlerList::TheList()->add_handler(DATADDX_RESPONSE, BESDataDDXResponseHandler::DataDDXResponseBuilder);
 
-		BESDEBUG( "dap", "    adding " << DMR_RESPONSE << " response handler" << endl );
-		BESResponseHandlerList::TheList()->add_handler( DMR_RESPONSE, BESDMRResponseHandler::DMRResponseBuilder );
+	BESDEBUG("dap", "    adding " << DMR_RESPONSE << " response handler" << endl);
+	BESResponseHandlerList::TheList()->add_handler(DMR_RESPONSE, BESDMRResponseHandler::DMRResponseBuilder);
 
-		BESDEBUG( "dap", "    adding " << DAP4DATA_RESPONSE << " response handler" << endl );
-		BESResponseHandlerList::TheList()->add_handler( DAP4DATA_RESPONSE, BESDap4ResponseHandler::Dap4ResponseBuilder );
+	BESDEBUG("dap", "    adding " << DAP4DATA_RESPONSE << " response handler" << endl);
+	BESResponseHandlerList::TheList()->add_handler(DAP4DATA_RESPONSE, BESDap4ResponseHandler::Dap4ResponseBuilder);
 
-<<<<<<< HEAD
-		BESDEBUG( "dap", "    adding " << CATALOG_RESPONSE << " response handler" << endl );
-		BESResponseHandlerList::TheList()->add_handler( CATALOG_RESPONSE, BESCatalogResponseHandler::CatalogResponseBuilder );
-=======
-    BESDEBUG( "dap", "Adding " << OPENDAP_SERVICE << " services:" << endl ) ;
-    BESServiceRegistry *registry = BESServiceRegistry::TheRegistry() ;
-    registry->add_service( OPENDAP_SERVICE ) ;
-    registry->add_to_service( OPENDAP_SERVICE, DAS_SERVICE,
-			      DAS_DESCRIPT, DAP2_FORMAT ) ;
-#if 0
-    registry->add_to_service( OPENDAP_SERVICE, DMR_SERVICE,
-			      DAS_DESCRIPT, DAP2_FORMAT ) ;
-#endif
-    registry->add_to_service( OPENDAP_SERVICE, DDS_SERVICE,
-			      DDS_DESCRIPT, DAP2_FORMAT ) ;
-    registry->add_to_service( OPENDAP_SERVICE, DDX_SERVICE,
-			      DDX_DESCRIPT, DAP2_FORMAT ) ;
-    registry->add_to_service( OPENDAP_SERVICE, DATA_SERVICE,
-			      DATA_DESCRIPT, DAP2_FORMAT ) ;
-    registry->add_to_service( OPENDAP_SERVICE, DATADDX_SERVICE,
-			      DATADDX_DESCRIPT, DAP2_FORMAT ) ;
->>>>>>> a8833943
+	BESDEBUG("dap", "    adding " << CATALOG_RESPONSE << " response handler" << endl);
+	BESResponseHandlerList::TheList()->add_handler(CATALOG_RESPONSE, BESCatalogResponseHandler::CatalogResponseBuilder);
 
-		BESDEBUG( "dap", "Adding " << OPENDAP_SERVICE << " services:" << endl );
-		BESServiceRegistry *registry = BESServiceRegistry::TheRegistry();
-		registry->add_service( OPENDAP_SERVICE );
-		registry->add_to_service( OPENDAP_SERVICE, DAS_SERVICE, DAS_DESCRIPT, DAP2_FORMAT );
-		registry->add_to_service( OPENDAP_SERVICE, DDS_SERVICE, DDS_DESCRIPT, DAP2_FORMAT );
-		registry->add_to_service( OPENDAP_SERVICE, DDX_SERVICE, DDX_DESCRIPT, DAP2_FORMAT );
-		registry->add_to_service( OPENDAP_SERVICE, DATA_SERVICE, DATA_DESCRIPT, DAP2_FORMAT );
-		registry->add_to_service( OPENDAP_SERVICE, DATADDX_SERVICE, DATADDX_DESCRIPT, DAP2_FORMAT );
+	BESDEBUG("dap", "Adding " << OPENDAP_SERVICE << " services:" << endl);
+	BESServiceRegistry *registry = BESServiceRegistry::TheRegistry();
+	registry->add_service(OPENDAP_SERVICE);
+	registry->add_to_service(OPENDAP_SERVICE, DAS_SERVICE, DAS_DESCRIPT, DAP2_FORMAT);
+	registry->add_to_service(OPENDAP_SERVICE, DDS_SERVICE, DDS_DESCRIPT, DAP2_FORMAT);
+	registry->add_to_service(OPENDAP_SERVICE, DDX_SERVICE, DDX_DESCRIPT, DAP2_FORMAT);
+	registry->add_to_service(OPENDAP_SERVICE, DATA_SERVICE, DATA_DESCRIPT, DAP2_FORMAT);
+	registry->add_to_service(OPENDAP_SERVICE, DATADDX_SERVICE, DATADDX_DESCRIPT, DAP2_FORMAT);
 
-		registry->add_to_service( OPENDAP_SERVICE, DMR_SERVICE, DMR_DESCRIPT, DAP2_FORMAT );
-		registry->add_to_service( OPENDAP_SERVICE, DAP4DATA_SERVICE, DAP4DATA_DESCRIPT, DAP2_FORMAT );
+	registry->add_to_service(OPENDAP_SERVICE, DMR_SERVICE, DMR_DESCRIPT, DAP2_FORMAT);
+	registry->add_to_service(OPENDAP_SERVICE, DAP4DATA_SERVICE, DAP4DATA_DESCRIPT, DAP2_FORMAT);
 
-		BESDEBUG( "dap", "Initializing DAP Basic Transmitters:" << endl );
-		BESReturnManager::TheManager()->add_transmitter( DAP2_FORMAT, new BESDapTransmit( ) );
-		// TODO ?? BESReturnManager::TheManager()->add_transmitter( DAP4_FORMAT, new BESDapTransmit( ) );
+	BESDEBUG("dap", "Initializing DAP Basic Transmitters:" << endl);
+	BESReturnManager::TheManager()->add_transmitter(DAP2_FORMAT, new BESDapTransmit());
+	// TODO ?? BESReturnManager::TheManager()->add_transmitter( DAP4_FORMAT, new BESDapTransmit( ) );
 
-		BESDEBUG( "dap", "    adding dap exception handler" << endl );
-		BESExceptionManager::TheEHM()->add_ehm_callback( BESDapError::handleException );
+	BESDEBUG("dap", "    adding dap exception handler" << endl);
+	BESExceptionManager::TheEHM()->add_ehm_callback(BESDapError::handleException);
 
-		BESDEBUG( "dap", "    adding dap debug context" << endl );
-		BESDebug::Register( "dap" );
+	BESDEBUG("dap", "    adding dap debug context" << endl);
+	BESDebug::Register("dap");
 
-		BESDEBUG( "dap", "Done Initializing DAP Modules:" << endl );
-	}
+	BESDEBUG("dap", "Done Initializing DAP Modules:" << endl);
+}
 
 void BESDapModule::terminate(const string &modname)
 {
-	BESDEBUG( "dap", "Removing DAP Modules:" << endl );
+	BESDEBUG("dap", "Removing DAP Modules:" << endl);
 
-<<<<<<< HEAD
-		BESResponseHandlerList::TheList()->remove_handler( DAS_RESPONSE );
-		BESResponseHandlerList::TheList()->remove_handler( DDS_RESPONSE );
-		BESResponseHandlerList::TheList()->remove_handler( DDX_RESPONSE );
-		BESResponseHandlerList::TheList()->remove_handler( DATA_RESPONSE );
-		BESResponseHandlerList::TheList()->remove_handler( DATADDX_RESPONSE );
-=======
-    BESResponseHandlerList::TheList()->remove_handler( DAS_RESPONSE ) ;
-    // BESResponseHandlerList::TheList()->remove_handler( DMR_RESPONSE ) ;
-    BESResponseHandlerList::TheList()->remove_handler( DDS_RESPONSE ) ;
-    BESResponseHandlerList::TheList()->remove_handler( DDX_RESPONSE ) ;
-    BESResponseHandlerList::TheList()->remove_handler( DATA_RESPONSE ) ;
-    BESResponseHandlerList::TheList()->remove_handler( DATADDX_RESPONSE ) ;
-    BESResponseHandlerList::TheList()->remove_handler( CATALOG_RESPONSE ) ;
->>>>>>> a8833943
+	BESResponseHandlerList::TheList()->remove_handler(DAS_RESPONSE);
+	// BESResponseHandlerList::TheList()->remove_handler( DMR_RESPONSE ) ;
+	BESResponseHandlerList::TheList()->remove_handler(DDS_RESPONSE);
+	BESResponseHandlerList::TheList()->remove_handler(DDX_RESPONSE);
+	BESResponseHandlerList::TheList()->remove_handler(DATA_RESPONSE);
+	BESResponseHandlerList::TheList()->remove_handler(DATADDX_RESPONSE);
+	BESResponseHandlerList::TheList()->remove_handler(CATALOG_RESPONSE);
 
-		BESResponseHandlerList::TheList()->remove_handler( DMR_RESPONSE );
-		BESResponseHandlerList::TheList()->remove_handler( DAP4DATA_RESPONSE );
+	BESResponseHandlerList::TheList()->remove_handler(DMR_RESPONSE);
+	BESResponseHandlerList::TheList()->remove_handler(DAP4DATA_RESPONSE);
 
-		BESResponseHandlerList::TheList()->remove_handler( CATALOG_RESPONSE );
+	BESResponseHandlerList::TheList()->remove_handler(CATALOG_RESPONSE);
 
-		BESDEBUG( "dap", "    removing " << OPENDAP_SERVICE << " services" << endl );
-		BESServiceRegistry::TheRegistry()->remove_service( OPENDAP_SERVICE );
+	BESDEBUG("dap", "    removing " << OPENDAP_SERVICE << " services" << endl);
+	BESServiceRegistry::TheRegistry()->remove_service(OPENDAP_SERVICE);
 
-		BESDEBUG( "dap", "    removing dap Request Handler " << modname << endl );
-		BESRequestHandler *rh = BESRequestHandlerList::TheList()->remove_handler( modname );
-		if( rh ) delete rh;
+	BESDEBUG("dap", "    removing dap Request Handler " << modname << endl);
+	BESRequestHandler *rh = BESRequestHandlerList::TheList()->remove_handler(modname);
+	if (rh) delete rh;
 
-		BESReturnManager::TheManager()->del_transmitter( DAP2_FORMAT );
-		// TODO ?? BESReturnManager::TheManager()->del_transmitter( DAP4_FORMAT );
+	BESReturnManager::TheManager()->del_transmitter(DAP2_FORMAT);
+	// TODO ?? BESReturnManager::TheManager()->del_transmitter( DAP4_FORMAT );
 
-		BESDEBUG( "dap", "Done Removing DAP Modules:" << endl );
-	}
+	BESDEBUG("dap", "Done Removing DAP Modules:" << endl);
+}
 
-	/** @brief dumps information about this object
-	 *
-	 * Displays the pointer value of this instance
-	 *
-	 * @param strm C++ i/o stream to dump the information to
-	 */
+/** @brief dumps information about this object
+ *
+ * Displays the pointer value of this instance
+ *
+ * @param strm C++ i/o stream to dump the information to
+ */
 void BESDapModule::dump(ostream &strm) const
 {
 	strm << BESIndent::LMarg << "BESDapModule::dump - (" << (void *) this << ")" << endl;
