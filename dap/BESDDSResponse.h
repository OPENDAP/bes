--- conflicted
+++ resolved
@@ -35,9 +35,6 @@
 
 #include "BESDapResponse.h"
 
-<<<<<<< HEAD
-using namespace libdap;
-=======
 namespace libdap {
 class DDS;
 class ConstraintEvaluator;
@@ -45,35 +42,11 @@
 
 // Remove this if we can get the ConstraintEvalutor out of this code.
 #include <ConstraintEvaluator.h>
->>>>>>> e6327163
 
 /** @brief Holds a DDS object within the BES
  */
 class BESDDSResponse: public BESDapResponse {
 private:
-<<<<<<< HEAD
-    DDS * _dds;
-    ConstraintEvaluator _ce;
-
-public:
-    BESDDSResponse(DDS *dds) : BESDapResponse(), _dds(dds) { }
-    virtual ~BESDDSResponse();
-
-    virtual void set_container(const string &cn);
-    virtual void clear_container();
-
-    virtual void dump(ostream &strm) const;
-
-    /**
-     * Set the response object's DDS. The caller should probably
-     * free the existing DDS object before calling this method.
-     */
-    void set_dds(DDS *ddsIn) { _dds = ddsIn; }
-
-    DDS *get_dds() const { return _dds; }
-
-    ConstraintEvaluator &get_ce() { return _ce; }
-=======
     libdap::DDS *_dds;
     libdap::ConstraintEvaluator _ce;
 
@@ -81,6 +54,7 @@
     BESDDSResponse(libdap::DDS *dds) : BESDapResponse(), _dds(dds)
     {
     }
+
     virtual ~BESDDSResponse();
 
     virtual void set_container(const string &cn);
@@ -117,7 +91,6 @@
     {
         return _ce;
     }
->>>>>>> e6327163
 };
 
 #endif // I_BESDDSResponse
