--- conflicted
+++ resolved
@@ -212,11 +212,9 @@
 
     virtual bool store_dap4_result(std::ostream &out, libdap::DMR &dmr);
 
-<<<<<<< HEAD
-    unique_ptr<libdap::DMR> setup_dap4_intern_data(BESResponseObject *obj, BESDataHandlerInterface &dhi);
-=======
+
     std::unique_ptr<libdap::DMR> setup_dap4_intern_data(BESResponseObject *obj, BESDataHandlerInterface &dhi);
->>>>>>> 1201a3ba
+
 };
 
 
