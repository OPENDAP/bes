--- conflicted
+++ resolved
@@ -194,20 +194,6 @@
                 throw InternalErr (__FILE__, __LINE__, eherr.str ());
             }
 	
-<<<<<<< HEAD
-	char attrname[H4_MAX_NC_NAME + 1];
-	int32 attrtype, attrcount, attrcounts=0, attrindex, attrindex2;
-	int32 scale_factor_attr_index, add_offset_attr_index;
-	vector<char> attrbuf, attrbuf2;
-	float scale=1, offset2=0, fillvalue;
-	float *reflectance_offsets=NULL, *reflectance_scales=NULL;
-	float *radiance_offsets=NULL, *radiance_scales=NULL;
-
-	attrindex = SDfindattr(sdsid, "radiance_scales");
-        attrindex2 = SDfindattr(sdsid, "radiance_offsets");
-	if(mtype!=OTHER_TYPE && attrindex!=FAIL && attrindex2!=FAIL)
-        {
-=======
             char attrname[H4_MAX_NC_NAME + 1];
             vector<char> attrbuf, attrbuf2;
 
@@ -220,7 +206,6 @@
             attrindex2 = SDfindattr(sdsid, "radiance_offsets");
             if(attrindex!=FAIL && attrindex2!=FAIL)
             {
->>>>>>> 25464175
                 intn ret;
                 ret = SDattrinfo(sdsid, attrindex, attrname, &attrtype, &attrcount);
                 if (ret==FAIL)
@@ -497,21 +482,12 @@
             fillvalue = (float)tmpvalue; \
         } \
         break;
-<<<<<<< HEAD
-			GET_FILLVALUE_ATTR_VALUE(INT8, int8);
-            GET_FILLVALUE_ATTR_VALUE(INT16, int16);
-			GET_FILLVALUE_ATTR_VALUE(INT32, int32);
-			GET_FILLVALUE_ATTR_VALUE(UINT8, uint8);
-			GET_FILLVALUE_ATTR_VALUE(UINT16, uint16);
-			GET_FILLVALUE_ATTR_VALUE(UINT32, uint32);
-=======
                     GET_FILLVALUE_ATTR_VALUE(INT8, int8);
                     GET_FILLVALUE_ATTR_VALUE(INT16, int16);
                     GET_FILLVALUE_ATTR_VALUE(INT32, int32);
                     GET_FILLVALUE_ATTR_VALUE(UINT8, uint8);
                     GET_FILLVALUE_ATTR_VALUE(UINT16, uint16);
                     GET_FILLVALUE_ATTR_VALUE(UINT32, uint32);
->>>>>>> 25464175
                 };
 #undef GET_FILLVALUE_ATTR_VALUE
             }
@@ -545,78 +521,6 @@
     // We need to loop through all datatpes to allocate the memory buffer for the data.
 #define RECALCULATE(CAST, DODS_CAST, VAL) \
 { \
-<<<<<<< HEAD
-	bool change_data_value = false; \
-	if(mtype!=OTHER_TYPE) \
-	{ \
-		float *tmpval = new float[nelms]; \
-        	CAST tmptr = (CAST)VAL; \
-		for(int l=0; l<nelms; l++) \
-			tmpval[l] = (float)tmptr[l]; \
-		bool special_case = false; \
-		if(scale_factor_attr_index==FAIL) \
-			if(attrcounts==1) \
-				if(radiance_scales!=NULL && radiance_offsets!=NULL) \
-				{ \
-					scale = radiance_scales[0]; \
-					offset2 = radiance_offsets[0];\
-					special_case = true; \
-				} \
-		if((scale_factor_attr_index!=FAIL && !(scale==1 && offset2==0)) || special_case)  \
-		{ \
-			for(size_t l=0; l<nelms; l++) \
-                		if(attrindex!=FAIL && ((float)tmptr[l])!=fillvalue) \
-				{ \
-					if(mtype==MODIS_TYPE1) \
-                        			tmpval[l] = (tmptr[l]-offset2)*scale; \
-					else if(mtype==MODIS_TYPE2) \
-						tmpval[l] = tmptr[l]*scale + offset2; \
-					else if(mtype==MODIS_TYPE3) \
-						tmpval[l] = (tmptr[l]-offset2)/scale; \
-				} \
-			change_data_value = true; \
-			set_value((dods_float32 *)tmpval, nelms); \
-                        delete[] tmpval; \
-                } else 	if(attrcounts>1 && (radiance_scales!=NULL && radiance_offsets!=NULL) || (reflectance_scales!=NULL && reflectance_offsets!=NULL)) \
-		{ \
-			size_t dimindex=0; \
-			if( attrcounts!=tmp_dims[dimindex]) \
-                	{ \
-                       		ostringstream eherr; \
-                     		eherr << "The number of Z-Dimension scale attribute is not equal to the size of the first dimension in " << fieldname.c_str() << ". These two values must be equal."; \
-                      		throw InternalErr (__FILE__, __LINE__, eherr.str ()); \
-                	} \
-                	size_t start_index, end_index; \
-                	size_t nr_elems = nelms/count32[dimindex]; \
-                       	start_index = offset32[dimindex]; \
-                       	end_index = start_index+step32[dimindex]*(count32[dimindex]-1); \
-			for(size_t k=start_index; k<=end_index; k+=step32[dimindex]) \
-			{ \
-				float tmpscale = (fieldname.find("Emissive")!=string::npos)? radiance_scales[k]: reflectance_scales[k]; \
-				float tmpoffset = (fieldname.find("Emissive")!=string::npos)? radiance_offsets[k]: reflectance_offsets[k]; \
-				for(size_t l=0; l<nr_elems; l++) \
-                        	{ \
-                               		size_t index = l+k*nr_elems; \
-                               		if(attrindex!=FAIL && ((float)tmptr[index])!=fillvalue) \
-						if(mtype==MODIS_TYPE1) \
-                                       			tmpval[index] = (tmptr[index]-tmpoffset)*tmpscale; \
-						else if(mtype==MODIS_TYPE2) \
-							tmpval[index] = tmptr[index]*tmpscale+tmpoffset; \
-						else if(mtype==MODIS_TYPE2) \
-							tmpval[index] = (tmptr[index]-tmpoffset)/tmpscale; \
-				} \
-			} \
-			change_data_value = true; \
-			set_value((dods_float32 *)tmpval, nelms); \
-                        delete[] tmpval; \
-		} \
-	} \
-	if(!change_data_value) \
-	{ \
-		set_value ((DODS_CAST)VAL, nelms); \
-	} \
-        delete[](CAST) VAL; \
-=======
     bool change_data_value = false; \
     if(sotype!=DEFAULT_CF_EQU) \
     { \
@@ -704,7 +608,6 @@
         set_value ((DODS_CAST)VAL, nelms); \
     } \
     delete[](CAST) VAL; \
->>>>>>> 25464175
 }
 
     switch (type) {
