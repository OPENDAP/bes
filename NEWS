News for version 2.3.0

This version adds the pure DAP4(not converted from DAP2) support for
the default option.

Compound datatype mapping for the default option is also greatly improved.

We also added the support of general 1D and 2D lat/lon HDF5 and
<<<<<<< HEAD
netCDF-4-classic-like 2D lat/lon products. A BES option to check the
ignored object mapping information from HDF5 to DAP2 is also added for
the CF option.
=======
netCDF-4-classic-like 2D lat/lon products.

A BES option to check the ignored object mapping information from HDF5
to DAP2 is also added for the CF option.
>>>>>>> 04379fdd

News for version 2.2.3

This version implement an option not to pass HDF5 file ID from DDS/DAS service
to data service since the NcML may not work when the file ID is passed.

Add the CF support for NASA GPM, OBPG l3m and MOPITT level 3 products.

News for version 2.2.2

This version fixes memory leak and improves performance by reducing the number
of file open calls.

News for version 2.2.1

Internal code improvments.

News for version 2.2.0

This version corrects dimension scale handling and archive metadata handling.
It correctly handles OMI products that have dimensoin names like "1" and "2".
It prints the file name instead of "virtual" in DDS output.

News for version 2.1.1

This version changes the _FillValue datatype to be consistent with the 
variable datatype.
This is not required by CF, however, netCDF-3 has this requirement.
This change makes fileout_netcdf work smoothly for some NASA products.

News for version 2.1.0

This version improves the performance of hdf5_handler in dealing with big files
with thousands of datasets.

News for version 2.0.0

This version is the re-engineering of HDF5 OPeNDAP handler CF option.
Please read README for what's new in version 2.0.0.

News for version 1.5.1

Fixed an issue with the IgnoreUnknownTypes option and a problem with
attributes that use hdf5's varying length string type.

News for version 1.5.0

Added H5.IgnoreUnknownTypes which follows the behavior pattern
established for/by the netcdf handler. When set, data types that cannot
easily be represented in DAP2 are simply ignored. When not set, an
error is returned when an unknown type is found in a data file.

The int8 to int16 conversion is now handled correctly.

News for version 1.4.4

Bug fixes (Aura MLS multiple swaths and variable names to follow CF
conventions.).

Partial support of handling multiple HDF-EOS5 swaths has been added to
the handler. It will only work when all swaths share the same
coordinate variables. The solution is mainly for handling Aura MLS
data. The robust and general solutions should be in the future.
	
Special characters inside the variable names are also handled by
replacing them with underscores. This was discovered by HIRDLS data.

News for version 1.4.3

Bug fixes (Grids, etc.) and fixes for the BES 3.9 and libdap 3.11 versions.

News for version 1.4.2

Bug fixes

News for version 1.4.1

Performance improvements when using HDF5 1.8

News for version 1.4.0

This versionof the handler contains many documentation and
dataset-specific improvements, particularly for datasets produced by
NASA. Support for HDF-EOS has been greatly improved.

Many fixes; see ChangeLog

News for version 1.3.5

This release includes bug fixes for handling HDF-EOS5 Grids and Swath
and supports more HDF-EOS5 products when --enable-cf option is
defined.

News for version 1.3.4

Repair to the --enable-cf and --enable-short-path options.

This release is a special release for Hyrax 1.5.2 that contains new
features added to the handler by THG for support of HDF-EOS5 data
files.

News for version 1.3.3

Somehow, the news didn't get updated...

News for version 1.3.2

Repaired memory allocation issues.

News for version 1.3.1

Fixes for the constraint, XML responses and service interface.

News for version 1.3.0.a

 The--enable-cf alone doesn't shorten the DDS variables.
 All variables will have the group path information. 
If you turn on --enable-short-name on top of --enable-cf,
it'll generate variables that starts with 'A??' where '??' is a unique
number. The --enable-short-name alone doesn't do anything.

  CoreMetadata will be parsed and provided as an attribute even if CF
option is enabled. We checked with IDV and GrADS and CoreMetadata did
not bother them so we think it's safe to turn CoreMetadata on always.


News for version 1.3.0

Many bug fixes - see ChangeLog

Updates for the new versions of libdap and bes - this is important since the
new libdap constraint evaluator now works with Arrays of Structures.

The SHORT_PATH compilation option now has shorter reference names.

Grids are now generated instead of Arrays for Aura Swath data.

Int64 now throws an exception; DAP 3.3 will have an Int64 type.

Signed Byte is now mapped to Int16 (both the DAS and DDS).

If compiled with the CF option then the NC_GLOBAL attribute is produced if
a valid Grid projection in NASA EOS AURA file is detected. Resolution, min and
max attributes for lat/lon are extracted from structMetadata.

News for version 1.2.3

When built using the --enable-cf and --enable-short-path, the handler was
dropping shared dimensions, breaking access using Ferret and GrADS.

Updates for the newest BES features.

News for version 1.2.2

Bug fix release reading map data from EOS Grid, please refer to the
ChangeLog file for more information.

News for version 1.2.1

DDX responses now contains attributes.

Package Configure (pkg-config) support added.

Support for HDF5 1.8.0 added.

News for version 1.2.0

Support for NASA EOS Grid variables has been added to the handler. See
the README and INSTALL_EOS5_GRID files. You will need to use some
special options when configuring the handler's build in order to get
these features.

News for version 1.1.0

This version of the hdf5 data handler can be used with both server3 and
Server4. The handler is really an alpha version of software which NASA has
just agreed to fund via their ACCESS program. This code is being released in
the hope it will be useful, but data providers must be aware that it is not
complete in that not every valid HDF5 file can be served using it. See the
README for more information.<|MERGE_RESOLUTION|>--- conflicted
+++ resolved
@@ -6,16 +6,10 @@
 Compound datatype mapping for the default option is also greatly improved.
 
 We also added the support of general 1D and 2D lat/lon HDF5 and
-<<<<<<< HEAD
-netCDF-4-classic-like 2D lat/lon products. A BES option to check the
-ignored object mapping information from HDF5 to DAP2 is also added for
-the CF option.
-=======
 netCDF-4-classic-like 2D lat/lon products.
 
 A BES option to check the ignored object mapping information from HDF5
 to DAP2 is also added for the CF option.
->>>>>>> 04379fdd
 
 News for version 2.2.3
 
