
	$Id$

News for version 3.7.0, 28 Jan 2009

The BES now supports TCP Wrappers (from a patch sent in by
Gareth.Williams@csiro.au - thank you).

In the past the BES used a SQL-like command language but returned XML
<<<<<<< HEAD
responses. This seemed odd, so we've adopted a new syntax where the BES
accepts XML documents as commands (and still returns XML responses). The XML
command/documents hold XML that will look very familiar to long-time BES users
=======
responses. THis seemed odd, so we've adopted a new syntax where the BES
accepts XML documents as commands (and still returns XML responses). The XML
command/documents hold XML that will look very familar to long-time BES users
>>>>>>> 56094864
but a big change is that more than one command can be included in the
document, reducing the number of messages needed to get many of the DAP
responses. The upshot is that the OLFS <--> BES communication is much more
efficient. 

TCP window tuning is now provided. The user is allowed to set the tcp window
sizes for buffer sizes by passing the receive and send buffer sizes to the
tcp connection call.

The BES Chunking scheme is now set to use a really big buffer if you want -
About 2 GB. There have been a number of fixes to the chunking code (See
ChangeLog and/or SVN for details).

News for version 3.6.2, 25 June 2008

Changed default buffer size in PPT to 65535. This should create fewer sends
and receives in the server and client code for responses making response
times faster.

Added a BESStopWatch class to help with timings between client and server,
and for any other debugging required in the BES.

Modified the BESReporter interface to allow for easier iteration through
containers in get commands.

Other minor bug fixes and enhancements to code and configuration. Refer to
the ChangeLog file for more information.

News for version 3.6.1, 11 April 2008

Bug fixed in new PPT chunking scheme

Other minor bug fixes and enhancements to code and configuration. Refer to
the ChangeLog file for more information.

News for version 3.6.0, 29 February 2008

Changed a parameter name in the bes configuration file for memory
management that contained a typo. If you receive an error "cannot determine
memory keys" then you need to update the parameter MaximunHeapSize to
MaximumHeapSize.

BES clients and servers now communicate using HTTP style chunking rather
than using terminating tokens. This greatly improves performance of the
clients and servers in that they no longer need to step through any data
received to find the terminating token. Please refer the release notes on
docs.opendap.org for Hyrax 1.4 for more information.

Exceptions/Errors have been re-written and consolidated. Changed the name of
BESException to BESError and now have only five derived classes for the
different types of errors (BESInternalError, BESInternalFatalError,
BESForbiddenError, BESNotFoundError and BESSyntaxUserError.) Each error class
has a type number associated with it to make it easier for clients to
clasify the given error. Please refer to the release notes on
docs.opendap.org for Hyrax 1.4 for more information.

BES catalog and data access now includes an option to follow symbolic links
or not, similar to what is used in Apache.  In the BES configuration file
is the new parameter BES.*.FollowSymLinks=No|Yes If set to yes, then
container and catalog requests will follow symbolic links relative to the
document root. If set to no, then we won't follow symbolic links.

The response to a 'show catalog' request will return the elements of a
dataset (directory) in alphabetical order.

The 'set container' request now verifies the existance of the data container
whereas before it did not, leaving the error to be handled by the data
handler in the get command.

Added a new method to the container class to release the container. The
access method is used to gain access to the data container. For example, the
container may need to be uncompressed and cached. The release method would
release locks on the cached item.

Added a stand-alone application with a bescmdln interface for testing
purposes. Run just like bescmdln with the addition of a -c option for the
location of the BES configuration file to use. Can pass a command via the -x
option, or load commands from a file using the -i option, dump the output to
a file using the -f option, or run it interactively.

Added .pc files for package configuration.

Other bug fixes. Please refer to the ChangeLog for more details and the
release notes on docs.opendap.org for the list of tickets resolved in this
release.

News for version 3.5.3

New option to the BES control script (besctl) to specify the location of the
bes.pid file. This was needed for some binary releases as the prefix for
installation is /usr, but the pid files are located not in /usr/var/run but in
/var/run. If not specified, then it defaults to the prefix/var/run directory.

News for version 3.5.2

New options available to the BES control script (besctl) and therefor the
bes daemon and listener applications. The new options are:

-i <install_dir> -> installation directory of the BES
-c <configuration_file> -> location of the BES configuration file to use

hyraxctl script now available to run the entire hyrax installation. This
Hyrax control script uses the BES control script besctl to start and stop
the BES. Options passed to the hyrax control script are passed on to the
BES.

The BES now determines the location of the BES configuration file in the
following manner:
1. -c option passed
2. BES_CONF environment variable
3. Look in default locations /usr/local/etc/bes/bes.conf,
/etc/bes/bes.conf, /usr/etc/bes/bes.conf

The BES now checks the full path of a file/directory against the BES
configuration parameter BES.Catalog.<catalog_name>.TypeMatch. Before it
just checked the basename of the file/directory. This now allows us to
have TypeMatch parameters that include a directory name as part of its
regular expression. This was changed to facilitate the jgofs data handler,
where the file names do not have file extensions. For example, TypeMatch
could be something like "jg:.*\/jg\/.*;"

A regular expression test program is now available in the BES source and
binary releases called besregtest that will allow
administrators/developers to test the regular expressions specified in the
BES.Catalog.<catalog_name>.Include, BES.Catalog.<catalog_name>.Exclude,
and BES.Catalog.<catalog_name>.TypeMatch configuration parameters. Usage
is:

besregtest include|exclude|type "<regular_expression>" <string_to_test>

Multiple catalogs now works. If there is more than one catalog registered
then the request must include the name of the catalog followed by a colon.
For example: show catalog for "nc_catalog:/"; If there is only one catalog
then works as before.

Added context to debugging in the BESDEBUG macro. This allows us to turn
on and off debugging for different areas of an application, such as bes,
ppt, nc (for netcdf handler), h4 (for hdf4 handler), etc... For example:

BESDEBUG( "bes", << "some debug " << endl << someobj << endl )

Also modified the -d option passed to the bes control script (besctl) and
therefor the bes daemon and listener applications to take the name of the
debug file plus context to debug.

-d "./bes.debug,bes,nc,h4"

Uncompression of .Z (zip) files is now available along with the already
existing uncompression of bz2 (bzip2) and gz (gnu zip) files.

New regression test created under bes/cmdln to test netcdf, freeform,
hdf4, hdf5, and server side functions. Must have all of these modules
installed. To run the regression test you must have a BES running with the
above specified modules loaded, then go to the bes/cmdln directory and
type make bes-configuration-tests.

Updated the csv-handler example BES modules and the hello_world example
modules. In doing so updated the besCreateModule script and all of the
template files associated with it.

News for version 3.5.1

Ticket #928 fixed in ppt code to correct finding marker issue.

News for version 3.5.0

Decompressing data files and caching of the result has been completely
reworked. It's now faster and secure.

Now when the BES has only a TCP or UNIX socket specified in the bes.conf
file, it is not an error. Thus it's possible to configure the bes to use only
UNIX or TCP sockets. When using the BES with Hyrax, use TCP and run it behind
a firewall.

The BES was modified so that it's no longer possible to look at the contents
of the host computer's file system when asking for catalog information.

News for version 3.4.2

Added some security notes to the documentation and to the configuration file
(bes.conf). By default, data file decompression is now off.

Fixed a problem with dates for Last-Modified headers on Solaris.

Fixed some memory leaks 

News Version 3.4.1

Changed the name of the release from Server4 to Hyrax.

Added two example modules under bes.

The first is the hello world module, which adds a command 'say <something>
to <someone>;' For example, 'say hello to world;'. Adds a request handler, a
response handler, a new command (the say command), and a reporter to report
what is being said to who.

The second is a csv_handler, which can read comma separated files in a
certain format. This module adds a new request handler that can handle the
typical dap responses.

Minor bug fixes and clean ups. See the ChangeLog file for more information.

News Version 3.4.0

Added a new feature to the BES, the ability to create context within the
BES. This is done through a new command 'set context <name> to <value>; The
dap module uses the context feature when determining how to deliever error
messages. If the context 'errors' is set to 'dap2' then all exceptions are
converted into libdap Error objects. The method print is then called using
stdout. This way, dap2 clients can recognize errors.

Added a hello world example module. It does not handle data requests, but a
simple command to say something to someone. It shows the power of creating
your own module. In doing this, added besCreateModule and the templates
directory to the build. Updated these files. besCreateModule is a shell
script that is used to create a new module. Using template files, it creates
source code, based on a few questions asked. The developer then adds their
own code.

News Version 3.3.1

A new default command was added, 'get stream for <definition>' that streams
back the contents of the specified definition. A definition is created as
usual, using 'set container' commands and using those containers to create
the definition.

Modified the way the container creation works. Restrictions were put on what
files can be used in a 'set container' command. You can not specify ../ in
the path of the container. You must specify a new parameter in the BES
configuration file BES.Data.RootDirectory which points to the root directory
of any containers. This is used for file type containers only.

Created a BESDebug class to allow developers to run the server with debug
option. The option to use with besctl is '-d cerr|<filename>' to output any
debug to standard error (standard out is redirected to the socket, which
would go back to the client) or to the specified file. All BES classes are
derived from BESObj, where a dump method was added to dump the contents of
an object (private data members, information about the instance) and added
an operator<< so that developers can say strm << bes_obj << endl; and have
the dump method called on that BES object.

The BES now does not require libdap. Default responses, transmitters,
commands, etc... are available through the BES: showing help, status,
process id, version information, keys defined in the configuratioon file;
streaming files using the new command; creating, showing, and deleting
containers; creating, showing, and deleting definitions. All DAP specific
commands are now in a loaded module: retrieving the DAS, DDS, DDX, DataDDS
and a transmitter to handle transmitting those response objects.

A request to the catalog now includes an attribute for the node called
isData that is true if the file can be handled by one of the data handlers
registered with the server. For example, if the name of the node ends with
.nc and the netcdf data handler is loaded into the server, then isData would
be set to true.

News Version 3.2.1

The spec file now does not list gzip and bzip2 as required. You only need them
to serve compressed files.

The bes.conf.in file used 'hdf4' in some places and 'h4' in others. This meant
that lazy people like me ;-) who didn't read what they were doing but just
blindly uncommented lines were confused. I editied the file to use the same
identifier in all places. jimg.

News Version 3.2.0

Created bes control script besctl for starting, stopping, restarting, and
checking the status of the bes daemon and listener processes.

Executibles are again in $prefix/bin instead of sbin and have been renamed
besdaemon and beslistener. The bescmdln is also in $prefix/bin.

Modules dynamically loaded by the bes should now be built with the
-avoid-version and -module flags in LDFLAGS. This will not put version
information in the module names themselves. All modules should be of the
form xxx_module

dap-server now has bes support for getting ascii, info, and html responses
from the bes. Check the README for both bes and dap-server for these
updates. To use these modules, simply add ascii_module, usage_module and
www_module to the list of modules for bes to load.

Modules are now names using the name from the configuration file. The data
types are also named using the name in the BES.modules list. For example,
for the hdf4_module if you use BES.modules=dap,cmd,h4 then the handler will
handle data of type h4. For example:

set container values c,hdf/test01.hdf,h4;

BES will then look for the data handler h4 to be loaded.

Transmitter code (derived classes of BESTransmitter) only handle BESInfo
objects. For additional types of response objects, such as the OpeNDAP
responses das, dds, data, etc... developers will register functions with the
different transmitters to handle those types. See BESDapTransmit for
examples.

News Version 3.1.1

The old killdods script has been renamed 'stopbes' and the build files have
been fixed so that the script is installed in $prefix/sbin.

The dap_cmd module is now named dap_cmd_module to follow the pattern set for
the other modules.

The bes.conf file in dispatch/bes is now a generated file with some of the
paths filled in based on $prefix. The file also contains sample text for
three common data handlers.

Fixes to the XML output/response formats. See ChangeLog

Fixes to the exception notifications. See ChangeLog.

News Version 3.1.0

This version of the BES is the first version to make it to a release status.
This is an release of the 1.2 milestone.<|MERGE_RESOLUTION|>--- conflicted
+++ resolved
@@ -1,5 +1,17 @@
 
 	$Id$
+
+News for version 3.7.2, 8 April 2009
+
+Memory leaks fixed.
+
+News for version 3.7.1, 16 March 2009
+
+Many many memory issues resolved.
+
+Fixes for constraint expression parsing issues.
+
+The service interface is now supported.
 
 News for version 3.7.0, 28 Jan 2009
 
@@ -7,15 +19,9 @@
 Gareth.Williams@csiro.au - thank you).
 
 In the past the BES used a SQL-like command language but returned XML
-<<<<<<< HEAD
-responses. This seemed odd, so we've adopted a new syntax where the BES
-accepts XML documents as commands (and still returns XML responses). The XML
-command/documents hold XML that will look very familiar to long-time BES users
-=======
 responses. THis seemed odd, so we've adopted a new syntax where the BES
 accepts XML documents as commands (and still returns XML responses). The XML
 command/documents hold XML that will look very familar to long-time BES users
->>>>>>> 56094864
 but a big change is that more than one command can be included in the
 document, reducing the number of messages needed to get many of the DAP
 responses. The upshot is that the OLFS <--> BES communication is much more
