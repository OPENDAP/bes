#!/bin/sh
#
# This is part of the Travis build CD process. It is intended to be
# run from within the Travis build process and depends on the settings
# in the BES's .travis.yml file. However, it is run _inside a Docker
# container_ using values passed in by the .travis.yml file
#
# The env vars $HOME, $OS, $DIST AND $LIBDAP_RPM_VERSION must be set.
#
# run the script like (with the obvious changes for CentOS7):
# docker run -e OS=centos6 -e DIST=el6 -e LIBDAP_RPM_VERSION='3.20.0-1'
# -v $prefix/centos6/rpmbuild:/root/rpmbuild -v `pwd`:/root/travis 
# opendap/centos6_hyrax_builder:1.1 /root/travis/build-rpm.sh 

# e: exit immediately on non-zero exit value from a command
# u: treat unset env vars in substitutions as an error
set -eux

yum update -y

# This script will start with /root as the CWD since that's how the
# centos6/7 hyrax build containers are configured. The PATH will be 
# set to include $prefix/bin and $prefix/deps/bin; $prefix will be
# $HOME/install. $HOME is /root for the build container.

echo "Inside the docker container, prefix HOME PATH:"
printenv prefix HOME PATH

# CentOS7 may not need libpng with the new hyrax-dependencies, but I'm not sure
# if the current dependency binaries are built with the latest source and build
# scripts. jhrg 1/19/22
#
# Hopefully the CentOS Stream8 docker image we use to build the RPMs has all we need.
# jhrg 2/11/22
if test -n $OS -a $OS = centos7
then
  yum install -y libpng-devel sqlite-devel
fi

# Get the pre-built dependencies (all static libraries). $OS is 'centos6' or 'centos7'
# aws s3 cp s3://opendap.travis.build/
<<<<<<< HEAD
=======

# HACK until we get the hyrax dependencies working for rocky8. jhrg 6/9/24
if test -n $OS -a $OS = rocky8
then
  aws s3 cp s3://opendap.travis.build/hyrax-dependencies-centos-stream8-static.tar.gz /tmp/
fi

aws s3 cp s3://opendap.travis.build/hyrax-dependencies-$OS-static.tar.gz /tmp/
>>>>>>> f13d1bca

aws s3 cp s3://opendap.travis.build/hyrax-dependencies-$OS-static.tar.gz /tmp/

# This dumps the dependencies in $HOME/install/deps/{lib,bin,...}
# The Centos7 dependencies are tarred so they include /root for a reason
# that escapes me. For CentOS Stream8, we have to CD to /root before expanding
# the tar ball to get the dependencies in /root/install. jhrg 2/11/22
if test -n $OS -a $OS = rocky8 -o centos-stream8
then
  tar -C /$HOME -xzvf /tmp/hyrax-dependencies-$OS-static.tar.gz
elif test -n $OS -a $OS = rocky8
then
  # HACK. jhrg 6/9/24
  tar -C /$HOME -xzvf /tmp/hyrax-dependencies-centos-stream8-static.tar.gz
else
  tar -xzvf /tmp/hyrax-dependencies-$OS-static.tar.gz
fi

ls -lR $HOME/install/deps

# Then get the libdap RPMs packages
# libdap-3.20.0-1.el6.x86_64.rpm libdap-devel-3.20.0-1.el6.x86_64.rpm
# $DIST is 'el6', 'el7', or 'el8'; $LIBDAP_RPM_VERSION is 3.20.0-1 (set by Travis)
aws s3 cp s3://opendap.travis.build/libdap-$LIBDAP_RPM_VERSION.$DIST.x86_64.rpm /tmp/
aws s3 cp s3://opendap.travis.build/libdap-devel-$LIBDAP_RPM_VERSION.$DIST.x86_64.rpm /tmp/

yum install -y /tmp/*.rpm

# cd to the $TRAVIS_BUILD_DIR directory. Note that we make $HOME/travis
# using the docker run --volume option and set it to $TRAVIS_BUILD_DIR.
cd $HOME/travis

# The build needs these environment variables because CentOS 8 lacks the stock
# XDR/RPC libraries. Those were added to the docker image via the tirpc package.
# jhrg 2/11/22
if test -n $OS -a $OS = centos-stream8 -o $OS = rocky8
then
  export CPPFLAGS=-I/usr/include/tirpc
  export LDFLAGS=-ltirpc
fi

autoreconf -fiv

echo "BES_BUILD_NUMBER: $BES_BUILD_NUMBER"
./configure --disable-dependency-tracking --prefix=$prefix --with-dependencies=$prefix/deps --with-build=$BES_BUILD_NUMBER

# set up the rpm tree in $HOME. We didn't need to do this for libdap because 
# rpmbuild took care of it, but for the BES, the Makefile copies the source 
# tarball and thus, we have to make the rpm dir tree. Reading the Makefile.am
# will reveal more...
mkdir -pv $HOME/rpmbuild/{BUILD,RPMS,SOURCES,SPECS,SRPMS}

# This will leave the package in $HOME/rpmbuild/RPMS/x86_64/*.rpm
make -j16 all-static-rpm

# Just a little reassurance... jhrg 3/23/21
ls -l $HOME/rpmbuild/RPMS/x86_64/

################################################################################################<|MERGE_RESOLUTION|>--- conflicted
+++ resolved
@@ -39,17 +39,6 @@
 
 # Get the pre-built dependencies (all static libraries). $OS is 'centos6' or 'centos7'
 # aws s3 cp s3://opendap.travis.build/
-<<<<<<< HEAD
-=======
-
-# HACK until we get the hyrax dependencies working for rocky8. jhrg 6/9/24
-if test -n $OS -a $OS = rocky8
-then
-  aws s3 cp s3://opendap.travis.build/hyrax-dependencies-centos-stream8-static.tar.gz /tmp/
-fi
-
-aws s3 cp s3://opendap.travis.build/hyrax-dependencies-$OS-static.tar.gz /tmp/
->>>>>>> f13d1bca
 
 aws s3 cp s3://opendap.travis.build/hyrax-dependencies-$OS-static.tar.gz /tmp/
 
@@ -57,13 +46,9 @@
 # The Centos7 dependencies are tarred so they include /root for a reason
 # that escapes me. For CentOS Stream8, we have to CD to /root before expanding
 # the tar ball to get the dependencies in /root/install. jhrg 2/11/22
-if test -n $OS -a $OS = rocky8 -o centos-stream8
+if test -n $OS -a $OS = rocky8 -o $OS = centos-stream8
 then
   tar -C /$HOME -xzvf /tmp/hyrax-dependencies-$OS-static.tar.gz
-elif test -n $OS -a $OS = rocky8
-then
-  # HACK. jhrg 6/9/24
-  tar -C /$HOME -xzvf /tmp/hyrax-dependencies-centos-stream8-static.tar.gz
 else
   tar -xzvf /tmp/hyrax-dependencies-$OS-static.tar.gz
 fi
@@ -85,7 +70,7 @@
 # The build needs these environment variables because CentOS 8 lacks the stock
 # XDR/RPC libraries. Those were added to the docker image via the tirpc package.
 # jhrg 2/11/22
-if test -n $OS -a $OS = centos-stream8 -o $OS = rocky8
+if test -n $OS -a $OS = rocky8 -o $OS = centos-stream8
 then
   export CPPFLAGS=-I/usr/include/tirpc
   export LDFLAGS=-ltirpc
@@ -106,6 +91,4 @@
 make -j16 all-static-rpm
 
 # Just a little reassurance... jhrg 3/23/21
-ls -l $HOME/rpmbuild/RPMS/x86_64/
-
-################################################################################################+ls -l $HOME/rpmbuild/RPMS/x86_64/