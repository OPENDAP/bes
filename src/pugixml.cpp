--- conflicted
+++ resolved
@@ -6025,28 +6025,10 @@
 		// we can determine the offset reliably only if there is exactly once parse buffer
 		if (!doc.buffer || doc.extra_buffers) return -1;
 
-		switch (type())
-		{
-		case node_document:
-			return 0;
-
-<<<<<<< HEAD
-=======
-		case node_element:
-		case node_declaration:
-		case node_pi:
-			return _root->name && (_root->header & impl::xml_memory_page_name_allocated_or_shared_mask) == 0 ? _root->name - doc.buffer : -1;
-
-		case node_pcdata:
-		case node_cdata:
-		case node_comment:
-		case node_doctype:
-			return _root->value && (_root->header & impl::xml_memory_page_value_allocated_or_shared_mask) == 0 ? _root->value - doc.buffer : -1;
-
->>>>>>> 4c57d6f6
-		default:
-			return (_root->header & impl::xml_memory_page_contents_allocated_or_shared_mask) ? -1 : _root->contents - buffer;
-		}
+		// document node always has an offset of 0
+		if (_root == &doc) return 0;
+
+		return _root->contents && (_root->header & impl::xml_memory_page_contents_allocated_or_shared_mask) == 0 ? _root->contents - doc.buffer : -1;
 	}
 
 #ifdef __BORLANDC__
