--- conflicted
+++ resolved
@@ -5949,20 +5949,6 @@
 
 		if (!extra) return impl::make_parse_result(status_out_of_memory);
 
-<<<<<<< HEAD
-		// save name; name of the root has to be NULL before parsing - otherwise closing node mismatches will not be detected at the top level
-		char_t* rootname = _root->contents;
-		_root->contents = 0;
-
-		// parse
-		char_t* buffer = 0;
-		xml_parse_result res = impl::load_buffer_impl(doc, _root, const_cast<void*>(contents), size, options, encoding, false, false, &buffer);
-
-		// restore name
-		_root->contents = rootname;
-
-=======
->>>>>>> 9539c488
 		// add extra buffer to the list
 		extra->buffer = 0;
 		extra->next = doc->extra_buffers;
@@ -5974,12 +5960,12 @@
 			xml_node_struct* node;
 			char_t* name;
 
-			~name_sentry() { node->name = name; }
+			~name_sentry() { node->contents = name; }
 		};
 
-		name_sentry sentry = { _root, _root->name };
-
-		sentry.node->name = 0;
+		name_sentry sentry = { _root, _root->contents };
+
+		sentry.node->contents = 0;
 
 		return impl::load_buffer_impl(doc, _root, const_cast<void*>(contents), size, options, encoding, false, false, &extra->buffer);
 	}
