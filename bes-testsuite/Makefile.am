
AUTOMAKE_OPTIONS = foreign 

#DEJATOOL=besstandalone

AM_CPPFLAGS = -I$(top_srcdir)

# AM_CPPFLAGS =
# AM_CXXFLAGS =

# These are not used by automake but are often useful for certain types of
# debugging. The best way to use these is to run configure as:
#     export CXXFLAGS='...'; ./configure --disable-shared
# the --disable-shared is not required, but it seems to help with debuggers.
CXXFLAGS_DEBUG = -g3 -O0 -fno-defer-pop -Wall -W -Wcast-align -Werror
TEST_COV_FLAGS = -ftest-coverage -fprofile-arcs

noinst_DATA = bes.conf

CLEANFILES = *.log *.sum site.exp

<<<<<<< HEAD
#EXTRA_DIST = ff besstandalone.ff common_tests.exp bes.conf.in
EXTRA_DIST = hdf4_handlerTest.at $(TESTSUITE) atlocal.in $(srcdir)/package.m4 $(DIRS_EXTRA)
=======
EXTRA_DIST = h4 besstandalone.h4 common_tests.exp bes.conf.in
>>>>>>> b57036bf

DISTCLEANFILES = bes.conf

bes.conf: bes.conf.in ../config.status
	sed -e "s%[@]pkgdatadir[@]%${pkgdatadir}%" \
		-e "s%[@]sysconfdir[@]%${sysconfdir}%" \
		-e "s%[@]libdir[@]%${libdir}%" \
		-e "s%[@]datadir[@]%${datadir}%" \
		-e "s%[@]abs_top_srcdir[@]%${abs_top_srcdir}%" \
		-e "s%[@]abs_top_builddir[@]%${abs_top_builddir}%" \
		-e "s%[@]bindir[@]%${bindir}%" $< > bes.conf

############## Autotest follows #####################

AUTOM4TE = autom4te
DIRS_EXTRA = bes-testsuite h4 besstandalone.h4 common_tests.exp bes.conf.in
 
TESTSUITE = $(srcdir)/hdf4_handlerTest

check-local: atconfig atlocal $(TESTSUITE)
	$(SHELL) '$(TESTSUITE)' $(TESTSUITEFLAGS)

clean-local:
	test ! -f '$(TESTSUITE)' || $(SHELL) '$(TESTSUITE)' --clean

distclean-local:
	-rm atconfig

AUTOTEST = $(AUTOM4TE) --language=autotest
$(TESTSUITE): $(srcdir)/hdf4_handlerTest.at $(srcdir)/package.m4
	$(AUTOTEST) -I '$(srcdir)' -o $@.tmp $@.at
	mv $@.tmp $@

# The `:;' works around a Bash 3.2 bug when the output is not writeable.
$(srcdir)/package.m4: $(top_srcdir)/configure.ac
	:;{ \
	echo '# Signature of the current package.' && \
	echo 'm4_define([AT_PACKAGE_NAME],      [@PACKAGE_NAME@])' && \
	echo 'm4_define([AT_PACKAGE_TARNAME],   [@PACKAGE_TARNAME@])' && \
	echo 'm4_define([AT_PACKAGE_VERSION],   [@PACKAGE_VERSION@])' && \
	echo 'm4_define([AT_PACKAGE_STRING],    [@PACKAGE_STRING@])' && \
	echo 'm4_define([AT_PACKAGE_BUGREPORT], [@PACKAGE_BUGREPORT@])'; \
	} >'$(srcdir)/package.m4'

<|MERGE_RESOLUTION|>--- conflicted
+++ resolved
@@ -19,12 +19,10 @@
 
 CLEANFILES = *.log *.sum site.exp
 
-<<<<<<< HEAD
 #EXTRA_DIST = ff besstandalone.ff common_tests.exp bes.conf.in
-EXTRA_DIST = hdf4_handlerTest.at $(TESTSUITE) atlocal.in $(srcdir)/package.m4 $(DIRS_EXTRA)
-=======
-EXTRA_DIST = h4 besstandalone.h4 common_tests.exp bes.conf.in
->>>>>>> b57036bf
+EXTRA_DIST = hdf4_handlerTest.at $(TESTSUITE) atlocal.in \
+	   $(srcdir)/package.m4 bes-testsuite h4 besstandalone.h4 \
+	   common_tests.exp bes.conf.in
 
 DISTCLEANFILES = bes.conf
 
@@ -40,7 +38,6 @@
 ############## Autotest follows #####################
 
 AUTOM4TE = autom4te
-DIRS_EXTRA = bes-testsuite h4 besstandalone.h4 common_tests.exp bes.conf.in
  
 TESTSUITE = $(srcdir)/hdf4_handlerTest
 
