
// -*- mode: c++; c-basic-offset:4 -*-

// This file is part of hdf5_handler, a data handler for the OPeNDAP data
// server. 

// Copyright (c) 2002,2003 OPeNDAP, Inc.
// Copyright (c) 2007-2016 The HDF Group, Inc. and OPeNDAP, Inc.
// Author: James Gallagher <jgallagher@opendap.org>
//
// This is free software; you can redistribute it and/or modify it under the
// terms of the GNU Lesser General Public License as published by the Free
// Software Foundation; either version 2.1 of the License, or (at your
// option) any later version.
// 
// This software is distributed in the hope that it will be useful, but
// WITHOUT ANY WARRANTY; without even the implied warranty of MERCHANTABILITY
// or FITNESS FOR A PARTICULAR PURPOSE. See the GNU Lesser General Public
// License for more details.
// 
// You should have received a copy of the GNU Lesser General Public
// License along with this library; if not, write to the Free Software
// Foundation, Inc., 51 Franklin Street, Fifth Floor, Boston, MA  02110-1301  USA
//
// You can contact OPeNDAP, Inc. at PO Box 112, Saunderstown, RI. 02874-0112.

// HDF5RequestHandler.cc
/// \file HDF5RequestHandler.cc
/// \brief The implementation of the entry functions to execute the handlers
///
/// It includes build_das, build_dds and build_data etc.
/// \author James Gallagher <jgallagher@opendap.org>


#include <string>
#include <sys/types.h>
#include <sys/stat.h>
#include <fcntl.h>
#include <unistd.h>

#include <DMR.h>
#include <D4BaseTypeFactory.h>
#include <BESDMRResponse.h>
#include <ObjMemCache.h>
#include "HDF5_DMR.h"

#include<mime_util.h>
#include "hdf5_handler.h"
#include "HDF5RequestHandler.h"
#include "HDF5_DDS.h"

#include <BESDASResponse.h>
#include <BESDDSResponse.h>
#include <BESDataDDSResponse.h>
#include <Ancillary.h>
#include <BESInfo.h>
#include <BESDapNames.h>
#include <BESResponseNames.h>
#include <BESContainer.h>
#include <BESResponseHandler.h>
#include <BESVersionInfo.h>
#include <BESServiceRegistry.h>
#include <BESUtil.h>
#include <BESDapError.h>
#include <BESNotFoundError.h>
#include <BESInternalFatalError.h>
#include <TheBESKeys.h>
#include <BESDebug.h>
#include "h5get.h"
#include "config_hdf5.h"

#define HDF5_NAME "h5"
#include "h5cfdaputil.h"

using namespace std;
using namespace libdap;

// Check if the BES key is set.
bool check_beskeys(const string);

// Obtain the BES key as an integer
static unsigned int get_uint_key(const string &key,unsigned int def_val);

// Obtain the BES key as a floating-pointer number.
static float get_float_key(const string &key, float def_val);

// For the CF option
extern void read_cfdas(DAS &das, const string & filename,hid_t fileid);
extern void read_cfdds(DDS &dds, const string & filename,hid_t fileid);


// Check the description of cache_entries and cache_purge_level at h5.conf.in.
unsigned int HDF5RequestHandler::_cache_entries = 200;
float HDF5RequestHandler::_cache_purge_level = 0.2;

// Metadata object cache at DAS,DDS and DMR.
ObjMemCache *HDF5RequestHandler::das_cache = 0;
ObjMemCache *HDF5RequestHandler::dds_cache = 0;
ObjMemCache *HDF5RequestHandler::dmr_cache = 0;

// Set default values of all BES keys be false.
bool HDF5RequestHandler::_usecf                       = false;
bool HDF5RequestHandler::_pass_fileid                 = false;
bool HDF5RequestHandler::_disable_structmeta          = false;
bool HDF5RequestHandler::_keep_var_leading_underscore = false;
bool HDF5RequestHandler::_check_name_clashing         = false;
bool HDF5RequestHandler::_add_path_attrs              = false;
bool HDF5RequestHandler::_drop_long_string            = false;
bool HDF5RequestHandler::_fillvalue_check             = false;
bool HDF5RequestHandler::_check_ignore_obj            = false;


HDF5RequestHandler::HDF5RequestHandler(const string & name)
    :BESRequestHandler(name)
{

    BESDEBUG(HDF5_NAME, "In HDF5RequestHandler::HDF5RequestHandler" << endl);

    add_handler(DAS_RESPONSE, HDF5RequestHandler::hdf5_build_das);
    add_handler(DDS_RESPONSE, HDF5RequestHandler::hdf5_build_dds);
    add_handler(DATA_RESPONSE, HDF5RequestHandler::hdf5_build_data);
    add_handler(DMR_RESPONSE, HDF5RequestHandler::hdf5_build_dmr);
    add_handler(DAP4DATA_RESPONSE, HDF5RequestHandler::hdf5_build_dmr);

    add_handler(HELP_RESPONSE, HDF5RequestHandler::hdf5_build_help);
    add_handler(VERS_RESPONSE, HDF5RequestHandler::hdf5_build_version);

    // Obtain the cache entries and purge level.
    HDF5RequestHandler::_cache_entries     = get_uint_key("H5.CacheEntries", 0);
    HDF5RequestHandler::_cache_purge_level = get_float_key("H5.CachePurgeLevel", 0.2);

    if (get_cache_entries()) {  // else it stays at its default of null
        das_cache = new ObjMemCache(get_cache_entries(), get_cache_purge_level());
        dds_cache = new ObjMemCache(get_cache_entries(), get_cache_purge_level());
        dmr_cache = new ObjMemCache(get_cache_entries(), get_cache_purge_level());
    }

    // Check if the EnableCF key is set.
    _usecf                       = check_beskeys("H5.EnableCF");

    // The following keys are only effective when usecf is true.
    _pass_fileid                 = check_beskeys("H5.EnablePassFileID");
    _disable_structmeta          = check_beskeys("H5.DisableStructMetaAttr");
    _keep_var_leading_underscore = check_beskeys("H5.KeepVarLeadingUnderscore");
    _check_name_clashing         = check_beskeys("H5.EnableCheckNameClashing");
    _add_path_attrs              = check_beskeys("H5.EnableAddPathAttrs");
    _drop_long_string            = check_beskeys("H5.EnableDropLongString");
    _fillvalue_check             = check_beskeys("H5.EnableFillValueCheck");
    _check_ignore_obj            = check_beskeys("H5.CheckIgnoreObj");


    BESDEBUG(HDF5_NAME, "Exiting HDF5RequestHandler::HDF5RequestHandler" << endl);
}

HDF5RequestHandler::~HDF5RequestHandler()
{
    
    // delete the cache.
    delete das_cache;
    delete dds_cache;
    delete dmr_cache;
     
}

// Build DAS
bool HDF5RequestHandler::hdf5_build_das(BESDataHandlerInterface & dhi)
{

    // For the time being, separate CF file ID from the default file ID(mainly for debugging)
    hid_t cf_fileid = -1;

    // Obtain the HDF5 file name.
    string filename = dhi.container->access();

    // Obtain the BES object from the client
    BESResponseObject *response = dhi.response_handler->get_response_object() ;

    // Convert to the BES DAS response
    BESDASResponse *bdas = dynamic_cast < BESDASResponse * >(response) ;
    if( !bdas )
        throw BESInternalError( "cast error", __FILE__, __LINE__ ) ;

    try {
        bdas->set_container( dhi.container->get_symbolic_name() ) ;
        DAS *das = bdas->get_das();

        // Look inside the memory cache if it's initialized
        DAS *cached_das_ptr = 0;
        if (das_cache && (cached_das_ptr = static_cast<DAS*>(das_cache->get(filename)))) {

            // copy the cached DAS into the BES response object
            BESDEBUG(HDF5_NAME, "DAS Cached hit for : " << filename << endl);
            *das = *cached_das_ptr;
        }
        else {

            if (true == _usecf) {

                cf_fileid = H5Fopen(filename.c_str(), H5F_ACC_RDONLY, H5P_DEFAULT);
                if (cf_fileid < 0){
                    throw BESNotFoundError((string) "Could not open this hdf5 file: "
                                   + filename, __FILE__, __LINE__);
                }

                read_cfdas( *das,filename,cf_fileid);
                H5Fclose(cf_fileid);
            }
            else {// Default option
                hid_t fileid = get_fileid(filename.c_str());
                if (fileid < 0) {
                    throw BESNotFoundError((string) "Could not open this hdf5 file: "
                                   + filename, __FILE__, __LINE__);
                }

                find_gloattr(fileid, *das);
                depth_first(fileid, "/", *das);
                close_fileid(fileid);
            }
             
            Ancillary::read_ancillary_das( *das, filename ) ;

            // If the cache is turned on
            if(das_cache) {
                // add a copy
                BESDEBUG(HDF5_NAME, "DAS added to the cache for : " << filename << endl);
                das_cache->add(new DAS(*das), filename);
            }

        }

        bdas->clear_container() ;
    }
    catch(InternalErr & e) {

        if(cf_fileid !=-1)
            H5Fclose(cf_fileid);
        throw BESDapError(e.get_error_message(), true, e.get_error_code(),
                       __FILE__, __LINE__);
    }
    catch(Error & e) {
 
        if(cf_fileid !=-1)
            H5Fclose(cf_fileid);
        throw BESDapError(e.get_error_message(), false, e.get_error_code(),
                       __FILE__, __LINE__);
    }
    catch (BESError &e){
        if(cf_fileid !=-1)
            H5Fclose(cf_fileid);
        throw;
    }
    catch(...) {

        if(cf_fileid !=-1)
            H5Fclose(cf_fileid);
        string s = "unknown exception caught building HDF5 DAS";
        throw BESInternalFatalError(s, __FILE__, __LINE__);
    }

    return true;
}

// Convenient function that helps  build DDS and Data
void HDF5RequestHandler::get_dds_with_attributes(const string &filename, const string &container_name, DDS*dds) {

    // For the time being, separate CF file ID from the default file ID(mainly for debugging)
    hid_t fileid    = -1;
    hid_t cf_fileid = -1;

    try {

        // Look in memory cache to see if it's initialized
        DDS* cached_dds_ptr = 0;
        if (dds_cache && (cached_dds_ptr = static_cast<DDS*>(dds_cache->get(filename)))) {
            // copy the cached DDS into the BES response object. Assume that any cached DDS
            // includes the DAS information.
            BESDEBUG(HDF5_NAME, "DDS Cached hit for : " << filename << endl);
            *dds = *cached_dds_ptr; // Copy the referenced object
        }

        else {

            if (!container_name.empty()) 
                dds->container_name(container_name);
            dds->filename(filename);

            // For the time being, not mess up CF's fileID with Default's fileID
            if(true == _usecf) {
           
                cf_fileid = H5Fopen(filename.c_str(), H5F_ACC_RDONLY, H5P_DEFAULT);
                if (cf_fileid < 0){
                    throw BESNotFoundError((string) "Could not open this hdf5 file: "
                                   + filename, __FILE__, __LINE__);
                }
                read_cfdds(*dds,filename,cf_fileid);

            }
            else {

                fileid = get_fileid(filename.c_str());
                if (fileid < 0) {
                    throw BESNotFoundError(string("hdf5_build_dds: ")
                                           + "Could not open hdf5 file: "
                                           + filename, __FILE__, __LINE__);
                }

                depth_first(fileid, (char*)"/", *dds, filename.c_str());

            }


            // Check semantics 
            if (!dds->check_semantics()) {   // DDS didn't comply with the semantics 
                dds->print(cerr);
                throw InternalErr(__FILE__, __LINE__,
                                  "DDS check_semantics() failed. This can happen when duplicate variable names are defined. ");
            }
        
            Ancillary::read_ancillary_dds( *dds, filename ) ;


            // Check DAS cache
            DAS *das = 0 ;

            if (das_cache && (das = static_cast<DAS*>(das_cache->get(filename)))) {
                BESDEBUG(HDF5_NAME, "DAS Cached hit for : " << filename << endl);
                dds->transfer_attributes(das); // no need to copy the cached DAS
            }

            else {

                das = new DAS ;
        
                if (!container_name.empty()) 
                    das->container_name(container_name);

                if (true == _usecf) {

                    // go to the CF option
                    read_cfdas( *das,filename,cf_fileid);
 
                }
                else { 

                    find_gloattr(fileid, *das);
                    depth_first(fileid, "/", *das);
                    close_fileid(fileid);
                }

                if(cf_fileid != -1)
                    H5Fclose(cf_fileid);

                Ancillary::read_ancillary_das( *das, filename ) ;

                dds->transfer_attributes(das);
        

                // Only free the DAS if it's not added to the cache
                if (das_cache) {
                    // add a copy
                    BESDEBUG(HDF5_NAME, "DAS added to the cache for : " << filename << endl);
                    //das_cache->add(new DAS(*das), filename);
                    das_cache->add(das, filename);
                }
                else {
                        delete das;
                }
            }
        
            if (dds_cache) {
            	// add a copy
                BESDEBUG(HDF5_NAME, "DDS added to the cache for : " << filename << endl);
                dds_cache->add(new DDS(*dds), filename);
            }
 
        }
    
    }
    catch(InternalErr & e) {

        if(cf_fileid !=-1)
            H5Fclose(cf_fileid);

        if(fileid != -1)
            H5Fclose(fileid);

        throw BESDapError(e.get_error_message(), true, e.get_error_code(),
                       __FILE__, __LINE__);
    }
    catch(Error & e) {

        if(cf_fileid !=-1)
            H5Fclose(cf_fileid);
        if(fileid !=-1)
            H5Fclose(fileid);

        throw BESDapError(e.get_error_message(), false, e.get_error_code(),
                       __FILE__, __LINE__);
    }
    catch (BESError &e){
        if(cf_fileid !=-1)
            H5Fclose(cf_fileid);
        if(fileid !=-1)
            H5Fclose(fileid);

        throw;
    }
    catch(...) {

        if(cf_fileid !=-1)
            H5Fclose(cf_fileid);
        if(fileid !=-1)
            H5Fclose(fileid);

       string s = "unknown exception caught building HDF5 DDS";
        throw BESInternalFatalError(s, __FILE__, __LINE__);
    }

}

// Build DDS
bool HDF5RequestHandler::hdf5_build_dds(BESDataHandlerInterface & dhi)
{

    // Obtain the HDF5 file name.
    string filename = dhi.container->access();
 
    BESResponseObject *response = dhi.response_handler->get_response_object();
    BESDDSResponse *bdds = dynamic_cast < BESDDSResponse * >(response);
    if( !bdds )
        throw BESInternalError( "cast error", __FILE__, __LINE__ ) ;

    try {

        string container_name = bdds->get_explicit_containers() ? dhi.container->get_symbolic_name(): "";
        DDS *dds = bdds->get_dds();

        // Build a DDS in the empty DDS object
        get_dds_with_attributes(dhi.container->access(), container_name, dds);

<<<<<<< HEAD
        bdds->set_dds(hdds);
        
        hdds->setHDF5Dataset(cf_fileid);
#endif
        DDS* dds = bdds->get_dds();
        dds->filename(filename);

#if 0
        if(true == _use_memcache) {
            BESDEBUG("h5", "Using the DDS cache" << endl);
            map<string, DataDDS>::iterator data_dds_cache_iter = data_dds_cache.find(filename);
            if (data_dds_cache_iter != data_dds_cache.end()) {
                BESDEBUG("h5", "Found DDS in the DDS cache" << endl);
                *dds = data_dds_cache_iter->second;
                bdds->set_constraint(dhi);
                bdds->clear_container();
                return true;
            }
        }
#endif
=======
        bdds->set_constraint( dhi ) ;

        bdds->clear_container() ;
    
    }
    catch(InternalErr & e) {
>>>>>>> de1827ea

        throw BESDapError(e.get_error_message(), true, e.get_error_code(),
                       __FILE__, __LINE__);
    }
    catch(Error & e) {

<<<<<<< HEAD
        if(true == _usecf) { 
=======
        throw BESDapError(e.get_error_message(), false, e.get_error_code(),
                       __FILE__, __LINE__);
    }
    catch (BESError &e){
        throw;
    }
    catch(...) {
>>>>>>> de1827ea

       string s = "unknown exception caught building HDF5 DDS";
        throw BESInternalFatalError(s, __FILE__, __LINE__);
    }

    return true;
}

bool HDF5RequestHandler::hdf5_build_data(BESDataHandlerInterface & dhi)
{


    if(true ==_usecf) { 
       
        if(true == _pass_fileid)
            return hdf5_build_data_with_IDs(dhi);
    }

    string filename = dhi.container->access();

    // For the time being, separate CF file ID from the default file ID(mainly for debugging)
    hid_t fileid    = -1;
    hid_t cf_fileid = -1;

    BESDEBUG("h5","Building DataDDS without passing file IDs. "<<endl);
    BESResponseObject *response = dhi.response_handler->get_response_object();
    BESDataDDSResponse *bdds = dynamic_cast < BESDataDDSResponse * >(response);
    if( !bdds )
        throw BESInternalError( "cast error", __FILE__, __LINE__ ) ;

    try {

<<<<<<< HEAD
        dds->transfer_attributes(das);
#if 0
        if (true == _use_memcache) {
            // Use this because DDS doesn't have a no-arg ctor which
            // map::operator[] requires. jhrg 2/18/16
            data_dds_cache.insert(pair<string, DDS>(filename, *dds));
        }
#endif
=======
        string container_name = bdds->get_explicit_containers() ? dhi.container->get_symbolic_name(): "";
        DDS* dds = bdds->get_dds();
>>>>>>> de1827ea

        // Build a DDS in the empty DDS object
        get_dds_with_attributes(dhi.container->access(), container_name, dds);
        bdds->set_constraint( dhi ) ;
        bdds->clear_container() ;


    }
    catch(InternalErr & e) {

        throw BESDapError(e.get_error_message(), true, e.get_error_code(),
                       __FILE__, __LINE__);
    }
    catch(Error & e) {

       throw BESDapError(e.get_error_message(), false, e.get_error_code(),
                       __FILE__, __LINE__);
    }
    catch (BESError &e){
        throw;
    }
    catch(...) {

        string s = "unknown exception caught building HDF5 DataDDS";
        throw BESInternalFatalError(s, __FILE__, __LINE__);
    }

    return true;
}

// Obtain data when turning on the pass fileID key.The memory cache is not used.
bool HDF5RequestHandler::hdf5_build_data_with_IDs(BESDataHandlerInterface & dhi)
{

    BESDEBUG("h5","Building DataDDS by passing file IDs. "<<endl);
    hid_t cf_fileid = -1;

    string filename = dhi.container->access();

    cf_fileid = H5Fopen(filename.c_str(), H5F_ACC_RDONLY, H5P_DEFAULT);
    if (cf_fileid < 0){
        throw BESNotFoundError((string) "Could not open this hdf5 file: "
                               + filename, __FILE__, __LINE__);
    }

    BESResponseObject *response = dhi.response_handler->get_response_object();
    BESDataDDSResponse *bdds = dynamic_cast < BESDataDDSResponse * >(response);
    if( !bdds )
        throw BESInternalError( "cast error", __FILE__, __LINE__ ) ;

    try {

        bdds->set_container( dhi.container->get_symbolic_name() ) ;

        HDF5DDS *hdds = new HDF5DDS(bdds->get_dds());
        delete bdds->get_dds();

        bdds->set_dds(hdds);
        
        hdds->setHDF5Dataset(cf_fileid);

        read_cfdds( *hdds,filename,cf_fileid);

        if (!hdds->check_semantics()) {   // DDS didn't comply with the DAP semantics 
            hdds->print(cerr);
            throw InternalErr(__FILE__, __LINE__,
                              "DDS check_semantics() failed. This can happen when duplicate variable names are defined.");
        }
        
        Ancillary::read_ancillary_dds( *hdds, filename ) ;

        DAS *das = new DAS ;
        BESDASResponse bdas( das ) ;
        bdas.set_container( dhi.container->get_symbolic_name() ) ;
        read_cfdas( *das,filename,cf_fileid);
        Ancillary::read_ancillary_das( *das, filename ) ;

        hdds->transfer_attributes(das);
        bdds->set_constraint( dhi ) ;
        bdds->clear_container() ;

    }

    catch(InternalErr & e) {
        if(cf_fileid !=-1)
            H5Fclose(cf_fileid);
        throw BESDapError(e.get_error_message(), true, e.get_error_code(),
                       __FILE__, __LINE__);
    }
    catch(Error & e) {
        if(cf_fileid !=-1)
            H5Fclose(cf_fileid);
        throw BESDapError(e.get_error_message(), false, e.get_error_code(),
                       __FILE__, __LINE__);
    }
    catch (BESError &e){
        if(cf_fileid !=-1)
            H5Fclose(cf_fileid);
        throw;
    }
    catch(...) {
        if(cf_fileid !=-1)
            H5Fclose(cf_fileid);
        string s = "unknown exception caught building HDF5 DataDDS";
        throw BESInternalFatalError(s, __FILE__, __LINE__);
    }

    return true;
}

bool HDF5RequestHandler::hdf5_build_dmr(BESDataHandlerInterface & dhi)
{


    // Extract the DMR Response object - this holds the DMR used by the
    // other parts of the framework.
    BESResponseObject *response = dhi.response_handler->get_response_object();
    BESDMRResponse &bes_dmr = dynamic_cast<BESDMRResponse &>(*response);

    string filename = dhi.container->access();

    DMR *dmr = bes_dmr.get_dmr();

    // For the time being, separate CF file ID from the default file ID(mainly for debugging)
    hid_t fileid = -1;
    hid_t cf_fileid = -1;
 
    try {

        DMR* cached_dmr_ptr = 0;
        if (dmr_cache && (cached_dmr_ptr = static_cast<DMR*>(dmr_cache->get(filename)))) {
            // copy the cached DMR into the BES response object
            BESDEBUG(HDF5_NAME, "DMR Cached hit for : " << filename << endl);
            *dmr = *cached_dmr_ptr; // Copy the referenced object
        }
        else {// No cache

            D4BaseTypeFactory MyD4TypeFactory;
            dmr->set_factory(&MyD4TypeFactory);
 
            if(true ==_usecf) {// CF option
       
                if(true == _pass_fileid)
                    return hdf5_build_dmr_with_IDs(dhi);

                cf_fileid = H5Fopen(filename.c_str(), H5F_ACC_RDONLY, H5P_DEFAULT);
                if (cf_fileid < 0){
                	throw BESNotFoundError((string) "Could not open this hdf5 file: "
                    	               + filename, __FILE__, __LINE__);
            	}

            	BaseTypeFactory factory;
            	DDS dds(&factory, name_path(filename), "3.2");
            	dds.filename(filename);

            	DAS das;

            	read_cfdds( dds,filename,cf_fileid);
            	if (!dds.check_semantics()) {   // DDS didn't comply with the DAP semantics 
                	dds.print(cerr);
                	throw InternalErr(__FILE__, __LINE__,
                    	              "DDS check_semantics() failed. This can happen when duplicate variable names are defined.");
            	}	

            	read_cfdas(das,filename,cf_fileid);
            	Ancillary::read_ancillary_das( das, filename ) ;

            	dds.transfer_attributes(&das);

            	////close the file ID.
            	if(cf_fileid !=-1)
                	H5Fclose(cf_fileid);

            	dmr->build_using_dds(dds);

       	    }// if(true == _usecf)	
            else {// default option

                // Obtain the HDF5 file ID. 
                fileid = get_fileid(filename.c_str());
                if (fileid < 0) {
                    throw BESNotFoundError(string("hdf5_build_dmr: ")
                       	                   + "Could not open hdf5 file: "
                               	           + filename, __FILE__, __LINE__);
            	}

            	bool use_dimscale = check_dimscale(fileid);
            	dmr->set_name(name_path(filename));
            	dmr->set_filename(name_path(filename));

            	D4Group* root_grp = dmr->root();
            	breadth_first(fileid,(char*)"/",root_grp,filename.c_str(),use_dimscale);

#if 0
           if(true == use_dimscale) 
                //breadth_first(fileid,(char*)"/",*dmr,root_grp,filename.c_str(),true);
                breadth_first(fileid,(char*)"/",root_grp,filename.c_str(),true);
           else 
                depth_first(fileid,(char*)"/",root_grp,filename.c_str());
                //depth_first(fileid,(char*)"/",*dmr,root_grp,filename.c_str());
#endif

           	close_fileid(fileid);

            }// else (default option)

            // If the cache is turned on, add the memory cache.
            if (dmr_cache) {
                // add a copy
                BESDEBUG(HDF5_NAME, "DMR added to the cache for : " << filename << endl);
                dmr_cache->add(new DMR(*dmr), filename);
            }
        }// else no cache
    }// try

    catch(InternalErr & e) {

        if(cf_fileid !=-1)
            H5Fclose(cf_fileid);
        if(fileid !=-1)
            H5Fclose(fileid);

        throw BESDapError(e.get_error_message(), true, e.get_error_code(),
                       __FILE__, __LINE__);
    }
    catch(Error & e) {

        if(cf_fileid !=-1)
            H5Fclose(cf_fileid);
        if(fileid !=-1)
            H5Fclose(fileid);
        throw BESDapError(e.get_error_message(), false, e.get_error_code(),
                       __FILE__, __LINE__);
    }
    catch (BESError &e){
        if(cf_fileid !=-1)
            H5Fclose(cf_fileid);
        if(fileid !=-1)
            H5Fclose(fileid);
        throw;
    }
    catch(...) {

        if(cf_fileid !=-1)
            H5Fclose(cf_fileid);
        if(fileid !=-1)
            H5Fclose(fileid);
        string s = "unknown exception caught building HDF5 DMR";
        throw BESInternalFatalError(s, __FILE__, __LINE__);
    }

    //dmr->print(cout);

    // Instead of fiddling with the internal storage of the DHI object,
    // (by setting dhi.data[DAP4_CONSTRAINT], etc., directly) use these
    // methods to set the constraints. But, why? Ans: from Patrick is that
    // in the 'container' mode of BES each container can have a different
    // CE.
    bes_dmr.set_dap4_constraint(dhi);
    bes_dmr.set_dap4_function(dhi);
    dmr->set_factory(0);

    return true;
}

// This function is only used when EnableCF is true.
bool HDF5RequestHandler::hdf5_build_dmr_with_IDs(BESDataHandlerInterface & dhi)
{

    BESDEBUG("h5","Building DMR with passing file IDs. "<<endl);
    string filename = dhi.container->access();
    hid_t cf_fileid = -1;

    cf_fileid = H5Fopen(filename.c_str(), H5F_ACC_RDONLY, H5P_DEFAULT);
    if (cf_fileid < 0){
         throw BESNotFoundError((string) "Could not open this hdf5 file: "
                               + filename, __FILE__, __LINE__);
    }

    BaseTypeFactory factory;
    DDS dds(&factory, name_path(filename), "3.2");
    dds.filename(filename);

    DAS das;

    try {


        // This is the CF option
        read_cfdds( dds,filename,cf_fileid);

        if (!dds.check_semantics()) {   // DDS didn't comply with the DAP semantics 
            dds.print(cerr);
            throw InternalErr(__FILE__, __LINE__,
                              "DDS check_semantics() failed. This can happen when duplicate variable names are defined.");
        }
        
        Ancillary::read_ancillary_dds( dds, filename ) ;


        read_cfdas(das,filename,cf_fileid);

        Ancillary::read_ancillary_das( das, filename ) ;

        dds.transfer_attributes(&das);

        ////Don't close the file ID,it will be closed by derived class.
        //if(cf_fileid !=-1)
         //   H5Fclose(cf_fileid);

    }
    catch(InternalErr & e) {

        if(cf_fileid !=-1)
            H5Fclose(cf_fileid);

        throw BESDapError(e.get_error_message(), true, e.get_error_code(),
                       __FILE__, __LINE__);
    }
    catch(Error & e) {

        if(cf_fileid !=-1)
            H5Fclose(cf_fileid);

        throw BESDapError(e.get_error_message(), false, e.get_error_code(),
                       __FILE__, __LINE__);
    }
    catch (BESError &e){
        if(cf_fileid !=-1)
            H5Fclose(cf_fileid);
        throw;
    }
    catch(...) {

        if(cf_fileid !=-1)
            H5Fclose(cf_fileid);

        string s = "unknown exception caught building HDF5 DataDDS";
        throw BESInternalFatalError(s, __FILE__, __LINE__);
    }

    //dds.print(cout);
    //dds.print_das(cout);
    // Extract the DMR Response object - this holds the DMR used by the
    // other parts of the framework.
    BESResponseObject *response = dhi.response_handler->get_response_object();
    BESDMRResponse &bes_dmr = dynamic_cast<BESDMRResponse &>(*response);

    // In this handler we use a different pattern since the handler specializes the DDS/DMR.
    // First, build the DMR adding the open handle to the HDF4 dataset, then free the DMR
    // the BES built and add this one. The HDF4DMR object will close the open dataset when
    // the BES runs the DMR's destructor.

    DMR *dmr = bes_dmr.get_dmr();
    D4BaseTypeFactory MyD4TypeFactory;
    dmr->set_factory(&MyD4TypeFactory);
    dmr->build_using_dds(dds);

    HDF5DMR *hdf5_dmr = new HDF5DMR(dmr);
    hdf5_dmr->setHDF5Dataset(cf_fileid);
    delete dmr;     // The call below will make 'dmr' unreachable; delete it now to avoid a leak.
    bes_dmr.set_dmr(hdf5_dmr); // BESDMRResponse will delete hdf5_dmr

    // Instead of fiddling with the internal storage of the DHI object,
    // (by setting dhi.data[DAP4_CONSTRAINT], etc., directly) use these
    // methods to set the constraints. But, why? Ans: from Patrick is that
    // in the 'container' mode of BES each container can have a different
    // CE.
    bes_dmr.set_dap4_constraint(dhi);
    bes_dmr.set_dap4_function(dhi);
    hdf5_dmr->set_factory(0);

    return true;
}

bool HDF5RequestHandler::hdf5_build_help(BESDataHandlerInterface & dhi)
{
    BESResponseObject *response = dhi.response_handler->get_response_object();
    BESInfo *info = dynamic_cast<BESInfo *>(response);
    if( !info )
        throw BESInternalError( "cast error", __FILE__, __LINE__ ) ;

    map<string,string> attrs ;
    attrs["name"] = MODULE_NAME ;
    attrs["version"] = MODULE_VERSION ;
    list<string> services ;
    BESServiceRegistry::TheRegistry()->services_handled( HDF5_NAME, services );
    if( services.size() > 0 )
        {
            string handles = BESUtil::implode( services, ',' ) ;
            attrs["handles"] = handles ;
        }
    info->begin_tag( "module", &attrs ) ;
    info->end_tag( "module" ) ;

    return true;
}

bool HDF5RequestHandler::hdf5_build_version(BESDataHandlerInterface & dhi)
{
    BESResponseObject *response = dhi.response_handler->get_response_object();
    BESVersionInfo *info = dynamic_cast < BESVersionInfo * >(response);
    if( !info )
        throw BESInternalError( "cast error", __FILE__, __LINE__ ) ;
  
    info->add_module( MODULE_NAME, MODULE_VERSION ) ;

    return true;
}

bool check_beskeys(const string key) {

    bool found = false;
    string doset ="";
    const string dosettrue ="true";
    const string dosetyes = "yes";

    TheBESKeys::TheKeys()->get_value( key, doset, found ) ;
    if( true == found ) {
        doset = BESUtil::lowercase( doset ) ;
        if( dosettrue == doset  || dosetyes == doset )
            return true;
    }
    return false;

}

// get_uint_key and get_float_key are copied from the netCDF handler. 

static unsigned int get_uint_key(const string &key, unsigned int def_val)
{
    bool found = false;
    string doset = "";

    TheBESKeys::TheKeys()->get_value(key, doset, found);
    if (true == found) {
        return atoi(doset.c_str()); // use better code TODO
    }
    else {
        return def_val;
    }
}

static float get_float_key(const string &key, float def_val)
{
    bool found = false;
    string doset = "";

    TheBESKeys::TheKeys()->get_value(key, doset, found);
    if (true == found) {
        return atof(doset.c_str()); // use better code TODO
    }
    else {
        return def_val;
    }
}
<|MERGE_RESOLUTION|>--- conflicted
+++ resolved
@@ -438,44 +438,18 @@
         // Build a DDS in the empty DDS object
         get_dds_with_attributes(dhi.container->access(), container_name, dds);
 
-<<<<<<< HEAD
-        bdds->set_dds(hdds);
-        
-        hdds->setHDF5Dataset(cf_fileid);
-#endif
-        DDS* dds = bdds->get_dds();
-        dds->filename(filename);
-
-#if 0
-        if(true == _use_memcache) {
-            BESDEBUG("h5", "Using the DDS cache" << endl);
-            map<string, DataDDS>::iterator data_dds_cache_iter = data_dds_cache.find(filename);
-            if (data_dds_cache_iter != data_dds_cache.end()) {
-                BESDEBUG("h5", "Found DDS in the DDS cache" << endl);
-                *dds = data_dds_cache_iter->second;
-                bdds->set_constraint(dhi);
-                bdds->clear_container();
-                return true;
-            }
-        }
-#endif
-=======
         bdds->set_constraint( dhi ) ;
 
         bdds->clear_container() ;
     
     }
     catch(InternalErr & e) {
->>>>>>> de1827ea
 
         throw BESDapError(e.get_error_message(), true, e.get_error_code(),
                        __FILE__, __LINE__);
     }
     catch(Error & e) {
 
-<<<<<<< HEAD
-        if(true == _usecf) { 
-=======
         throw BESDapError(e.get_error_message(), false, e.get_error_code(),
                        __FILE__, __LINE__);
     }
@@ -483,7 +457,6 @@
         throw;
     }
     catch(...) {
->>>>>>> de1827ea
 
        string s = "unknown exception caught building HDF5 DDS";
         throw BESInternalFatalError(s, __FILE__, __LINE__);
@@ -516,19 +489,8 @@
 
     try {
 
-<<<<<<< HEAD
-        dds->transfer_attributes(das);
-#if 0
-        if (true == _use_memcache) {
-            // Use this because DDS doesn't have a no-arg ctor which
-            // map::operator[] requires. jhrg 2/18/16
-            data_dds_cache.insert(pair<string, DDS>(filename, *dds));
-        }
-#endif
-=======
         string container_name = bdds->get_explicit_containers() ? dhi.container->get_symbolic_name(): "";
         DDS* dds = bdds->get_dds();
->>>>>>> de1827ea
 
         // Build a DDS in the empty DDS object
         get_dds_with_attributes(dhi.container->access(), container_name, dds);
